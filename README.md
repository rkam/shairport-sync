# Shairport Sync
Shairport Sync is an [AirPlay](https://www.pocket-lint.com/speakers/news/apple/144646-apple-airplay-2-vs-airplay-what-s-the-difference) audio player for Linux and FreeBSD. It plays audio streamed from Apple devices and from AirPlay sources such as [OwnTone](https://github.com/owntone/owntone-server) (formerly `forked-daapd`).

<<<<<<< HEAD
Shairport Sync
=============
Shairport Sync is an AirPlay 1 audio player. Switch to the `development` branch for a version with limited AirPlay 2 functionality. Shairport Sync plays audio streamed from iTunes, iOS, Apple TV and macOS devices and AirPlay sources such as Quicktime Player and [OwnTone](https://github.com/owntone/owntone-server#owntone-previously-forked-daapd), among others.
=======
Shairport Sync can be built as an AirPlay 2 player (with [some limitations](https://github.com/mikebrady/shairport-sync/blob/development/AIRPLAY2.md#features-and-limitations)) or as "classic" Shairport Sync – a player for the older, but still supported, AirPlay (aka "AirPlay 1") protocol.
>>>>>>> 694c9f5a

Metadata such as artist information and cover art can be requested and provided to other applications. Shairport Sync can interface with other applications through MQTT, an MPRIS-like interface and D-Bus.

Shairport Sync does not support AirPlay video or photo streaming.

# Quick Start
* A building guide is available [here](BUILD.md).
* A Docker image is available on the [Docker Hub](https://hub.docker.com/r/mikebrady/shairport-sync).
* Next Steps and Advanced Topics are [here](ADVANCED%20TOPICS/README.md).
* Runtime settings are documented [here](scripts/shairport-sync.conf).
* Build configuration options are detailed in [CONFIGURATION FLAGS.md](CONFIGURATION%20FLAGS.md).

# Features
* Outputs AirPlay audio to [ALSA](https://www.alsa-project.org/wiki/Main_Page), [sndio](http://www.sndio.org), [PulseAudio](https://www.freedesktop.org/wiki/Software/PulseAudio/), [Jack Audio](http://jackaudio.org), to a unix pipe or to `STDOUT`. It also has experimental support for [PipeWire](https://pipewire.org) and limited support for [libao](https://xiph.org/ao/) and for [libsoundio](http://libsound.io).
* Metadata — Shairport Sync can deliver metadata supplied by the source, such as Album Name, Artist Name, Cover Art, etc. through a pipe or UDP socket to a recipient application program — see https://github.com/mikebrady/shairport-sync-metadata-reader for a sample recipient. Sources that supply metadata include iTunes and the Music app in macOS and iOS.
* An interface to [MQTT](https://en.wikipedia.org/wiki/MQTT), a popular protocol for Inter Process Communication, Machine-to-Machine, Internet of Things and Home Automation projects. The interface including access to metadata and artwork, and limited remote control.
* Digital Signal Processing facilities – please see the [DSP Wiki Page Guide](https://github.com/mikebrady/shairport-sync/wiki/Digital-Signal-Processing-with-Shairport-Sync). (Thanks to [Yann Pomarède](https://github.com/yannpom) for the code and to [Paul Wieland](https://github.com/PaulWieland) for the guide.)
* An [MPRIS](https://specifications.freedesktop.org/mpris-spec/2.2/)-like interface, partially complete and very functional, including access to metadata and artwork, and limited remote control.
* A native D-Bus interface, including access to metadata and artwork, limited remote control and system settings.
* Better Volume Control — Shairport Sync offers finer control at very top and very bottom of the volume range. See http://tangentsoft.net/audio/atten.html for a good discussion of audio "attenuators", upon which volume control in Shairport Sync is modelled. See also the diagram of the volume transfer function in the documents folder. In addition, Shairport Sync can offer an extended volume control range on devices with a restricted range.
* Support for the [Apple ALAC decoder](https://macosforge.github.io/alac/) (library available [here](https://github.com/mikebrady/alac)).
* Output bit depths of 8, 16, 24 and 32 bits, rather than the standard 16 bits.
* Output frame rates of 44,100, 88,200, 176,000 or 352,000 frames per second.
<<<<<<< HEAD
* Fast Response — With hardware volume control, response is instantaneous; otherwise the response time is 0.20 seconds with `alsa`, 0.35 seconds with `sndio`.
* Non-Interruptible — Shairport Sync sends back a "busy" signal if it's already playing audio from another source, so other sources can't disrupt an existing Shairport Sync session. (If a source disappears without warning, the session automatically terminates after two minutes and the device becomes available again.)
* Metadata — Shairport Sync can deliver metadata supplied by the source, such as Album Name, Artist Name, Cover Art, etc. through a pipe or UDP socket to a recipient application program — see https://github.com/mikebrady/shairport-sync-metadata-reader for a sample recipient. Sources that supply metadata include iTunes and the Music app in macOS and iOS.
* Compiles on Linux, Cygwin, FreeBSD, OpenBSD.
* Outputs to [`alsa`](https://www.alsa-project.org/wiki/Main_Page), [`sndio`](http://www.sndio.org), [PulseAudio](https://www.freedesktop.org/wiki/Software/PulseAudio/), [JACK](http://jackaudio.org), to a unix pipe or to `STDOUT`. It also has limited support for [libao](https://xiph.org/ao/) and for [`soundio`](http://libsound.io).
* An [MPRIS](https://specifications.freedesktop.org/mpris-spec/2.2/) interface, partially complete and very functional, including access to metadata and artwork, and some limited remote control.
* An interface to [MQTT](https://en.wikipedia.org/wiki/MQTT), an often-used protocol in home automation projects.
* A native D-Bus interface, including access to metadata and artwork, some limited remote control and some system settings.
* Digital Signal Processing facilities -- please see the [DSP Wiki Page Guide](https://github.com/mikebrady/shairport-sync/wiki/Digital-Signal-Processing-with-Shairport-Sync). (Thanks to [Yann Pomarède](https://github.com/yannpom) for the code and to [Paul Wieland](https://github.com/PaulWieland) for the guide.)

Heritage
-------
Shairport Sync is a substantial rewrite of the fantastic work done in Shairport 1.0 by James Laird and others — please see https://github.com/abrasive/shairport/blob/master/README.md#contributors-to-version-1x for a list of the contributors to Shairport 1.x and Shairport 0.x. From a "heritage" point of view, Shairport Sync is a fork of Shairport 1.0.

Status
------
Shairport Sync works on a wide variety of Linux devices, FreeBSD and OpenBSD. It works with built-in audio and with a variety of USB-connected audio amplifiers and DACs. Shairport Sync runs well on the Raspberry Pi. It can drive the built-in sound card – see the note below on configuring the Raspberry Pi to make best use of it. It runs well on the Raspberry Pi Zero W with a suitable USB or I2S card.

Shairport Sync will work with PulseAudio, which is installed in many desktop Linuxes. PulseAudio normally runs in the *user mode* but can be configured to run in *system mode*, though this is not recommended. Shairport Sync can work with it in either mode.

Shairport Sync runs natively on FreeBSD and OpenBSD using the `sndio` sound system.

Shairport Sync runs on Ubuntu, OpenWrt, Debian, Arch Linux, Fedora, FreeBSD and OpenBSD inside VMWare Fusion on a Mac, but synchronisation is inaccurate — possibly because the sound card is being emulated.

For information about changes and updates, please refer to the RELEASENOTES.md file in the distribution.

Building And Installing
---------------------
See [here](https://github.com/mikebrady/shairport-sync/blob/master/INSTALL.md) for simple installation instructions for modern Linux systems like Rapsberry Pis.

**Docker:** Shairport Sync is available as a prebuilt Docker image at https://hub.docker.com/r/mikebrady/shairport-sync. Alternatively, you can roll your own using the Dockerfile provided. Note that, at present, the Shairport Sync Docker image does not work on a Mac, due to limitations in the Docker system.

Shairport Sync may already be available as a package in your Linux distribution (search for `shairport-sync` – the package named `shairport` is a different program). Packages are available on recent versions of Debian, Ubuntu, Arch, OpenWrt and possibly more:

**Ubuntu:** A `shairport-sync` installer package is available for Ubuntu. Additionally, a Personal Package Archives for Shairport Sync master and development branches are available at https://launchpad.net/~dantheperson.

**Debian:** shairport-sync is in the Debian archive.

**Ansible Playbooks for CentOS 8 Stream on Raspberry Pi:** A suite of Ansible playbooks and scripts to make deploying Shairport Sync easy on CentOS 8 Stream specifically on Raspberry Pi is available at https://github.com/p3ck/ansible-shairport.

**OpenWrt:** There is a Shairport Sync package in OpenWrt trunk. Also, there's an OpenWrt package at https://github.com/mikebrady/shairport-sync-for-openwrt, including one that builds back to Barrier Breaker.

**Arch Linux:** Shairport Sync is available for x86_64 and i686 platforms in the Arch Linux Community Repository -- search for `shairport-sync`. See also https://www.archlinux.org/packages/.

To build and install the latest version of Shairport Sync, an [Arch Linux build and installation guide](https://github.com/mikebrady/shairport-sync-for-arch-linux) is available, based on original work by [Elia Cereda](https://github.com/EliaCereda).

**Mac OS X:** A HomeBrew package exists for Shairport Sync. With HomeBrew installed, Shairport Sync can be installed using the command:
```
$brew install shairport-sync
```
Note that the installation uses the libao library and so synchronisation is not available — playback glitches will occur occasionally, when the ao system's buffers overflow or underflow.

**Fedora:** Please see the guide at [FEDORA.md](https://github.com/mikebrady/shairport-sync/blob/master/FEDORA.md).

**Gentoo:** Shairport Sync is available in griffon_overlay, please see the guide at [https://github.com/windfail/griffon_overlay/wiki/shairport-sync](https://github.com/windfail/griffon_overlay/wiki/shairport-sync).

**Cygwin:** Please see the guide at [CYGWIN.md](https://github.com/mikebrady/shairport-sync/blob/master/CYGWIN.md).

**OpenBSD:** A port exists for Shairport Sync.  Packages are available for users of -current OpenBSD, the first release to include this port will be OpenBSD 7.2.  To install, simply run

```
pkg_add shairport_sync
```
Configure your system to start the service at boot time with
```
rcctl enable messagebus avahi_daemon shairport_sync
```

Note that the README for this port includes instructions on how to share access to the audio device between Shairport Sync and another user.

Sincere thanks to all package contributors!

If you wish to build and install the latest version of Shairport Sync on Debian, Ubuntu, Fedora or Arch platforms, please continue to follow these instructions. When the program has been compiled and installed, refer to the section on Configuring Shairport Sync that follows. To build Shairport Sync from sources on FreeBSD please refer to [FREEBSD.md](https://github.com/mikebrady/shairport-sync/blob/master/FREEBSD.md).

**Remove Old Versions of Shairport Sync and its Startup Scripts**

You should check to see if `shairport-sync` is already installed – you can use the command `$ which shairport-sync` to find where it is located, if installed. If it is installed you should delete it – you may need superuser privileges. After deleting, check again in case further copies are installed elsewhere.

You should also remove the startup script and service definition files `/etc/systemd/system/shairport-sync.service`, `/lib/systemd/system/shairport-sync.service`, `/etc/init.d/shairport-sync`, `/etc/dbus-1/system.d/shairport-sync-dbus.conf` and `/etc/dbus-1/system.d/shairport-sync-mpris.conf` if they exist – new ones will be installed if necessary.

If you removed any installations of Shairport Sync or any of its startup script files, you should reboot.

**Determine The Configuration Needed**

Shairport Sync has a number of different "backends" that connect it to the system's audio handling infrastructure. Most recent Linux distributions that have a GUI – including Ubuntu, Debian and others – use PulseAudio to handle sound. In such cases, it is inadvisable to attempt to disable or remove PulseAudio. Thus, if your system uses PulseAudio, you should build Shairport Sync with the PulseAudio backend. You can check to see if PulseAudio is running by opening a Terminal window and entering the command `$ pactl info`. Here is an example of what you'll get if PulseAudio is installed, though the exact details may vary:
```
$ pactl info
Server String: unix:/run/user/1000/pulse/native
Library Protocol Version: 30
Server Protocol Version: 30
Is Local: yes
Client Index: 9
Tile Size: 65472
User Name: mike
Host Name: ubuntu
Server Name: pulseaudio
Server Version: 8.0
Default Sample Specification: s16le 2ch 44100Hz
Default Channel Map: front-left,front-right
Default Sink: alsa_output.pci-0000_02_02.0.analog-stereo
Default Source: alsa_input.pci-0000_02_02.0.analog-stereo
Cookie: 96f9:3e8d
$
```
If PulseAudio in not installed, you'll get something like this:
```
$  pactl info
-bash: pactl: command not found
$
```
If your system does not use PulseAudio, then it is likely that it uses the Advanced Linux Sound Architecture (ALSA), so you should build Shairport Sync with the ALSA backend. By the way, many systems with PulseAudio also have ALSA (in fact, PulseAudio is effectively a client of ALSA); in those cases you should choose the PulseAudio backend.

If PulseAudio is not installed, there is no necessity to install it for Shairport Sync. In fact, Shairport Sync works better without it.

**Building**

To build Shairport Sync from sources on Debian, Ubuntu, Raspbian, etc. follow these instructions.

The following libraries are required:
* OpenSSL or  mbed TLS (PolarSSL is supported but deprecated)
* Avahi
* ALSA and/or PulseAudio
* libdaemon
* autoconf
* automake
* libtool
* libpopt
* libconfig

Optional:
* libsoxr
* libalac (This is a library containing the Apple ALAC decoder.)

Many Linux distributions have Avahi and OpenSSL already in place, so normally it probably makes sense to choose those options rather than tinysvcmdns or mbed TLS. The `libsoxr` library is available in recent Linux distributions, but it requires lots of processor power.

Debian, Ubuntu and Raspbian users can get the basics with:

- `# apt install build-essential git xmltoman` – these may already be installed.
- `# apt install autoconf automake libtool libdaemon-dev libpopt-dev libconfig-dev`
- `# apt install libasound2-dev` for the ALSA libraries
- `# apt install libpulse-dev` for the PulseAudio libraries
- `# apt install avahi-daemon libavahi-client-dev` if you want to use Avahi (recommended).
- `# apt install libssl-dev` if you want to use OpenSSL and libcrypto, or use mbed TLS otherwise.
- `# apt install libmbedtls-dev` if you want to use mbed TLS, or use OpenSSL/libcrypto otherwise. You can still use PolarSSL with `apt install libpolarssl-dev` if you want to use PolarSSL, but it is deprecated as it's not longer being supported.
- `# apt install libsoxr-dev` if you want support for libsoxr-based resampling. This library is in recent distributions; if not, instructions for how to build it from source on Linux are available at [LIBSOXR.md](https://github.com/mikebrady/shairport-sync/blob/master/LIBSOXR.md).
- `# apt install libsndfile1-dev` if you want to use the convolution filter.

If you wish to include the Apple ALAC decoder, you need install it first – please refer to the [ALAC](https://github.com/mikebrady/alac) repository for more information.

**Download Shairport Sync:**
```
$ git clone https://github.com/mikebrady/shairport-sync.git
```

Next, `cd` into the shairport-sync directory and execute the following commands:
```
$ autoreconf -i -f
```
(Note that the `autoreconf...` step may take some time on less powerful machines.)

**Choose the appropriate `--with-*` options:**

(Don't worry -- there's a recommended set of configuration options further down.)

- `--with-alsa` include the ALSA backend module to audio to be output through the Advanced Linux Sound Architecture (ALSA) system directly. This is recommended for highest quality.
- `--with-pa` include the PulseAudio audio back end. This is recommended if your Linux installation already has PulseAudio installed. Although ALSA would be better, it requires direct and exclusive access to to a real (hardware) soundcard, and this is often impractical if PulseAudio is installed.
- `--with-stdout` include an optional backend module to enable raw audio to be output through standard output (stdout).
- `--with-pipe` include an optional backend module to enable raw audio to be output through a unix pipe.
- `--with-soundio` include an optional backend module to enable raw audio to be output through the soundio system.
- `--with-avahi` or `--with-tinysvcmdns` for mdns support. Avahi is a widely-used system-wide zero-configuration networking (zeroconf) service — it may already be in your system. If you don't have Avahi, or similar, then consider including tinysvcmdns, which is a tiny zeroconf service embedded inside the shairport-sync application itself. To enable multicast for `tinysvcmdns`, you may have to add a default route with the following command: `route add -net 224.0.0.0 netmask 224.0.0.0 eth0` (substitute the correct network port for `eth0`). You should not have more than one zeroconf service on the same system — bad things may happen, according to RFC 6762, §15. If you need to use an external zeroconf service (`--with-external-mdns`) to avoid this problem, you may need to install avahi-utils or avahi-tools to get the `avahi-publish-service` tool for your system.
- `--with-ssl=openssl`, `--with-ssl=mbedtls` or `--with-ssl=polarssl` (deprecated) for encryption and related utilities using either OpenSSL, mbed TLS or PolarSSL.
- `--with-libdaemon` include a demonising library needed if you want to be able to demonise Shairport Sync with the `-d` option. Not needed for `systemd`-based systems which demonise programs differently.
- `--with-soxr` for libsoxr-based resampling.
- `--with-piddir` for specifying where the PID file should be stored. This directory is normally chosen automatically. The directory must be writable. If you use this option, you may have to edit the init script to search for the PID file in your new location.
- `--with-metadata` to add support for Shairport Sync to pipe metadata to a compatible application of your choice. See https://github.com/mikebrady/shairport-sync-metadata-reader for a sample metadata reader.
- `--with-configfiles` to install a configuration file and a separate sample file at the `make install` stage. Default is to install. An existing `/etc/shairport-sync.conf` will not be overwritten.
- `--with-pkg-config` to use pkg-config to find libraries. Default is to use pkg-config — this option is for special purpose use.
- `--with-apple-alac` to include the Apple ALAC Decoder.
- `--with-convolution` to include a convolution filter that can be used to apply effects such as frequency and phase correction, and a loudness filter that compensates for human ear non-linearity. Requires `libsndfile`.
- `--with-systemd` to include a script to create a Shairport Sync service that can optionally launch automatically at startup on `systemd`-based Linuxes. Default is not to to install.
- `--with-systemv` to include a script to create a Shairport Sync service that can optionally launch automatically at startup on System V based Linuxes. Default is not to to install.

**Determine if it's a `systemd` or a "System V" installation:**

If you wish to have Shairport Sync start automatically when your system boots, you need to figure out what so-called "init system" your system is using. (If you are using Shairport Sync with PulseAudio, as installed in many desktop systems, this section doesn't apply.)

There are a number of init systems in use: `systemd`, `upstart` and "System V" among others, and it's actually difficult to be certain which one your system is using. Fortunately, for Shairport Sync, all you have to do is figure out if it's a `systemd` init system or not. If it is not a `systemd` init system, you can assume that it is either a System V init system or else it is compatible with a System V init system. Recent systems tend to use `systemd`, whereas older systems use `upstart` or the earlier System V init system.

The easiest way is to look at the first few lines of the `init` manual. Enter the command:

```
$ man init
```
In a `systemd` system, the top lines of the `man` page make it clear that it's a `systemd` system, as follows (from Ubuntu 16.04):
```
SYSTEMD(1)                          systemd                         SYSTEMD(1)

NAME
       systemd, init - systemd system and service manager
...
```
Other init systems will look considerably different. For instance, in an `upstart` system,  the top lines of the `man` page indicate it's using `upstart` system, as follows (from Ubuntu 14.04):

```
init(8)                                    System Manager's Manual                                   init(8)

NAME
       init - Upstart process management daemon

SYNOPSIS
       init [OPTION]...
...
```
In a System V system, the top lines of the `man` page are as follows (from Debian 7.11):
```
INIT(8)               Linux System Administrator's Manual              INIT(8)

NAME
       init, telinit - process control initialization

SYNOPSIS
       /sbin/init [ -a ] [ -s ] [ -b ] [ -z xxx ] [ 0123456Ss ]
       /sbin/telinit [ -t SECONDS ] [ 0123456sSQqabcUu ]
       /sbin/telinit [ -e VAR[=VAL] ]

...
```
If your system is definitely a `systemd` system, choose `--with-systemd` below. Otherwise, choose `--with-libdaemon --with-systemv`.

**Choose the location of the configuration file**

A final consideration is the location of the configuration file `shairport-sync.conf`. This will be placed in the directory specified by the `sysconfdir` configuration variable, which defaults to `/usr/local/etc`. This is normal in BSD Unixes, but is unusual in Linux. Hence, for Linux installations, you need to set the `sysconfdir` variable to `/etc` using the configuration setting `--sysconfdir=/etc`.

**Sample `./configure` command with parameters for a typical Linux `systemd` installation:**

Here is a recommended set of configuration options suitable for Linux installations that use `systemd`, such as Ubuntu 15.10 and later, and Raspbian Buster, Stretch and Jessie. It specifies both the ALSA and PulseAudio backends and includes a sample configuration file and an script for automatic startup on system boot:

`$ ./configure --sysconfdir=/etc --with-alsa --with-pa --with-avahi --with-ssl=openssl --with-metadata --with-soxr --with-systemd`

* Omit the `--with-soxr` if the libsoxr library is not available.
* For installation into a System V system, replace the `--with-systemd` with `--with-libdaemon --with-systemv`.
* If you intend to use Shairport Sync with PulseAudio in the standard user mode, it can not be a system service, so you should omit both `--with-systemd` and `--with-systemv`.

**Build and Install the Application:**

Enter:

```
$ make
```

to build the application.

Assuming you have used the `./configure` settings suggested above, you can now install the application:
=======
>>>>>>> 694c9f5a

Some features require configuration at build time – see [CONFIGURATION FLAGS.md](CONFIGURATION%20FLAGS.md).

# Status
Shairport Sync was designed to [run best](ADVANCED%20TOPICS/GetTheBest.md) on stable, dedicated, stand-alone low-power "headless" systems with ALSA as the audio system and with a decent CD-quality Digital to Analog Converter (DAC).

Shairport Sync runs on recent (2018 onwards) Linux systems and FreeBSD from 12.1 onwards. It requires a system with the power of a Raspberry Pi 2 or a Pi Zero 2 or better.

Classic Shairport Sync runs on a wider variety of Linux sytems, including OpenWrt and Cygwin and it also runs on OpenBSD. Many embedded devices are powerful enough to power classic Shairport Sync.

# Heritage and Acknowledgements
The functionality offered by Shairport Sync is the result of study and analysis of the AirPlay and AirPlay 2 protocols by many people over the years. These protocols have not been officially published, and there is no assurance that Shairport Sync will continue to work in future.

Shairport Sync is a substantial rewrite of the fantastic work done in Shairport 1.0 by James Wah (aka [abrasive](https://github.com/abrasive)), James Laird and others — please see [this list](https://github.com/abrasive/shairport/blob/master/README.md#contributors-to-version-1x) of the contributors to Shairport 1.x and Shairport 0.x. From a "heritage" point of view, Shairport Sync is a fork of Shairport 1.0.

For the development of AirPlay 2 support, special thanks are due to:
* [JD Smith](https://github.com/jdtsmith) for really thorough testing, support and encouragement.
* [ejurgensen](https://github.com/ejurgensen) for advice and [code to deal with pairing and encryption](https://github.com/ejurgensen/pair_ap).
* [ckdo](https://github.com/ckdo) for pointing the way, particularly with pairing and encryption protocols, with a [functional Python implementation](https://github.com/ckdo/airplay2-receiver) of AirPlay 2.
* [invano](https://github.com/invano) for showing what might be possible and for initial Python development.
* [Charles Omer](https://github.com/charlesomer) for Docker automation, repository management automation, testing, encouragement, enthusiasm.

Much of Shairport Sync's AirPlay 2 functionality is based on ideas developed at the [openairplay airplay2-receiver]( https://github.com/openairplay/airplay2-receiver) repository. It is a pleasure to acknowledge the work of the contributors there.

Thanks to everyone who has supported and improved Shairport Sync over the years.

# More about Shairport Sync
The audio that Shairport Sync receives is sent to the computer's sound system, to a named unix pipe or to `STDOUT`. By far the best sound system to use is ALSA. This is because ALSA can give direct access to the Digital to Analog Converter (DAC) hardware of the machine. Audio samples can be sent through ALSA directly to the DAC, maximising fidelity, and accurate timing information can be obtained from the DAC, maximising synchronisation. Direct access to hardware is given through ALSA devices with names beginning with `hw:`. 

## Synchronised Audio
Shairport Sync offers *full audio synchronisation*. Full audio synchronisation means that audio is played on the output device at exactly the time specified by the audio source. To accomplish this, Shairport Sync needs access to audio systems – such as ALSA on Linux and `sndio` on FreeBSD – that provide very accurate timing information about audio being streamed to output devices. Ideally, Shairport Sync should have direct access to the output device used, which should be a real sound card capable of working with 44,100, 88,200 or 176,400 samples per second, interleaved PCM stereo of 8, 16, 24 or 32 bits. Using the ALSA sound system, Shairport Sync will choose the greatest bit depth available at 44,100 samples per second, resorting to multiples of 44,100 if it is not available. You'll get a message in the log if there's a problem. With all other sound systems, a sample rate of 44,100 is chosen with a bit depth of 16 bit.

Shairport Sync works well with PulseAudio, a widely used sound server found on many desktop Linuxes. While the timing information is not as accurate as that of ALSA or `sndio`, it is often impractical to remove or disable PulseAudio. 

For other use cases, Shairport Sync can provide synchronised audio output to a unix pipe or to `STDOUT`, or to audio systems that do not provide timing information. This could perhaps be described as *partial audio synchronisation*, where synchronised audio is provided by Shairport Sync, but what happens to it in the subsequent processing chain, before it reaches the listener's ear, is outside the control of Shairport Sync.

## Latency, "Stuffing", Timing
AirPlay protocols use an agreed *latency* – a time lag or delay – between the time represented by a sound sample's `timestamp` and the time it is actually played by the audio output device, typically a Digital to Audio Converter (DAC). Latency gives players time to compensate for network delays, processing time variations and so on. The latency is specified by the audio source when it negotiates with Shairport Sync. AirPlay sources set a latency of around 2.0 to 2.25 seconds. AirPlay 2 can use shorter latencies, around half a second.

As mentioned previously, Shairport Sync implements full audio synchronisation when used with ALSA, `sndio` or PulseAudio audio systems. This is done by monitoring the timestamps present in data coming from the audio source and the timing information coming back from the audio system itself. To maintain the  latency required for exact synchronisation, if the output device is running slow relative to the source, Shairport Sync will delete frames of audio to allow the device to keep up. If the output device is running fast, Shairport Sync will insert ("stuff") extra frames to keep time. The number of frames inserted or deleted is so small as to be almost inaudible on normal audio material. Frames are inserted or deleted as necessary at pseudorandom intervals. Alternatively, with `libsoxr` support, Shairport Sync can resample the audio feed to ensure the output device can keep up. This is less obtrusive than insertion and deletion but requires a good deal of processing power — most embedded devices probably can't support it. If your computer is fast enough, Shairport Sync will, by default, automatically choose this method.

Stuffing is not done for partial audio synchronisation – the audio samples are simply presented at exactly the right time to the next stage in the processing chain.

Timestamps are referenced relative to the source computer's clock – the "source clock", but timing must be done relative to the clock of the computer running Shairport Sync – the "local clock". So, Shairport Sync synchronises the source clock and the local clock, usually to within a fraction of a millisecond. In AirPlay 2, this is done with the assistance of a companion application called [NQPTP](https://github.com/mikebrady/nqptp) using a [PTP](https://en.wikipedia.org/wiki/Precision_Time_Protocol)-based timing protocol. In classic AirPlay, a variant of [NTP](https://en.wikipedia.org/wiki/Network_Time_Protocol) synchronisation protocols is used.<|MERGE_RESOLUTION|>--- conflicted
+++ resolved
@@ -1,13 +1,7 @@
 # Shairport Sync
 Shairport Sync is an [AirPlay](https://www.pocket-lint.com/speakers/news/apple/144646-apple-airplay-2-vs-airplay-what-s-the-difference) audio player for Linux and FreeBSD. It plays audio streamed from Apple devices and from AirPlay sources such as [OwnTone](https://github.com/owntone/owntone-server) (formerly `forked-daapd`).
 
-<<<<<<< HEAD
-Shairport Sync
-=============
-Shairport Sync is an AirPlay 1 audio player. Switch to the `development` branch for a version with limited AirPlay 2 functionality. Shairport Sync plays audio streamed from iTunes, iOS, Apple TV and macOS devices and AirPlay sources such as Quicktime Player and [OwnTone](https://github.com/owntone/owntone-server#owntone-previously-forked-daapd), among others.
-=======
 Shairport Sync can be built as an AirPlay 2 player (with [some limitations](https://github.com/mikebrady/shairport-sync/blob/development/AIRPLAY2.md#features-and-limitations)) or as "classic" Shairport Sync – a player for the older, but still supported, AirPlay (aka "AirPlay 1") protocol.
->>>>>>> 694c9f5a
 
 Metadata such as artist information and cover art can be requested and provided to other applications. Shairport Sync can interface with other applications through MQTT, an MPRIS-like interface and D-Bus.
 
@@ -31,263 +25,6 @@
 * Support for the [Apple ALAC decoder](https://macosforge.github.io/alac/) (library available [here](https://github.com/mikebrady/alac)).
 * Output bit depths of 8, 16, 24 and 32 bits, rather than the standard 16 bits.
 * Output frame rates of 44,100, 88,200, 176,000 or 352,000 frames per second.
-<<<<<<< HEAD
-* Fast Response — With hardware volume control, response is instantaneous; otherwise the response time is 0.20 seconds with `alsa`, 0.35 seconds with `sndio`.
-* Non-Interruptible — Shairport Sync sends back a "busy" signal if it's already playing audio from another source, so other sources can't disrupt an existing Shairport Sync session. (If a source disappears without warning, the session automatically terminates after two minutes and the device becomes available again.)
-* Metadata — Shairport Sync can deliver metadata supplied by the source, such as Album Name, Artist Name, Cover Art, etc. through a pipe or UDP socket to a recipient application program — see https://github.com/mikebrady/shairport-sync-metadata-reader for a sample recipient. Sources that supply metadata include iTunes and the Music app in macOS and iOS.
-* Compiles on Linux, Cygwin, FreeBSD, OpenBSD.
-* Outputs to [`alsa`](https://www.alsa-project.org/wiki/Main_Page), [`sndio`](http://www.sndio.org), [PulseAudio](https://www.freedesktop.org/wiki/Software/PulseAudio/), [JACK](http://jackaudio.org), to a unix pipe or to `STDOUT`. It also has limited support for [libao](https://xiph.org/ao/) and for [`soundio`](http://libsound.io).
-* An [MPRIS](https://specifications.freedesktop.org/mpris-spec/2.2/) interface, partially complete and very functional, including access to metadata and artwork, and some limited remote control.
-* An interface to [MQTT](https://en.wikipedia.org/wiki/MQTT), an often-used protocol in home automation projects.
-* A native D-Bus interface, including access to metadata and artwork, some limited remote control and some system settings.
-* Digital Signal Processing facilities -- please see the [DSP Wiki Page Guide](https://github.com/mikebrady/shairport-sync/wiki/Digital-Signal-Processing-with-Shairport-Sync). (Thanks to [Yann Pomarède](https://github.com/yannpom) for the code and to [Paul Wieland](https://github.com/PaulWieland) for the guide.)
-
-Heritage
--------
-Shairport Sync is a substantial rewrite of the fantastic work done in Shairport 1.0 by James Laird and others — please see https://github.com/abrasive/shairport/blob/master/README.md#contributors-to-version-1x for a list of the contributors to Shairport 1.x and Shairport 0.x. From a "heritage" point of view, Shairport Sync is a fork of Shairport 1.0.
-
-Status
-------
-Shairport Sync works on a wide variety of Linux devices, FreeBSD and OpenBSD. It works with built-in audio and with a variety of USB-connected audio amplifiers and DACs. Shairport Sync runs well on the Raspberry Pi. It can drive the built-in sound card – see the note below on configuring the Raspberry Pi to make best use of it. It runs well on the Raspberry Pi Zero W with a suitable USB or I2S card.
-
-Shairport Sync will work with PulseAudio, which is installed in many desktop Linuxes. PulseAudio normally runs in the *user mode* but can be configured to run in *system mode*, though this is not recommended. Shairport Sync can work with it in either mode.
-
-Shairport Sync runs natively on FreeBSD and OpenBSD using the `sndio` sound system.
-
-Shairport Sync runs on Ubuntu, OpenWrt, Debian, Arch Linux, Fedora, FreeBSD and OpenBSD inside VMWare Fusion on a Mac, but synchronisation is inaccurate — possibly because the sound card is being emulated.
-
-For information about changes and updates, please refer to the RELEASENOTES.md file in the distribution.
-
-Building And Installing
----------------------
-See [here](https://github.com/mikebrady/shairport-sync/blob/master/INSTALL.md) for simple installation instructions for modern Linux systems like Rapsberry Pis.
-
-**Docker:** Shairport Sync is available as a prebuilt Docker image at https://hub.docker.com/r/mikebrady/shairport-sync. Alternatively, you can roll your own using the Dockerfile provided. Note that, at present, the Shairport Sync Docker image does not work on a Mac, due to limitations in the Docker system.
-
-Shairport Sync may already be available as a package in your Linux distribution (search for `shairport-sync` – the package named `shairport` is a different program). Packages are available on recent versions of Debian, Ubuntu, Arch, OpenWrt and possibly more:
-
-**Ubuntu:** A `shairport-sync` installer package is available for Ubuntu. Additionally, a Personal Package Archives for Shairport Sync master and development branches are available at https://launchpad.net/~dantheperson.
-
-**Debian:** shairport-sync is in the Debian archive.
-
-**Ansible Playbooks for CentOS 8 Stream on Raspberry Pi:** A suite of Ansible playbooks and scripts to make deploying Shairport Sync easy on CentOS 8 Stream specifically on Raspberry Pi is available at https://github.com/p3ck/ansible-shairport.
-
-**OpenWrt:** There is a Shairport Sync package in OpenWrt trunk. Also, there's an OpenWrt package at https://github.com/mikebrady/shairport-sync-for-openwrt, including one that builds back to Barrier Breaker.
-
-**Arch Linux:** Shairport Sync is available for x86_64 and i686 platforms in the Arch Linux Community Repository -- search for `shairport-sync`. See also https://www.archlinux.org/packages/.
-
-To build and install the latest version of Shairport Sync, an [Arch Linux build and installation guide](https://github.com/mikebrady/shairport-sync-for-arch-linux) is available, based on original work by [Elia Cereda](https://github.com/EliaCereda).
-
-**Mac OS X:** A HomeBrew package exists for Shairport Sync. With HomeBrew installed, Shairport Sync can be installed using the command:
-```
-$brew install shairport-sync
-```
-Note that the installation uses the libao library and so synchronisation is not available — playback glitches will occur occasionally, when the ao system's buffers overflow or underflow.
-
-**Fedora:** Please see the guide at [FEDORA.md](https://github.com/mikebrady/shairport-sync/blob/master/FEDORA.md).
-
-**Gentoo:** Shairport Sync is available in griffon_overlay, please see the guide at [https://github.com/windfail/griffon_overlay/wiki/shairport-sync](https://github.com/windfail/griffon_overlay/wiki/shairport-sync).
-
-**Cygwin:** Please see the guide at [CYGWIN.md](https://github.com/mikebrady/shairport-sync/blob/master/CYGWIN.md).
-
-**OpenBSD:** A port exists for Shairport Sync.  Packages are available for users of -current OpenBSD, the first release to include this port will be OpenBSD 7.2.  To install, simply run
-
-```
-pkg_add shairport_sync
-```
-Configure your system to start the service at boot time with
-```
-rcctl enable messagebus avahi_daemon shairport_sync
-```
-
-Note that the README for this port includes instructions on how to share access to the audio device between Shairport Sync and another user.
-
-Sincere thanks to all package contributors!
-
-If you wish to build and install the latest version of Shairport Sync on Debian, Ubuntu, Fedora or Arch platforms, please continue to follow these instructions. When the program has been compiled and installed, refer to the section on Configuring Shairport Sync that follows. To build Shairport Sync from sources on FreeBSD please refer to [FREEBSD.md](https://github.com/mikebrady/shairport-sync/blob/master/FREEBSD.md).
-
-**Remove Old Versions of Shairport Sync and its Startup Scripts**
-
-You should check to see if `shairport-sync` is already installed – you can use the command `$ which shairport-sync` to find where it is located, if installed. If it is installed you should delete it – you may need superuser privileges. After deleting, check again in case further copies are installed elsewhere.
-
-You should also remove the startup script and service definition files `/etc/systemd/system/shairport-sync.service`, `/lib/systemd/system/shairport-sync.service`, `/etc/init.d/shairport-sync`, `/etc/dbus-1/system.d/shairport-sync-dbus.conf` and `/etc/dbus-1/system.d/shairport-sync-mpris.conf` if they exist – new ones will be installed if necessary.
-
-If you removed any installations of Shairport Sync or any of its startup script files, you should reboot.
-
-**Determine The Configuration Needed**
-
-Shairport Sync has a number of different "backends" that connect it to the system's audio handling infrastructure. Most recent Linux distributions that have a GUI – including Ubuntu, Debian and others – use PulseAudio to handle sound. In such cases, it is inadvisable to attempt to disable or remove PulseAudio. Thus, if your system uses PulseAudio, you should build Shairport Sync with the PulseAudio backend. You can check to see if PulseAudio is running by opening a Terminal window and entering the command `$ pactl info`. Here is an example of what you'll get if PulseAudio is installed, though the exact details may vary:
-```
-$ pactl info
-Server String: unix:/run/user/1000/pulse/native
-Library Protocol Version: 30
-Server Protocol Version: 30
-Is Local: yes
-Client Index: 9
-Tile Size: 65472
-User Name: mike
-Host Name: ubuntu
-Server Name: pulseaudio
-Server Version: 8.0
-Default Sample Specification: s16le 2ch 44100Hz
-Default Channel Map: front-left,front-right
-Default Sink: alsa_output.pci-0000_02_02.0.analog-stereo
-Default Source: alsa_input.pci-0000_02_02.0.analog-stereo
-Cookie: 96f9:3e8d
-$
-```
-If PulseAudio in not installed, you'll get something like this:
-```
-$  pactl info
--bash: pactl: command not found
-$
-```
-If your system does not use PulseAudio, then it is likely that it uses the Advanced Linux Sound Architecture (ALSA), so you should build Shairport Sync with the ALSA backend. By the way, many systems with PulseAudio also have ALSA (in fact, PulseAudio is effectively a client of ALSA); in those cases you should choose the PulseAudio backend.
-
-If PulseAudio is not installed, there is no necessity to install it for Shairport Sync. In fact, Shairport Sync works better without it.
-
-**Building**
-
-To build Shairport Sync from sources on Debian, Ubuntu, Raspbian, etc. follow these instructions.
-
-The following libraries are required:
-* OpenSSL or  mbed TLS (PolarSSL is supported but deprecated)
-* Avahi
-* ALSA and/or PulseAudio
-* libdaemon
-* autoconf
-* automake
-* libtool
-* libpopt
-* libconfig
-
-Optional:
-* libsoxr
-* libalac (This is a library containing the Apple ALAC decoder.)
-
-Many Linux distributions have Avahi and OpenSSL already in place, so normally it probably makes sense to choose those options rather than tinysvcmdns or mbed TLS. The `libsoxr` library is available in recent Linux distributions, but it requires lots of processor power.
-
-Debian, Ubuntu and Raspbian users can get the basics with:
-
-- `# apt install build-essential git xmltoman` – these may already be installed.
-- `# apt install autoconf automake libtool libdaemon-dev libpopt-dev libconfig-dev`
-- `# apt install libasound2-dev` for the ALSA libraries
-- `# apt install libpulse-dev` for the PulseAudio libraries
-- `# apt install avahi-daemon libavahi-client-dev` if you want to use Avahi (recommended).
-- `# apt install libssl-dev` if you want to use OpenSSL and libcrypto, or use mbed TLS otherwise.
-- `# apt install libmbedtls-dev` if you want to use mbed TLS, or use OpenSSL/libcrypto otherwise. You can still use PolarSSL with `apt install libpolarssl-dev` if you want to use PolarSSL, but it is deprecated as it's not longer being supported.
-- `# apt install libsoxr-dev` if you want support for libsoxr-based resampling. This library is in recent distributions; if not, instructions for how to build it from source on Linux are available at [LIBSOXR.md](https://github.com/mikebrady/shairport-sync/blob/master/LIBSOXR.md).
-- `# apt install libsndfile1-dev` if you want to use the convolution filter.
-
-If you wish to include the Apple ALAC decoder, you need install it first – please refer to the [ALAC](https://github.com/mikebrady/alac) repository for more information.
-
-**Download Shairport Sync:**
-```
-$ git clone https://github.com/mikebrady/shairport-sync.git
-```
-
-Next, `cd` into the shairport-sync directory and execute the following commands:
-```
-$ autoreconf -i -f
-```
-(Note that the `autoreconf...` step may take some time on less powerful machines.)
-
-**Choose the appropriate `--with-*` options:**
-
-(Don't worry -- there's a recommended set of configuration options further down.)
-
-- `--with-alsa` include the ALSA backend module to audio to be output through the Advanced Linux Sound Architecture (ALSA) system directly. This is recommended for highest quality.
-- `--with-pa` include the PulseAudio audio back end. This is recommended if your Linux installation already has PulseAudio installed. Although ALSA would be better, it requires direct and exclusive access to to a real (hardware) soundcard, and this is often impractical if PulseAudio is installed.
-- `--with-stdout` include an optional backend module to enable raw audio to be output through standard output (stdout).
-- `--with-pipe` include an optional backend module to enable raw audio to be output through a unix pipe.
-- `--with-soundio` include an optional backend module to enable raw audio to be output through the soundio system.
-- `--with-avahi` or `--with-tinysvcmdns` for mdns support. Avahi is a widely-used system-wide zero-configuration networking (zeroconf) service — it may already be in your system. If you don't have Avahi, or similar, then consider including tinysvcmdns, which is a tiny zeroconf service embedded inside the shairport-sync application itself. To enable multicast for `tinysvcmdns`, you may have to add a default route with the following command: `route add -net 224.0.0.0 netmask 224.0.0.0 eth0` (substitute the correct network port for `eth0`). You should not have more than one zeroconf service on the same system — bad things may happen, according to RFC 6762, §15. If you need to use an external zeroconf service (`--with-external-mdns`) to avoid this problem, you may need to install avahi-utils or avahi-tools to get the `avahi-publish-service` tool for your system.
-- `--with-ssl=openssl`, `--with-ssl=mbedtls` or `--with-ssl=polarssl` (deprecated) for encryption and related utilities using either OpenSSL, mbed TLS or PolarSSL.
-- `--with-libdaemon` include a demonising library needed if you want to be able to demonise Shairport Sync with the `-d` option. Not needed for `systemd`-based systems which demonise programs differently.
-- `--with-soxr` for libsoxr-based resampling.
-- `--with-piddir` for specifying where the PID file should be stored. This directory is normally chosen automatically. The directory must be writable. If you use this option, you may have to edit the init script to search for the PID file in your new location.
-- `--with-metadata` to add support for Shairport Sync to pipe metadata to a compatible application of your choice. See https://github.com/mikebrady/shairport-sync-metadata-reader for a sample metadata reader.
-- `--with-configfiles` to install a configuration file and a separate sample file at the `make install` stage. Default is to install. An existing `/etc/shairport-sync.conf` will not be overwritten.
-- `--with-pkg-config` to use pkg-config to find libraries. Default is to use pkg-config — this option is for special purpose use.
-- `--with-apple-alac` to include the Apple ALAC Decoder.
-- `--with-convolution` to include a convolution filter that can be used to apply effects such as frequency and phase correction, and a loudness filter that compensates for human ear non-linearity. Requires `libsndfile`.
-- `--with-systemd` to include a script to create a Shairport Sync service that can optionally launch automatically at startup on `systemd`-based Linuxes. Default is not to to install.
-- `--with-systemv` to include a script to create a Shairport Sync service that can optionally launch automatically at startup on System V based Linuxes. Default is not to to install.
-
-**Determine if it's a `systemd` or a "System V" installation:**
-
-If you wish to have Shairport Sync start automatically when your system boots, you need to figure out what so-called "init system" your system is using. (If you are using Shairport Sync with PulseAudio, as installed in many desktop systems, this section doesn't apply.)
-
-There are a number of init systems in use: `systemd`, `upstart` and "System V" among others, and it's actually difficult to be certain which one your system is using. Fortunately, for Shairport Sync, all you have to do is figure out if it's a `systemd` init system or not. If it is not a `systemd` init system, you can assume that it is either a System V init system or else it is compatible with a System V init system. Recent systems tend to use `systemd`, whereas older systems use `upstart` or the earlier System V init system.
-
-The easiest way is to look at the first few lines of the `init` manual. Enter the command:
-
-```
-$ man init
-```
-In a `systemd` system, the top lines of the `man` page make it clear that it's a `systemd` system, as follows (from Ubuntu 16.04):
-```
-SYSTEMD(1)                          systemd                         SYSTEMD(1)
-
-NAME
-       systemd, init - systemd system and service manager
-...
-```
-Other init systems will look considerably different. For instance, in an `upstart` system,  the top lines of the `man` page indicate it's using `upstart` system, as follows (from Ubuntu 14.04):
-
-```
-init(8)                                    System Manager's Manual                                   init(8)
-
-NAME
-       init - Upstart process management daemon
-
-SYNOPSIS
-       init [OPTION]...
-...
-```
-In a System V system, the top lines of the `man` page are as follows (from Debian 7.11):
-```
-INIT(8)               Linux System Administrator's Manual              INIT(8)
-
-NAME
-       init, telinit - process control initialization
-
-SYNOPSIS
-       /sbin/init [ -a ] [ -s ] [ -b ] [ -z xxx ] [ 0123456Ss ]
-       /sbin/telinit [ -t SECONDS ] [ 0123456sSQqabcUu ]
-       /sbin/telinit [ -e VAR[=VAL] ]
-
-...
-```
-If your system is definitely a `systemd` system, choose `--with-systemd` below. Otherwise, choose `--with-libdaemon --with-systemv`.
-
-**Choose the location of the configuration file**
-
-A final consideration is the location of the configuration file `shairport-sync.conf`. This will be placed in the directory specified by the `sysconfdir` configuration variable, which defaults to `/usr/local/etc`. This is normal in BSD Unixes, but is unusual in Linux. Hence, for Linux installations, you need to set the `sysconfdir` variable to `/etc` using the configuration setting `--sysconfdir=/etc`.
-
-**Sample `./configure` command with parameters for a typical Linux `systemd` installation:**
-
-Here is a recommended set of configuration options suitable for Linux installations that use `systemd`, such as Ubuntu 15.10 and later, and Raspbian Buster, Stretch and Jessie. It specifies both the ALSA and PulseAudio backends and includes a sample configuration file and an script for automatic startup on system boot:
-
-`$ ./configure --sysconfdir=/etc --with-alsa --with-pa --with-avahi --with-ssl=openssl --with-metadata --with-soxr --with-systemd`
-
-* Omit the `--with-soxr` if the libsoxr library is not available.
-* For installation into a System V system, replace the `--with-systemd` with `--with-libdaemon --with-systemv`.
-* If you intend to use Shairport Sync with PulseAudio in the standard user mode, it can not be a system service, so you should omit both `--with-systemd` and `--with-systemv`.
-
-**Build and Install the Application:**
-
-Enter:
-
-```
-$ make
-```
-
-to build the application.
-
-Assuming you have used the `./configure` settings suggested above, you can now install the application:
-=======
->>>>>>> 694c9f5a
 
 Some features require configuration at build time – see [CONFIGURATION FLAGS.md](CONFIGURATION%20FLAGS.md).
 
