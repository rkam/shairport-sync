--- conflicted
+++ resolved
@@ -391,11 +391,7 @@
           debug(1, "Control Receiver -- Unknown RTP packet of type 0x%02X length %d, ignored.",
                 packet[1], nread);
       } else {
-<<<<<<< HEAD
-        debug(3, "Control Receiver -- dropping a packet to simulate a bad network.");
-=======
         debug(2, "Control Receiver -- dropping a packet to simulate a bad network.");
->>>>>>> ae94daf2
       }
     } else {
       debug(1, "Control Receiver -- error receiving a packet.");
@@ -473,11 +469,7 @@
       }
 
     } else {
-<<<<<<< HEAD
-      debug(1, "Timing Sender -- dropping an outbound timing packet to simulate a bad network.");
-=======
       debug(2, "Timing Sender Thread -- dropping outgoing packet to simulate bad network.");
->>>>>>> ae94daf2
     }
 
     request_number++;
@@ -539,12 +531,7 @@
 
       if ((config.diagnostic_drop_packet_fraction == 0.0) ||
           (drand48() > config.diagnostic_drop_packet_fraction)) {
-<<<<<<< HEAD
-=======
-
         arrival_time = get_absolute_time_in_fp();
-        //      clock_gettime(CLOCK_MONOTONIC,&att);
->>>>>>> ae94daf2
 
         // ssize_t plen = nread;
         // debug(1,"Packet Received on Timing Port.");
@@ -737,11 +724,7 @@
           debug(1, "Timing port -- Unknown RTP packet of type 0x%02X length %d.", packet[1], nread);
         }
       } else {
-<<<<<<< HEAD
-        debug(1, "Timing Receiver -- dropping a packet to simulate a bad network.");
-=======
         debug(2, "Timing Receiver Thread -- dropping incoming packet to simulate a bad network.");
->>>>>>> ae94daf2
       }
     } else {
       debug(1, "Timing receiver -- error receiving a packet.");
