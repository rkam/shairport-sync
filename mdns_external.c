/*
 * mDNS registration handler. This file is part of Shairport.
 * Copyright (c) Paul Lietar 2013
 * All rights reserved.
 *
 * Permission is hereby granted, free of charge, to any person
 * obtaining a copy of this software and associated documentation
 * files (the "Software"), to deal in the Software without
 * restriction, including without limitation the rights to use,
 * copy, modify, merge, publish, distribute, sublicense, and/or
 * sell copies of the Software, and to permit persons to whom the
 * Software is furnished to do so, subject to the following conditions:
 *
 * The above copyright notice and this permission notice shall be
 * included in all copies or substantial portions of the Software.
 *
 * THE SOFTWARE IS PROVIDED "AS IS", WITHOUT WARRANTY OF ANY KIND,
 * EXPRESS OR IMPLIED, INCLUDING BUT NOT LIMITED TO THE WARRANTIES
 * OF MERCHANTABILITY, FITNESS FOR A PARTICULAR PURPOSE AND
 * NONINFRINGEMENT. IN NO EVENT SHALL THE AUTHORS OR COPYRIGHT
 * HOLDERS BE LIABLE FOR ANY CLAIM, DAMAGES OR OTHER LIABILITY,
 * WHETHER IN AN ACTION OF CONTRACT, TORT OR OTHERWISE, ARISING
 * FROM, OUT OF OR IN CONNECTION WITH THE SOFTWARE OR THE USE OR
 * OTHER DEALINGS IN THE SOFTWARE.
 */

#include <unistd.h>
#include <signal.h>
#include <fcntl.h>
#include <string.h>
#include <errno.h>
#include <stdio.h>
#include "common.h"
#include "mdns.h"

int mdns_pid = 0;

/*
 * Do a fork followed by a execvp, handling execvp errors correctly.
 * Return the pid of the new process upon success, or -1 if something failed.
 * Check errno for error details.
 */
static int fork_execvp(const char *file, char *const argv[]) {
  int execpipe[2];
  int pid = 0;
  if (pipe(execpipe) < 0) {
    return -1;
  }

  if (fcntl(execpipe[1], F_SETFD, fcntl(execpipe[1], F_GETFD) | FD_CLOEXEC) < 0) {
    close(execpipe[0]);
    close(execpipe[1]);
    return -1;
  }

  pid = fork();
  if (pid < 0) {
    close(execpipe[0]);
    close(execpipe[1]);
    return -1;
  } else if (pid == 0) { // Child
    close(execpipe[0]);  // Close the read end
    execvp(file, argv);

    // If we reach this point then execve has failed.
    // Write erno's value into the pipe and exit.
    int ignore = write(execpipe[1], &errno, sizeof(errno));

    _exit(-1);
    return 0;           // Just to make the compiler happy.
  } else {              // Parent
    close(execpipe[1]); // Close the write end

    int childErrno;
    // Block until child closes the pipe or sends errno.
    if (read(execpipe[0], &childErrno, sizeof(childErrno)) ==
        sizeof(childErrno)) { // We received errno
      errno = childErrno;
      return -1;
    } else { // Child closed the pipe. execvp was successful.
      return pid;
    }
  }
}

static int mdns_external_avahi_register(char *apname, int port) {
<<<<<<< HEAD
    char mdns_port[6];
    sprintf(mdns_port, "%d", config.port);

    char *argvwithoutmetadata[] = {
        NULL, apname, "_raop._tcp", mdns_port, MDNS_RECORD_WITHOUT_METADATA, NULL
    };
    char **argv = argvwithoutmetadata;
    
    argv[0] = "avahi-publish-service";
    int pid = fork_execvp(argv[0], argv);
    if (pid >= 0)
    {
        mdns_pid = pid;
        return 0;
    }
    else
        warn("Calling %s failed !", argv[0]);

    argv[0] = "mDNSPublish";
    pid = fork_execvp(argv[0], argv);
    if (pid >= 0)
    {
        mdns_pid = pid;
        return 0;
    }
    else
        warn("Calling %s failed !", argv[0]);
    
    // If we reach here, both execvp calls failed.
    return -1;
}

static int mdns_external_dns_sd_register(char *apname, int port) {
    char mdns_port[6];
    sprintf(mdns_port, "%d", config.port);

    char *argvwithoutmetadata[] = {
        NULL, apname, "_raop._tcp", mdns_port, MDNS_RECORD_WITHOUT_METADATA, NULL
    };

    char **argv=argvwithoutmetadata;

    int pid = fork_execvp(argv[0], argv);
    if (pid >= 0)
    {
        mdns_pid = pid;
        return 0;
    }
    else
        warn("Calling %s failed !", argv[0]);

    return -1;
=======
  char mdns_port[6];
  sprintf(mdns_port, "%d", config.port);

  char *argvwithoutmetadata[] = {NULL, apname, "_raop._tcp", mdns_port,
                                 MDNS_RECORD_WITHOUT_METADATA, NULL};
#ifdef CONFIG_METADATA
  char *argvwithmetadata[] = {NULL, apname, "_raop._tcp", mdns_port, MDNS_RECORD_WITH_METADATA,
                              NULL};
#endif
  char **argv;

#ifdef CONFIG_METADATA
  if (config.metadata_enabled)
    argv = argvwithmetadata;
  else
#endif
    argv = argvwithoutmetadata;

  argv[0] = "avahi-publish-service";
  int pid = fork_execvp(argv[0], argv);
  if (pid >= 0) {
    mdns_pid = pid;
    return 0;
  } else
    warn("Calling %s failed !", argv[0]);

  argv[0] = "mDNSPublish";
  pid = fork_execvp(argv[0], argv);
  if (pid >= 0) {
    mdns_pid = pid;
    return 0;
  } else
    warn("Calling %s failed !", argv[0]);

  // If we reach here, both execvp calls failed.
  return -1;
}

static int mdns_external_dns_sd_register(char *apname, int port) {
  char mdns_port[6];
  sprintf(mdns_port, "%d", config.port);

  char *argvwithoutmetadata[] = {NULL, apname, "_raop._tcp", mdns_port,
                                 MDNS_RECORD_WITHOUT_METADATA, NULL};

#ifdef CONFIG_METADATA
  char *argvwithmetadata[] = {NULL, apname, "_raop._tcp", mdns_port, MDNS_RECORD_WITH_METADATA,
                              NULL};
#endif

  char **argv;
#ifdef CONFIG_METADATA
  if (config.metadata_enabled)
    argv = argvwithmetadata;
  else
#endif

    argv = argvwithoutmetadata;

  int pid = fork_execvp(argv[0], argv);
  if (pid >= 0) {
    mdns_pid = pid;
    return 0;
  } else
    warn("Calling %s failed !", argv[0]);

  return -1;
>>>>>>> 24b83145
}

static void kill_mdns_child(void) {
  if (mdns_pid)
    kill(mdns_pid, SIGTERM);
  mdns_pid = 0;
}

mdns_backend mdns_external_avahi = {.name = "external-avahi",
                                    .mdns_register = mdns_external_avahi_register,
                                    .mdns_unregister = kill_mdns_child};

mdns_backend mdns_external_dns_sd = {.name = "external-dns-sd",
                                     .mdns_register = mdns_external_dns_sd_register,
                                     .mdns_unregister = kill_mdns_child};<|MERGE_RESOLUTION|>--- conflicted
+++ resolved
@@ -84,60 +84,6 @@
 }
 
 static int mdns_external_avahi_register(char *apname, int port) {
-<<<<<<< HEAD
-    char mdns_port[6];
-    sprintf(mdns_port, "%d", config.port);
-
-    char *argvwithoutmetadata[] = {
-        NULL, apname, "_raop._tcp", mdns_port, MDNS_RECORD_WITHOUT_METADATA, NULL
-    };
-    char **argv = argvwithoutmetadata;
-    
-    argv[0] = "avahi-publish-service";
-    int pid = fork_execvp(argv[0], argv);
-    if (pid >= 0)
-    {
-        mdns_pid = pid;
-        return 0;
-    }
-    else
-        warn("Calling %s failed !", argv[0]);
-
-    argv[0] = "mDNSPublish";
-    pid = fork_execvp(argv[0], argv);
-    if (pid >= 0)
-    {
-        mdns_pid = pid;
-        return 0;
-    }
-    else
-        warn("Calling %s failed !", argv[0]);
-    
-    // If we reach here, both execvp calls failed.
-    return -1;
-}
-
-static int mdns_external_dns_sd_register(char *apname, int port) {
-    char mdns_port[6];
-    sprintf(mdns_port, "%d", config.port);
-
-    char *argvwithoutmetadata[] = {
-        NULL, apname, "_raop._tcp", mdns_port, MDNS_RECORD_WITHOUT_METADATA, NULL
-    };
-
-    char **argv=argvwithoutmetadata;
-
-    int pid = fork_execvp(argv[0], argv);
-    if (pid >= 0)
-    {
-        mdns_pid = pid;
-        return 0;
-    }
-    else
-        warn("Calling %s failed !", argv[0]);
-
-    return -1;
-=======
   char mdns_port[6];
   sprintf(mdns_port, "%d", config.port);
 
@@ -205,7 +151,6 @@
     warn("Calling %s failed !", argv[0]);
 
   return -1;
->>>>>>> 24b83145
 }
 
 static void kill_mdns_child(void) {
