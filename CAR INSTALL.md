# Shairport Sync for Cars
If your car audio has an AUX input, you can get AirPlay in your car using Shairport Sync. Together, Shairport Sync and an iPhone or an iPad with cellular capability can give you access to internet radio, YouTube, Apple Music, Spotify, etc. on the move. While Shairport Sync is no substitute for CarPlay, the audio quality is often much better than Bluetooth.

## The Basic Idea

The basic idea is to use a small Linux computer to create an isolated WiFi network (a "car network") and run Shairport Sync on it to provide an AirPlay service. An iPhone or an iPad with cellular capability can simultaneously connect to internet radio, YouTube, Apple Music, Spotify, etc. over the cellular network and send AirPlay audio through the car network to the AirPlay service provided by Shairport Sync. This sends the audio to the computer's DAC which is connected to the AUX input of your car audio.

Note that Android devices can not, so far, do this trick of using the two networks simultaneously.

## Example

In this example, a Raspberry Pi Zero 2 W and a Pimoroni PHAT DAC are used. Shairport Sync will be built for AirPlay 2 operation, but you can build it for "classic" AirPlay (aka AirPlay 1) operation if you prefer. A Pi Zero W is powerful enough for classic AirPlay.

Please note that some of the details of setting up networks are specific to the version of Linux used – Rasberry Pi OS (Bullseye) Lite or later.

### Prepare the initial SD Image
* Download the latest version of Raspberry Pi OS (Lite) – Bullseye (Lite) of 2022-04-04 at the time of writing – and install it onto an SD Card using `Raspberry Pi Imager`. The Lite version is preferable to the Desktop version as it doesn't include a sound server like PulseAudio or PipeWire that can prevent direct access to the audio output device.
* Before writing the image to the card, use the Settings control on `Raspberry Pi Imager` to set hostname, enable SSH and provide a username and password to use while building the system. Similarly, you can specify a wireless network the Pi will connect to while building the system. Later on, the Pi will be configured to start its own isolated network.
* The next few steps are to add the overlay needed for the sound card. This may not be necessary in your case, but in this example a Pimoroni PHAT is being used. If you do not need to add an overlay, skip these steps.
  * Mount the card on a Linux machine. Two drives should appear – a `boot` drive and a `rootfs` drive.
  * `cd` to the `boot` drive (since my username is `mike`, it will be `$ cd /media/mike/boot`).
  * Edit the `config.txt` file to add the overlay needed for the sound card. This may not be necessary in your case, but in this example a Pimoroni PHAT is being used and it needs the following entry to be added:
    ```
    dtoverlay=hifiberry-dac
    ```
  * Close the file and carefully dismount and eject the two drives. *Be sure to dismount and eject the drives properly; otherwise they may be corrupted.*
* Remove the SD card from the Linux machine, insert it into the Pi and reboot.

After a short time, the Pi should appear on your network – it may take a minute or so. To check, try to `ping` it at the `<hostname>.local`, e.g. if the hostname is `bmw` then use `$ ping bmw.local`. Once it has appeared, you can SSH into it and configure it.

### Boot, Configure, Update 
The first thing to do on a Pi would be to use the `raspi-config` tool to expand the file system to use the entire card. Next, do the usual update and upgrade:
```
# apt-get update
# apt-get upgrade
``` 

### Build and Install 
Let's get the tools and libraries for building and installing Shairport Sync (and NQPTP).

```
# apt install --no-install-recommends build-essential git xmltoman autoconf automake libtool \
    libpopt-dev libconfig-dev libasound2-dev avahi-daemon libavahi-client-dev libssl-dev libsoxr-dev \
    libplist-dev libsodium-dev libavutil-dev libavcodec-dev libavformat-dev uuid-dev xxd
```
If you are building classic Shairport Sync, the list of packages is shorter:
```
# apt-get install --no-install-recommends build-essential git xmltoman autoconf automake libtool \
    libpopt-dev libconfig-dev libasound2-dev avahi-daemon libavahi-client-dev libssl-dev libsoxr-dev
```

#### NQPTP
Skip this section if you are building classic Shairport Sync – NQPTP is not needed for classic Shairport Sync.

Download, install, enable and start NQPTP from [here](https://github.com/mikebrady/nqptp) following the guide for Linux.

#### Shairport Sync
Download Shairport Sync, check out the `development` branch and configure, compile and install it.

* Omit the `--with-airplay-2` from the `./configure` options if you are building classic Shairport Sync.

```
$ git clone https://github.com/mikebrady/shairport-sync.git
$ cd shairport-sync
$ autoreconf -fi
$ ./configure --sysconfdir=/etc --with-alsa \
    --with-soxr --with-avahi --with-ssl=openssl --with-systemd --with-airplay-2
$ make
# make install
```
The `autoreconf` step may take quite a while – please be patient!

**Note:** *Do not* enable Shairport Sync to start automatically at boot time – later on in this installation, we will arrange for it to start after the network has been set up.

### Configure Shairport Sync
Here are the important options for the Shairport Sync configuration file at `/etc/shairport-sync.conf`:
```
// Sample Configuration File for Shairport Sync for Car Audio with a Pimoroni PHAT
general =
{
	name = "BMW Radio";
	ignore_volume_control = "yes";
	volume_max_db = -3.00;
};

alsa =
{
	output_device = "hw:1"; // the name of the alsa output device. Use "alsamixer" or "aplay" to find out the names of devices, mixers, etc.
};

```
Two `general` settings are worth noting. First, the option to ignore the sending device's volume control is enabled. This means that the car audio's volume control is the only one that affects the audio volume. Of course this is a matter of personal preference.
Second, the maximum output offered by the DAC to the AUX port of the car audio can be reduced if it is overloading the input circuits. Again, that's a matter for personal selection and adjustment.

The `alsa` settings are for the Pimoroni PHAT – it does not have a hardware mixer, so no `mixer_control_name` is given.

Note that the DAC's 32-bit capability is automatically selected if available, so there is no need to set it here. Similarly, since `soxr` support is included in the build, `soxr` interpolation will be automatically enabled if the device is fast enough.

### Extra Packages
A number of packages to enable the Pi to work as a WiFi base station are needed:
```
# apt-get install hostapd isc-dhcp-server
```
Disable both of these services from starting at boot time (this is because we will launch them sequentially later on):
```
# systemctl unmask hostapd
# systemctl disable hostapd
# systemctl disable isc-dhcp-server
```
#### Configure HostAPD
Configure `hostapd` by creating `/etc/hostapd/hostapd.conf` with the following contents which will set up an open network with the name BMW. You might wish to change the name:
``` 
# Thanks to https://wiki.gentoo.org/wiki/Hostapd#802.11b.2Fg.2Fn_triple_AP

# The interface used by the AP
interface=wlan0

# This is the name of the network -- yours may be different
ssid=BMW

# "g" simply means 2.4GHz band
hw_mode=g

# Channel to use
channel=11

# Limit the frequencies used to those allowed in the country
ieee80211d=1

# The country code
country_code=IE

# Enable 802.11n support
ieee80211n=1

# QoS support, also required for full speed on 802.11n/ac/ax
wmm_enabled=1

```
Note that, since the car network is isolated from the Internet, you don't really need to secure it with a password.

#### Configure DHCP server

First, replace the contents of `/etc/dhcp/dhcpd.conf` with this:
```
subnet 10.0.10.0 netmask 255.255.255.0 {
     range 10.0.10.5 10.0.10.150;
     #option routers <the-IP-address-of-your-gateway-or-router>;
     #option broadcast-address <the-broadcast-IP-address-for-your-network>;
}
```
Second, modify the `INTERFACESv4` entry at the end of the file `/etc/default/isc-dhcp-server` to look as follows:
```
INTERFACESv4="wlan0"
INTERFACESv6=""
```
### Set up the Startup Sequence
Configure the startup sequence by adding commands to `/etc/rc.local` to start `hostapd` and the `dhcp` server and then to start `shairport-sync` automatically after startup. Its contents should look like this:
```
#!/bin/sh -e
#
# rc.local
#
# This script is executed at the end of each multiuser runlevel.
# Make sure that the script will "exit 0" on success or any other
# value on error.
#
# In order to enable or disable this script just change the execution
# bits.
#
# By default this script does nothing.

/sbin/iw dev wlan0 set power_save off
/usr/sbin/hostapd -B -P /run/hostapd.pid /etc/hostapd/hostapd.conf
/sbin/ip addr add 10.0.10.1/24 dev wlan0
/bin/sleep 1
/bin/systemctl start isc-dhcp-server
/bin/sleep 2
/bin/systemctl start shairport-sync

exit 0

```
As you can see, the effect of these commands is to start the WiFi transmitter, give the base station the IP address `10.0.10.1`, start a DHCP server and finally start the Shairport Sync service.

### Final Steps
Up to now, if you reboot the Pi, it will reconnect to your WiFi network, ignoring the instructions and settings you have given it to act as a base station. That is because the `wlan0` interface is still under the control of the `dhcpcd` service. So, the final step is to instruct the `dhcpcd` service not to manage `wlan0`. To do this, edit `/etc/dhcpcd.conf` and insert the following line at the start:
```
denyinterfaces wlan0
```
From this point on, at least on the Raspberry Pi, if you reboot the machine, it will not reconnect to your network. Instead, it will act as the WiFi base station you have configured with `hostapd` and `isc-dhcp-server`.

### Optimise startup time – Raspberry Pi Specific

This is applicable to a Raspberry Pi only. Some of it may be applicable to other systems, but it has not been tested on them.

There are quite a few services that are not necessary for this setup. Disabling them can improve startup time. Running these commands disables them:

```
sudo systemctl disable systemd-timesyncd.service
sudo systemctl disable keyboard-setup.service
sudo systemctl disable triggerhappy.service
sudo systemctl disable dhcpcd.service
sudo systemctl disable wpa_supplicant.service
sudo systemctl disable dphys-swapfile.service
sudo systemctl disable networking.service
```

### Read-only mode – Raspberry Pi Specific
Run `sudo raspi-config` and then choose `Performance Options` > `Overlay Filesystem` and choose to enable the overlay filesystem, and to set the boot partition to be write-protected. 

### Ready
Install the Raspberry Pi in your car. It should be powered from a source that is switched off when you leave the car, otherwise the slight current drain will eventually flatten the car's battery.

When the power source is switched on, typically when you start the car, it will take maybe a minute for the system to boot up.
<<<<<<< HEAD
### Enjoy!

---

## Updating
From time to time, you may wish to update this installation. However, in order to update Shairport Sync, you must reconnect the system to a network that can access the internet. The easiest thing is to temporarily reconnect to the network you used when you created the system. To do that, you have to temporarily undo the "Final Steps" and some of the "Raspberry Pi Specific" steps you used. This will enable you to connect your device back to the network it was created on. You should then be able to update the operating system and libraries in the normal way and then update Shairport Sync.

So, take the following steps:

1. If it's a Raspberry Pi and you have enabled the Read-only mode, you must take the device out of Read-only mode:  
Run `sudo raspi-config` and then choose `Performance Options` > `Overlay Filesystem` and choose to disable the overlay filesystem and to set the boot partition not to be write-protected. This is so that changes can be written to the file system; you can make the filesystem read-only again later. Save the changes and reboot the system.

2. If you have disabled the `dhcpcd`, `wpa_supplicant` or `systemd-timesyncd` services as suggested in the "Optimise startup time -- Raspberry Pi Specific" section, you need to temporarily re-enable them:  
`# systemctl enable dhcpcd.service`  
`# systemctl enable wpa_supplicant.service`  
`# systemctl enable systemd-timesyncd.service`  
Reboot.

3. To allow your device to reconnect to the network it was created on, edit `/etc/dhcpcd.conf` and comment out the following line at the start:  
`denyinterfaces wlan0`  
so that it looks like this:  
`# denyinterfaces wlan0`  
From this point on, if you reboot the machine, it will connect to the network it was configured on, i.e. the network you used when you set it up for the first time. This is because the name and password of the network it was created on would have been placed in `/etc/wpa_supplicant/wpa_supplicant` when the system was initially configured and will still be there.

4. Reboot and do Normal Updating

   You can perform updates in the normal way -- see [UPDATING](https://github.com/mikebrady/shairport-sync/blob/master/UPDATING.md). When you are finished, you need to undo the temporary changes you made to the setup, as follows:

5. If you had temporarily re-enabled services that are normally disabled, then it's time to disable them again:  
`# systemctl disable dhcpcd.service`  
`# systemctl disable wpa_supplicant.service`  
`# systemctl disable systemd-timesyncd.service`  

6. To re-enable the system to create its own network, edit `/etc/dhcpcd.conf` and uncomment the line that you had temporarily commented out at the start of the update. Change:  
`# denyinterfaces wlan0`  
so that it looks like this:  
`denyinterfaces wlan0`  

7. Reboot. The system should start as it would if it was in the car.

8. If the device is a Raspberry Pi and you wish to make the file system read-only, connect to the system, run `sudo raspi-config` and then choose `Performance Options` > `Overlay Filesystem`. In there, choose to enable the overlay filesystem, and to set the boot partition to be write-protected. Do a final reboot and check that everyting is in order.
=======

### Enjoy!
>>>>>>> 12a0e67d
<|MERGE_RESOLUTION|>--- conflicted
+++ resolved
@@ -213,7 +213,7 @@
 Install the Raspberry Pi in your car. It should be powered from a source that is switched off when you leave the car, otherwise the slight current drain will eventually flatten the car's battery.
 
 When the power source is switched on, typically when you start the car, it will take maybe a minute for the system to boot up.
-<<<<<<< HEAD
+
 ### Enjoy!
 
 ---
@@ -254,8 +254,4 @@
 
 7. Reboot. The system should start as it would if it was in the car.
 
-8. If the device is a Raspberry Pi and you wish to make the file system read-only, connect to the system, run `sudo raspi-config` and then choose `Performance Options` > `Overlay Filesystem`. In there, choose to enable the overlay filesystem, and to set the boot partition to be write-protected. Do a final reboot and check that everyting is in order.
-=======
-
-### Enjoy!
->>>>>>> 12a0e67d
+8. If the device is a Raspberry Pi and you wish to make the file system read-only, connect to the system, run `sudo raspi-config` and then choose `Performance Options` > `Overlay Filesystem`. In there, choose to enable the overlay filesystem, and to set the boot partition to be write-protected. Do a final reboot and check that everyting is in order.