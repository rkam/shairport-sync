/*
 * RTSP protocol handler. This file is part of Shairport Sync
 * Copyright (c) James Laird 2013

 * Modifications associated with audio synchronization, mutithreading and
 * metadata handling copyright (c) Mike Brady 2014-2021
 * All rights reserved.
 *
 * Permission is hereby granted, free of charge, to any person
 * obtaining a copy of this software and associated documentation
 * files (the "Software"), to deal in the Software without
 * restriction, including without limitation the rights to use,
 * copy, modify, merge, publish, distribute, sublicense, and/or
 * sell copies of the Software, and to permit persons to whom the
 * Software is furnished to do so, subject to the following conditions:
 *
 * The above copyright notice and this permission notice shall be
 * included in all copies or substantial portions of the Software.
 *
 * THE SOFTWARE IS PROVIDED "AS IS", WITHOUT WARRANTY OF ANY KIND,
 * EXPRESS OR IMPLIED, INCLUDING BUT NOT LIMITED TO THE WARRANTIES
 * OF MERCHANTABILITY, FITNESS FOR A PARTICULAR PURPOSE AND
 * NONINFRINGEMENT. IN NO EVENT SHALL THE AUTHORS OR COPYRIGHT
 * HOLDERS BE LIABLE FOR ANY CLAIM, DAMAGES OR OTHER LIABILITY,
 * WHETHER IN AN ACTION OF CONTRACT, TORT OR OTHERWISE, ARISING
 * FROM, OUT OF OR IN CONNECTION WITH THE SOFTWARE OR THE USE OR
 * OTHER DEALINGS IN THE SOFTWARE.
 */

#include <arpa/inet.h>
#include <errno.h>
#include <fcntl.h>
#include <ifaddrs.h>
#include <inttypes.h>
#include <limits.h>
#include <memory.h>
#include <net/if.h>
#include <netdb.h>
#include <netinet/in.h>
#include <poll.h>
#include <pthread.h>
#include <stdio.h>
#include <stdlib.h>
#include <string.h>
#include <sys/select.h>
#include <sys/socket.h>
#include <sys/stat.h>
#include <sys/types.h>
#include <unistd.h>

#include <sys/ioctl.h>

#include "activity_monitor.h"
#include "config.h"

#ifdef CONFIG_OPENSSL
#include <openssl/md5.h>
#endif

#ifdef CONFIG_MBEDTLS
#include <mbedtls/md5.h>
#include <mbedtls/version.h>
#endif

#ifdef CONFIG_POLARSSL
#include <polarssl/md5.h>
#endif

#include "common.h"
#include "player.h"
#include "rtp.h"
#include "rtsp.h"

#ifdef CONFIG_METADATA_HUB
#include "metadata_hub.h"
#endif

#ifdef CONFIG_MQTT
#include "mqtt.h"
#endif

#ifdef AF_INET6
#define INETx_ADDRSTRLEN INET6_ADDRSTRLEN
#else
#define INETx_ADDRSTRLEN INET_ADDRSTRLEN
#endif

#ifdef CONFIG_AIRPLAY_2
#include "pair_ap/pair.h"
#include "plist/plist.h"
#include "plist_xml_strings.h"
#include "ptp-utilities.h"
#endif

#include "mdns.h"

// mDNS advertisement strings

// Create these strings and then keep them updated.
// When necessary, update the mDNS service records, using e.g. Avahi
// from these sources.

char *txt_records[64];
char *secondary_txt_records[64];

char firmware_version[64];
char ap1_featuresString[64];
char pkString[128];
#ifdef CONFIG_AIRPLAY_2
char deviceIdString[64];
char featuresString[64];
char statusflagsString[32];
char piString[64];
char gidString[64];
#endif

#define METADATA_SNDBUF (4 * 1024 * 1024)

enum rtsp_read_request_response {
  rtsp_read_request_response_ok,
  rtsp_read_request_response_immediate_shutdown_requested,
  rtsp_read_request_response_bad_packet,
  rtsp_read_request_response_channel_closed,
  rtsp_read_request_response_read_error,
  rtsp_read_request_response_error
};

rtsp_conn_info *playing_conn;
rtsp_conn_info **conns;

int metadata_running = 0;

// always lock this when accessing the playing conn value
pthread_mutex_t playing_conn_lock = PTHREAD_MUTEX_INITIALIZER;

// always lock this when accessing the list of connection threads
pthread_mutex_t conns_lock = PTHREAD_MUTEX_INITIALIZER;

// every time we want to retain or release a reference count, lock it with this
// if a reference count is read as zero, it means the it's being deallocated.
static pthread_mutex_t reference_counter_lock = PTHREAD_MUTEX_INITIALIZER;

// only one thread is allowed to use the player at once.
// it monitors the request variable (at least when interrupted)
// static pthread_mutex_t playing_mutex = PTHREAD_MUTEX_INITIALIZER;
// static int please_shutdown = 0;
// static pthread_t playing_thread = 0;

int RTSP_connection_index = 1;

#ifdef CONFIG_METADATA
typedef struct {
  pthread_mutex_t pc_queue_lock;
  pthread_cond_t pc_queue_item_added_signal;
  pthread_cond_t pc_queue_item_removed_signal;
  char *name;
  size_t item_size;  // number of bytes in each item
  uint32_t count;    // number of items in the queue
  uint32_t capacity; // maximum number of items
  uint32_t toq;      // first item to take
  uint32_t eoq;      // free space at end of queue
  void *items;       // a pointer to where the items are actually stored
} pc_queue;          // producer-consumer queue
#endif

static int msg_indexes = 1;

typedef struct {
  int index_number;
  uint32_t referenceCount; // we might start using this...
  unsigned int nheaders;
  char *name[16];
  char *value[16];

  uint32_t contentlength;
  char *content;

  // for requests
  char method[16];
  char path[256];

  // for responses
  int respcode;
} rtsp_message;

#ifdef CONFIG_AIRPLAY_2

static void pkString_make(char *str, size_t str_size, const char *device_id) {
  uint8_t public_key[32];
  if (str_size < 2 * sizeof(public_key) + 1) {
    warn("Insufficient string size");
    str[0] = '\0';
    return;
  }
  pair_public_key_get(PAIR_SERVER_HOMEKIT, public_key, device_id);
  char *ptr = str;
  for (size_t i = 0; i < sizeof(public_key); i++)
    ptr += sprintf(ptr, "%02x", public_key[i]);
}
#endif

#ifdef CONFIG_AIRPLAY_2
void build_bonjour_strings(rtsp_conn_info *conn) {
#else
void build_bonjour_strings(__attribute((unused)) rtsp_conn_info *conn) {
#endif

  int entry_number = 0;

  // make up a firmware version
#ifdef CONFIG_USE_GIT_VERSION_STRING
  if (git_version_string[0] != '\0')
    snprintf(firmware_version, sizeof(firmware_version), "fv=%s", git_version_string);
  else
#endif
    snprintf(firmware_version, sizeof(firmware_version), "fv=%s", PACKAGE_VERSION);

#ifdef CONFIG_AIRPLAY_2
  uint64_t features_hi = config.airplay_features;
  features_hi = (features_hi >> 32) & 0xffffffff;
  uint64_t features_lo = config.airplay_features;
  features_lo = features_lo & 0xffffffff;
  snprintf(ap1_featuresString, sizeof(ap1_featuresString), "ft=0x%" PRIX64 ",0x%" PRIX64 "",
           features_lo, features_hi);
  snprintf(pkString, sizeof(pkString), "pk=");
  pkString_make(pkString + strlen("pk="), sizeof(pkString) - strlen("pk="),
                config.airplay_device_id);

  txt_records[entry_number++] = "cn=0,1";
  txt_records[entry_number++] = "da=true";
  txt_records[entry_number++] = "et=0,4";
  txt_records[entry_number++] = ap1_featuresString;
  txt_records[entry_number++] = firmware_version;
  txt_records[entry_number++] = "md=2";
  txt_records[entry_number++] = "am=Shairport Sync";
  txt_records[entry_number++] = "sf=0x4";
  txt_records[entry_number++] = "tp=UDP";
  txt_records[entry_number++] = "vn=65537";
  txt_records[entry_number++] = "vs=366.0";
  txt_records[entry_number++] = pkString;
  txt_records[entry_number++] = NULL;

#else
  // here, just replicate what happens in mdns.h when using those #defines
  txt_records[entry_number++] = "sf=0x4";
  txt_records[entry_number++] = firmware_version;
  txt_records[entry_number++] = "am=ShairportSync";
  txt_records[entry_number++] = "vs=105.1";
  txt_records[entry_number++] = "tp=TCP,UDP";
  txt_records[entry_number++] = "vn=65537";
#ifdef CONFIG_METADATA
  if (config.get_coverart == 0)
    txt_records[entry_number++] = "md=0,2";
  else
    txt_records[entry_number++] = "md=0,1,2";
#endif
  txt_records[entry_number++] = "ss=16";
  txt_records[entry_number++] = "sr=44100";
  txt_records[entry_number++] = "da=true";
  txt_records[entry_number++] = "sv=false";
  txt_records[entry_number++] = "et=0,1";
  txt_records[entry_number++] = "ek=1";
  txt_records[entry_number++] = "cn=0,1";
  txt_records[entry_number++] = "ch=2";
  txt_records[entry_number++] = "txtvers=1";
  if (config.password == 0)
    txt_records[entry_number++] = "pw=false";
  else
    txt_records[entry_number++] = "pw=true";
  txt_records[entry_number++] = NULL;
#endif

#ifdef CONFIG_AIRPLAY_2
  // make up a secondary set of text records
  entry_number = 0;

  secondary_txt_records[entry_number++] = "srcvers=366.0";
  snprintf(deviceIdString, sizeof(deviceIdString), "deviceid=%s", config.airplay_device_id);
  secondary_txt_records[entry_number++] = deviceIdString;
  snprintf(featuresString, sizeof(featuresString), "features=0x%" PRIX64 ",0x%" PRIX64 "",
           features_lo, features_hi);
  secondary_txt_records[entry_number++] = featuresString;
  snprintf(statusflagsString, sizeof(statusflagsString), "flags=0x%" PRIX32,
           config.airplay_statusflags);

  secondary_txt_records[entry_number++] = statusflagsString;
  secondary_txt_records[entry_number++] = "protovers=1.1";
  secondary_txt_records[entry_number++] = "acl=0";
  secondary_txt_records[entry_number++] = "rsf=0x0";
  secondary_txt_records[entry_number++] = firmware_version;
  secondary_txt_records[entry_number++] = "model=Shairport Sync";
  snprintf(piString, sizeof(piString), "pi=%s", config.airplay_pi);
  secondary_txt_records[entry_number++] = piString;
  if ((conn != NULL) && (conn->airplay_gid != 0)) {
    snprintf(gidString, sizeof(gidString), "gid=%s", conn->airplay_gid);
  } else {
    snprintf(gidString, sizeof(gidString), "gid=%s", config.airplay_pi);
  }
  secondary_txt_records[entry_number++] = gidString;
  if ((conn != NULL) && (conn->groupContainsGroupLeader != 0))
    secondary_txt_records[entry_number++] = "gcgl=1";
  else
    secondary_txt_records[entry_number++] = "gcgl=0";
  if ((conn != NULL) && (conn->airplay_gid != 0)) // if it's in a group
    secondary_txt_records[entry_number++] = "isGroupLeader=0";
  secondary_txt_records[entry_number++] = pkString;
  secondary_txt_records[entry_number++] = NULL;
#endif
}

#ifdef CONFIG_METADATA
typedef struct {
  uint32_t type;
  uint32_t code;
  char *data;
  uint32_t length;
  rtsp_message *carrier;
} metadata_package;

void pc_queue_init(pc_queue *the_queue, char *items, size_t item_size, uint32_t number_of_items,
                   const char *name) {
  if (name)
    debug(2, "Creating metadata queue \"%s\".", name);
  else
    debug(1, "Creating an unnamed metadata queue.");
  pthread_mutex_init(&the_queue->pc_queue_lock, NULL);
  pthread_cond_init(&the_queue->pc_queue_item_added_signal, NULL);
  pthread_cond_init(&the_queue->pc_queue_item_removed_signal, NULL);
  the_queue->item_size = item_size;
  the_queue->items = items;
  the_queue->count = 0;
  the_queue->capacity = number_of_items;
  the_queue->toq = 0;
  the_queue->eoq = 0;
  if (name == NULL)
    the_queue->name = NULL;
  else
    the_queue->name = strdup(name);
}

void pc_queue_delete(pc_queue *the_queue) {
  if (the_queue->name)
    debug(2, "Deleting metadata queue \"%s\".", the_queue->name);
  else
    debug(1, "Deleting an unnamed metadata queue.");
  if (the_queue->name != NULL)
    free(the_queue->name);
  // debug(2, "destroying pc_queue_item_removed_signal");
  pthread_cond_destroy(&the_queue->pc_queue_item_removed_signal);
  // debug(2, "destroying pc_queue_item_added_signal");
  pthread_cond_destroy(&the_queue->pc_queue_item_added_signal);
  // debug(2, "destroying pc_queue_lock");
  pthread_mutex_destroy(&the_queue->pc_queue_lock);
  // debug(2, "destroying signals and locks done");
}

int send_metadata(uint32_t type, uint32_t code, char *data, uint32_t length, rtsp_message *carrier,
                  int block);

int send_ssnc_metadata(uint32_t code, char *data, uint32_t length, int block) {
  return send_metadata('ssnc', code, data, length, NULL, block);
}

void pc_queue_cleanup_handler(void *arg) {
  // debug(1, "pc_queue_cleanup_handler called.");
  pc_queue *the_queue = (pc_queue *)arg;
  int rc = pthread_mutex_unlock(&the_queue->pc_queue_lock);
  if (rc)
    debug(1, "Error unlocking for pc_queue_add_item or pc_queue_get_item.");
}

int pc_queue_add_item(pc_queue *the_queue, const void *the_stuff, int block) {
  int response = 0;
  int rc;
  if (the_queue) {
    if (block == 0) {
      rc = debug_mutex_lock(&the_queue->pc_queue_lock, 10000, 2);
      if (rc == EBUSY)
        return EBUSY;
    } else
      rc = pthread_mutex_lock(&the_queue->pc_queue_lock);
    if (rc)
      debug(1, "Error locking for pc_queue_add_item");
    pthread_cleanup_push(pc_queue_cleanup_handler, (void *)the_queue);
    // leave this out if you want this to return if the queue is already full
    // irrespective of the block flag.
    /*
                while (the_queue->count == the_queue->capacity) {
                        rc = pthread_cond_wait(&the_queue->pc_queue_item_removed_signal,
       &the_queue->pc_queue_lock); if (rc) debug(1, "Error waiting for item to be removed");
                }
                */
    if (the_queue->count < the_queue->capacity) {
      uint32_t i = the_queue->eoq;
      void *p = the_queue->items + the_queue->item_size * i;
      //    void * p = &the_queue->qbase + the_queue->item_size*the_queue->eoq;
      memcpy(p, the_stuff, the_queue->item_size);

      // update the pointer
      i++;
      if (i == the_queue->capacity)
        // fold pointer if necessary
        i = 0;
      the_queue->eoq = i;
      the_queue->count++;
      // debug(2,"metadata queue+ \"%s\" %d/%d.", the_queue->name, the_queue->count,
      // the_queue->capacity);
      if (the_queue->count == the_queue->capacity)
        debug(3, "metadata queue \"%s\": is now full with %d items in it!", the_queue->name,
              the_queue->count);
      rc = pthread_cond_signal(&the_queue->pc_queue_item_added_signal);
      if (rc)
        debug(1, "metadata queue \"%s\": error signalling after pc_queue_add_item",
              the_queue->name);
    } else {
      response = EWOULDBLOCK; // a bit arbitrary, this.
      debug(3,
            "metadata queue \"%s\": is already full with %d items in it. Not adding this item to "
            "the queue.",
            the_queue->name, the_queue->count);
    }
    pthread_cleanup_pop(1); // unlock the queue lock.
  } else {
    debug(1, "Adding an item to a NULL queue");
  }
  return response;
}

int pc_queue_get_item(pc_queue *the_queue, void *the_stuff) {
  int rc;
  if (the_queue) {
    rc = pthread_mutex_lock(&the_queue->pc_queue_lock);
    if (rc)
      debug(1, "metadata queue \"%s\": error locking for pc_queue_get_item", the_queue->name);
    pthread_cleanup_push(pc_queue_cleanup_handler, (void *)the_queue);
    while (the_queue->count == 0) {
      rc = pthread_cond_wait(&the_queue->pc_queue_item_added_signal, &the_queue->pc_queue_lock);
      if (rc)
        debug(1, "metadata queue \"%s\": error waiting for item to be added", the_queue->name);
    }
    uint32_t i = the_queue->toq;
    //    void * p = &the_queue->qbase + the_queue->item_size*the_queue->toq;
    void *p = the_queue->items + the_queue->item_size * i;
    memcpy(the_stuff, p, the_queue->item_size);

    // update the pointer
    i++;
    if (i == the_queue->capacity)
      // fold pointer if necessary
      i = 0;
    the_queue->toq = i;
    the_queue->count--;
    debug(3, "metadata queue- \"%s\" %d/%d.", the_queue->name, the_queue->count,
          the_queue->capacity);
    rc = pthread_cond_signal(&the_queue->pc_queue_item_removed_signal);
    if (rc)
      debug(1, "metadata queue \"%s\": error signalling after pc_queue_get_item", the_queue->name);
    pthread_cleanup_pop(1); // unlock the queue lock.
  } else {
    debug(1, "Removing an item from a NULL queue");
  }
  return 0;
}

#endif

int have_play_lock(rtsp_conn_info *conn) {
  int response = 0;
  debug_mutex_lock(&playing_conn_lock, 1000000, 3);
  if (playing_conn == conn) // this connection definitely has the play lock
    response = 1;
  debug_mutex_unlock(&playing_conn_lock, 3);
  return response;
}

// return 0 if the playing_conn isn't already locked by someone else and if
// it belongs to the conn passed in.
// remember to release it!
int try_to_hold_play_lock(rtsp_conn_info *conn) {
  int response = -1;
  if (pthread_mutex_trylock(&playing_conn_lock) == 0) {
    if (playing_conn == conn) {
      response = 0;
    } else {
      pthread_mutex_unlock(&playing_conn_lock);
    }
  }
  return response;
}

void release_hold_on_play_lock(__attribute__((unused)) rtsp_conn_info *conn) {
  pthread_mutex_unlock(&playing_conn_lock);
}

void release_play_lock(rtsp_conn_info *conn) {
  debug_mutex_lock(&playing_conn_lock, 1000000, 3);
  if (playing_conn == conn) { // if we have the player
    playing_conn = NULL;      // let it go
    debug(2, "Connection %d: release play lock.", conn->connection_number);
  }
  debug_mutex_unlock(&playing_conn_lock, 3);
}

int get_play_lock(rtsp_conn_info *conn) {
  // returns -1 if it failed, 0 if it succeeded and 1 if it succeeded but
  // interrupted an existing session
  int response = 0;

  int have_the_player = 0;
  int should_wait = 0; // this will be true if you're trying to break in to the current session
  int interrupting_current_session = 0;

  // try to become the current playing_conn

  debug_mutex_lock(&playing_conn_lock, 1000000, 3); // get it

  if (playing_conn == NULL) {
    playing_conn = conn;
    have_the_player = 1;
  } else if (playing_conn == conn) {
    have_the_player = 1;
    warn("Duplicate attempt to acquire the player by the same connection, by the look of it!");
  } else if (playing_conn->stop) {
    debug(1, "Connection %d: Waiting for Connection %d to stop playing.", conn->connection_number,
          playing_conn->connection_number);
    should_wait = 1;
#ifdef CONFIG_AIRPLAY_2
  } else { // ignore the allow_session_interruption in AirPlay 2 -- it is always permissible, it
           // seems
#else
  } else if (config.allow_session_interruption == 1) {
#endif
    debug(2, "Connection %d: Asking Connection %d to stop playing.", conn->connection_number,
          playing_conn->connection_number);
    playing_conn->stop = 1;
    interrupting_current_session = 1;
    should_wait = 1;
    pthread_cancel(playing_conn->thread); // asking the RTSP thread to exit
  }
  debug_mutex_unlock(&playing_conn_lock, 3);

  if (should_wait) {
    int time_remaining = 3000000; // must be signed, as it could go negative...

    while ((time_remaining > 0) && (have_the_player == 0)) {
      debug_mutex_lock(&playing_conn_lock, 1000000, 3); // get it
      if (playing_conn == NULL) {
        playing_conn = conn;
        have_the_player = 1;
      }
      debug_mutex_unlock(&playing_conn_lock, 3);

      if (have_the_player == 0) {
        usleep(100000);
        time_remaining -= 100000;
      }
    }

    if ((have_the_player == 1) && (interrupting_current_session == 1)) {
      debug(2, "Connection %d: Got player lock", conn->connection_number);
      response = 1;
    } else {
      debug(1, "Connection %d: failed to get player lock", conn->connection_number);
      response = -1;
    }
  }

  if ((have_the_player) && (interrupting_current_session == 0)) {
    debug(2, "Connection %d: got player lock.", conn->connection_number);
    response = 0;
  }
  return response;
}

void player_watchdog_thread_cleanup_handler(void *arg) {
  rtsp_conn_info *conn = (rtsp_conn_info *)arg;
  debug(3, "Connection %d: Watchdog Exit.", conn->connection_number);
}

void *player_watchdog_thread_code(void *arg) {
  pthread_cleanup_push(player_watchdog_thread_cleanup_handler, arg);
  rtsp_conn_info *conn = (rtsp_conn_info *)arg;
  do {
    usleep(2000000); // check every two seconds
    // debug(3, "Connection %d: Check the thread is doing something...", conn->connection_number);
    if ((config.dont_check_timeout == 0) && (config.timeout != 0)) {
      debug_mutex_lock(&conn->watchdog_mutex, 1000, 0);
      uint64_t last_watchdog_bark_time = conn->watchdog_bark_time;
      debug_mutex_unlock(&conn->watchdog_mutex, 0);
      if (last_watchdog_bark_time != 0) {
        uint64_t time_since_last_bark =
            (get_absolute_time_in_ns() - last_watchdog_bark_time) / 1000000000;
        uint64_t ct = config.timeout; // go from int to 64-bit int

        if (time_since_last_bark >= ct) {
          conn->watchdog_barks++;
          if (conn->watchdog_barks == 1) {
            // debuglev = 3; // tell us everything.
            debug(1,
                  "Connection %d: As Yeats almost said, \"Too long a silence / can make a stone "
                  "of the heart\".",
                  conn->connection_number);
            conn->stop = 1;
            pthread_cancel(conn->thread);
          } else if (conn->watchdog_barks == 3) {
            if ((config.cmd_unfixable) && (conn->unfixable_error_reported == 0)) {
              conn->unfixable_error_reported = 1;
              command_execute(config.cmd_unfixable, "unable_to_cancel_play_session", 1);
            } else {
              warn("an unrecoverable error, \"unable_to_cancel_play_session\", has been detected.",
                   conn->connection_number);
            }
          }
        }
      }
    }
  } while (1);
  pthread_cleanup_pop(0); // should never happen
  pthread_exit(NULL);
}

// keep track of the threads we have spawned so we can join() them
static int nconns = 0;
static void track_thread(rtsp_conn_info *conn) {
  debug_mutex_lock(&conns_lock, 1000000, 3);
  // look for an empty slot first
  int i = 0;
  int found = 0;
  while ((i < nconns) && (found == 0)) {
    if (conns[i] == NULL)
      found = 1;
    else
      i++;
  }
  if (found != 0) {
    conns[i] = conn;
  } else {
    // make space for a new element
    conns = realloc(conns, sizeof(rtsp_conn_info *) * (nconns + 1));
    if (conns) {
      conns[nconns] = conn;
      nconns++;
    } else {
      die("could not reallocate memory for conns");
    }
  }
  debug_mutex_unlock(&conns_lock, 3);
}

// note: connection numbers start at 1, so an except_this_one value of zero means "all threads"
void cancel_all_RTSP_threads(airplay_stream_c stream_category, int except_this_one) {
  // if the stream category is unspecified_stream_category
  // all categories are elegible for cancellation
  // otherwise just the category itself
  debug_mutex_lock(&conns_lock, 1000000, 3);
  int i;
  for (i = 0; i < nconns; i++) {
    if ((conns[i] != NULL) && (conns[i]->running != 0) && (conns[i]->connection_number != except_this_one) &&
        ((stream_category == unspecified_stream_category) ||
         (stream_category == conns[i]->airplay_stream_category))) {
      pthread_cancel(conns[i]->thread);
      debug(1, "Connection %d: cancelled.", conns[i]->connection_number);
    }
  }
  for (i = 0; i < nconns; i++) {
    if ((conns[i] != NULL) && (conns[i]->running != 0) && (conns[i]->connection_number != except_this_one) &&
        ((stream_category == unspecified_stream_category) ||
         (stream_category == conns[i]->airplay_stream_category))) {
      pthread_join(conns[i]->thread, NULL);
      debug(1, "Connection %d: joined.", conns[i]->connection_number);
      free(conns[i]);
      conns[i] = NULL;
    }
  }
  debug_mutex_unlock(&conns_lock, 3);
}

void cleanup_threads(void) {

  void *retval;
  int i;
  // debug(2, "culling threads.");
  debug_mutex_lock(&conns_lock, 1000000, 3);
  for (i = 0; i < nconns; i++) {
    if ((conns[i] != NULL) && (conns[i]->running == 0)) {
      debug(3, "found RTSP connection thread %d in a non-running state.",
            conns[i]->connection_number);
      pthread_join(conns[i]->thread, &retval);
      debug(1, "Connection %d: deleted in cleanup.", conns[i]->connection_number);
      free(conns[i]);
      conns[i] = NULL;
    }
  }
  debug_mutex_unlock(&conns_lock, 3);
}

// park a null at the line ending, and return the next line pointer
// accept \r, \n, or \r\n
static char *nextline(char *in, int inbuf) {
  char *out = NULL;
  while (inbuf) {
    if (*in == '\r') {
      *in++ = 0;
      out = in;
      inbuf--;
    }
    if ((*in == '\n') && (inbuf)) {
      *in++ = 0;
      out = in;
    }

    if (out)
      break;

    in++;
    inbuf--;
  }
  return out;
}

void msg_retain(rtsp_message *msg) {
  int rc = pthread_mutex_lock(&reference_counter_lock);
  if (rc)
    debug(1, "Error %d locking reference counter lock");
  if (msg > (rtsp_message *)0x00010000) {
    msg->referenceCount++;
    debug(3, "msg_free increment reference counter message %d to %d.", msg->index_number,
          msg->referenceCount);
    // debug(1,"msg_retain -- item %d reference count %d.", msg->index_number, msg->referenceCount);
    rc = pthread_mutex_unlock(&reference_counter_lock);
    if (rc)
      debug(1, "Error %d unlocking reference counter lock");
  } else {
    debug(1, "invalid rtsp_message pointer 0x%x passed to retain", (uintptr_t)msg);
  }
}

rtsp_message *msg_init(void) {
  rtsp_message *msg = malloc(sizeof(rtsp_message));
  if (msg) {
    memset(msg, 0, sizeof(rtsp_message));
    msg->referenceCount = 1; // from now on, any access to this must be protected with the lock
    msg->index_number = msg_indexes++;
    debug(3, "msg_init message %d", msg->index_number);
  } else {
    die("msg_init -- can not allocate memory for rtsp_message %d.", msg_indexes);
  }
  // debug(1,"msg_init -- create item %d.", msg->index_number);
  return msg;
}

int msg_add_header(rtsp_message *msg, char *name, char *value) {
  if (msg->nheaders >= sizeof(msg->name) / sizeof(char *)) {
    warn("too many headers?!");
    return 1;
  }

  msg->name[msg->nheaders] = strdup(name);
  msg->value[msg->nheaders] = strdup(value);
  msg->nheaders++;

  return 0;
}

char *msg_get_header(rtsp_message *msg, char *name) {
  unsigned int i;
  for (i = 0; i < msg->nheaders; i++)
    if (!strcasecmp(msg->name[i], name))
      return msg->value[i];
  return NULL;
}

void debug_print_msg_headers(int level, rtsp_message *msg) {
  unsigned int i;
  for (i = 0; i < msg->nheaders; i++) {
    debug(level, "  Type: \"%s\", content: \"%s\"", msg->name[i], msg->value[i]);
  }
}

/*
static void debug_print_msg_content(int level, rtsp_message *msg) {
  if (msg->contentlength) {
    char *obf = malloc(msg->contentlength * 2 + 1);
    if (obf) {
      char *obfp = obf;
      int obfc;
      for (obfc = 0; obfc < msg->contentlength; obfc++) {
        snprintf(obfp, 3, "%02X", msg->content[obfc]);
        obfp += 2;
      };
      *obfp = 0;
      debug(level, "Content (hex): \"%s\"", obf);
      free(obf);
    } else {
      debug(level, "Can't allocate space for debug buffer");
    }
  } else {
    debug(level, "No content");
  }
}
*/

void msg_free(rtsp_message **msgh) {
  debug_mutex_lock(&reference_counter_lock, 1000, 0);
  if (*msgh > (rtsp_message *)0x00010000) {
    rtsp_message *msg = *msgh;
    msg->referenceCount--;
    if (msg->referenceCount)
      debug(3, "msg_free decrement reference counter message %d to %d", msg->index_number,
            msg->referenceCount);
    if (msg->referenceCount == 0) {
      unsigned int i;
      for (i = 0; i < msg->nheaders; i++) {
        free(msg->name[i]);
        free(msg->value[i]);
      }
      if (msg->content)
        free(msg->content);
      // debug(1,"msg_free item %d -- free.",msg->index_number);
      uintptr_t index = (msg->index_number) & 0xFFFF;
      if (index == 0)
        index = 0x10000; // ensure it doesn't fold to zero.
      *msgh =
          (rtsp_message *)(index); // put a version of the index number of the freed message in here
      debug(3, "msg_free freed message %d", msg->index_number);
      free(msg);
    } else {
      // debug(1,"msg_free item %d -- decrement reference to
      // %d.",msg->index_number,msg->referenceCount);
    }
  } else if (*msgh != NULL) {
    debug(1,
          "msg_free: error attempting to free an allocated but already-freed rtsp_message, number "
          "%d.",
          (uintptr_t)*msgh);
  }
  debug_mutex_unlock(&reference_counter_lock, 0);
}

int msg_handle_line(rtsp_message **pmsg, char *line) {
  rtsp_message *msg = *pmsg;

  if (!msg) {
    msg = msg_init();
    *pmsg = msg;
    char *sp, *p;
    sp = NULL; // this is to quieten a compiler warning

    debug(3, "RTSP Message Received: \"%s\".", line);

    p = strtok_r(line, " ", &sp);
    if (!p)
      goto fail;
    strncpy(msg->method, p, sizeof(msg->method) - 1);

    p = strtok_r(NULL, " ", &sp);
    if (!p)
      goto fail;
    strncpy(msg->path, p, sizeof(msg->path) - 1);

    p = strtok_r(NULL, " ", &sp);
    if (!p)
      goto fail;
    if (strcmp(p, "RTSP/1.0"))
      goto fail;

    return -1;
  }

  if (strlen(line)) {
    char *p;
    p = strstr(line, ": ");
    if (!p) {
      warn("bad header: >>%s<<", line);
      goto fail;
    }
    *p = 0;
    p += 2;
    msg_add_header(msg, line, p);
    debug(3, "    %s: %s.", line, p);
    return -1;
  } else {
    char *cl = msg_get_header(msg, "Content-Length");
    if (cl)
      return atoi(cl);
    else
      return 0;
  }

fail:
  debug(3, "msg_handle_line fail");
  msg_free(pmsg);
  *pmsg = NULL;
  return 0;
}

#ifdef CONFIG_AIRPLAY_2

void add_flush_request(int flushNow, uint32_t flushFromSeq, uint32_t flushFromTS,
                       uint32_t flushUntilSeq, uint32_t flushUntilTS, rtsp_conn_info *conn) {
  // immediate flush requests are added sequentially. Don't know how more than one could arise, TBH
  flush_request_t **t = &conn->flush_requests;
  int done = 0;
  do {
    flush_request_t *u = *t;
    if ((u == NULL) || ((u->flushNow == 0) && (flushNow != 0)) ||
        (flushFromSeq < u->flushFromSeq) ||
        ((flushFromSeq == u->flushFromSeq) && (flushFromTS < u->flushFromTS))) {
      flush_request_t *n = (flush_request_t *)calloc(sizeof(flush_request_t), 1);
      n->flushNow = flushNow;
      n->flushFromSeq = flushFromSeq;
      n->flushFromTS = flushFromTS;
      n->flushUntilSeq = flushUntilSeq;
      n->flushUntilTS = flushUntilTS;
      n->next = u;
      *t = n;
      done = 1;
    } else {
      t = &u->next;
    }
  } while (done == 0);
}

void display_all_flush_requests(rtsp_conn_info *conn) {
  if (conn->flush_requests == NULL) {
    debug(1, "No flush requests.");
  } else {
    flush_request_t *t = conn->flush_requests;
    do {
      if (t->flushNow) {
        debug(1, "immediate flush          to untilSeq: %u, untilTS: %u.", t->flushUntilSeq,
              t->flushUntilTS);
      } else {
        debug(1, "fromSeq: %u, fromTS: %u, to untilSeq: %u, untilTS: %u.", t->flushFromSeq,
              t->flushFromTS, t->flushUntilSeq, t->flushUntilTS);
      }
      t = t->next;
    } while (t != NULL);
  }
}

int rtsp_message_contains_plist(rtsp_message *message) {
  int reply = 0; // assume there is no plist in the message
  if ((message->contentlength >= strlen("bplist00")) &&
      (strstr(message->content, "bplist00") == message->content))
    reply = 1;
  return reply;
}

plist_t plist_from_rtsp_content(rtsp_message *message) {
  plist_t the_plist = NULL;
  if (rtsp_message_contains_plist(message)) {
    plist_from_memory(message->content, message->contentlength, &the_plist);
  }
  return the_plist;
}

char *plist_content(plist_t the_plist) {
  // caller must free the returned character buffer
  // convert it to xml format
  uint32_t size;
  char *plist_out = NULL;
  plist_to_xml(the_plist, &plist_out, &size);

  // put it into a NUL-terminated string
  char *reply = malloc(size + 1);
  if (reply) {
    memcpy(reply, plist_out, size);
    reply[size] = '\0';
  }
  if (the_plist)
    plist_free(the_plist);
  if (plist_out)
    free(plist_out);
  return reply;
}

// caller must free the returned character buffer
char *rtsp_plist_content(rtsp_message *message) {
  char *reply = NULL;
  // first, check if it has binary plist content
  if (rtsp_message_contains_plist(message)) {
    // get the plist from the content

    plist_t the_plist = plist_from_rtsp_content(message);

    // convert it to xml format
    uint32_t size;
    char *plist_out = NULL;
    plist_to_xml(the_plist, &plist_out, &size);

    // put it into a NUL-terminated string
    reply = malloc(size + 1);
    if (reply) {
      memcpy(reply, plist_out, size);
      reply[size] = '\0';
    }
    if (the_plist)
      plist_free(the_plist);
    if (plist_out)
      free(plist_out);
  }
  return reply;
}

#endif

void debug_log_rtsp_message(int level, char *prompt, rtsp_message *message) {
  if (level > debuglev)
    return;
  if ((prompt) && (*prompt != '\0')) // okay to pass NULL or an empty list...
    debug(level, prompt);
    // debug_print_msg_headers(level, message);
#ifdef CONFIG_AIRPLAY_2
  char *plist_content = rtsp_plist_content(message);
  if (plist_content) {
    debug(level, "  Content Plist (as XML):\n--\n%s--", plist_content);
    free(plist_content);
  } else
#endif
  {
    debug(level, "  No Content Plist. Content length: %d.", message->contentlength);
  }
}

#ifdef CONFIG_AIRPLAY_2
static void buf_add(ap2_buffer *buf, uint8_t *in, size_t in_len) {
  if (buf->len + in_len > buf->size) {
    buf->size = buf->len + in_len + 2048; // Extra legroom to avoid future memcpy's
    uint8_t *new = malloc(buf->size);
    memcpy(new, buf->data, buf->len);
    free(buf->data);
    buf->data = new;
  }
  memcpy(buf->data + buf->len, in, in_len);
  buf->len += in_len;
}

static void buf_drain(ap2_buffer *buf, ssize_t len) {
  if (len < 0 || (size_t)len >= buf->len) {
    free(buf->data);
    memset(buf, 0, sizeof(ap2_buffer));
    return;
  }
  memmove(buf->data, buf->data + len, buf->len - len);
  buf->len -= len;
}

static size_t buf_remove(ap2_buffer *buf, uint8_t *out, size_t out_len) {
  size_t bytes = (buf->len > out_len) ? out_len : buf->len;
  memcpy(out, buf->data, bytes);
  buf_drain(buf, bytes);
  return bytes;
}

static ssize_t read_encrypted(int fd, ap2_pairing *ctx, void *buf, size_t count) {
  uint8_t in[4096];
  uint8_t *plain;
  size_t plain_len;

  // If there is leftover decoded content from the last pass just return that
  if (ctx->plain_buf.len > 0) {
    return buf_remove(&ctx->plain_buf, buf, count);
  }

  do {
    ssize_t got = read(fd, in, sizeof(in));
    if (got <= 0)
      return got;
    buf_add(&ctx->encrypted_buf, in, got);

    ssize_t consumed = pair_decrypt(&plain, &plain_len, ctx->encrypted_buf.data,
                                    ctx->encrypted_buf.len, ctx->cipher_ctx);
    if (consumed < 0)
      return -1;
    buf_drain(&ctx->encrypted_buf, consumed);
  } while (plain_len == 0);

  // Fast path, avoids some memcpy + allocs in case of the normal, small message
  /*  if (ctx->plain_buf.len == 0 && plain_len < count) {
      memcpy(buf, plain, plain_len);
      free(plain);
      return plain_len;
    }
  */
  buf_add(&ctx->plain_buf, plain, plain_len);
  free(plain);

  return buf_remove(&ctx->plain_buf, buf, count);
}

static ssize_t write_encrypted(rtsp_conn_info *conn, const void *buf, size_t count) {
  uint8_t *encrypted;
  size_t encrypted_len;

  ssize_t ret =
      pair_encrypt(&encrypted, &encrypted_len, buf, count, conn->ap2_control_pairing.cipher_ctx);
  if (ret < 0) {
    debug(1, pair_cipher_errmsg(conn->ap2_control_pairing.cipher_ctx));
    return -1;
  }

  size_t remain = encrypted_len;
  while (remain > 0) {
    ssize_t wrote = write(conn->fd, encrypted + (encrypted_len - remain), remain);
    if (wrote <= 0) {
      free(encrypted);
      return wrote;
    }
    remain -= wrote;
  }
  free(encrypted);
  return count;
}
#endif

ssize_t read_from_rtsp_connection(rtsp_conn_info *conn, void *buf, size_t count) {
#ifdef CONFIG_AIRPLAY_2
  if (conn->ap2_control_pairing.cipher_ctx) {
    conn->ap2_control_pairing.is_encrypted = 1;
    return read_encrypted(conn->fd, &conn->ap2_control_pairing, buf, count);
  } else {
    return read(conn->fd, buf, count);
  }
#else
  return read(conn->fd, buf, count);
#endif
}

enum rtsp_read_request_response rtsp_read_request(rtsp_conn_info *conn, rtsp_message **the_packet) {

  *the_packet = NULL; // need this for error handling

  enum rtsp_read_request_response reply = rtsp_read_request_response_ok;
  ssize_t buflen = 4096;
  int release_buffer = 0;         // on exit, don't deallocate the buffer if everything was okay
  char *buf = malloc(buflen + 1); // add a NUL at the end
  if (!buf) {
    warn("Connection %d: rtsp_read_request: can't get a buffer.", conn->connection_number);
    return (rtsp_read_request_response_error);
  }
  pthread_cleanup_push(malloc_cleanup, buf);
  ssize_t nread;
  ssize_t inbuf = 0;
  int msg_size = -1;

  while (msg_size < 0) {
    if (conn->stop != 0) {
      debug(3, "Connection %d: shutdown requested.", conn->connection_number);
      reply = rtsp_read_request_response_immediate_shutdown_requested;
      goto shutdown;
    }

    nread = read_from_rtsp_connection(conn, buf + inbuf, buflen - inbuf);

    if (nread == 0) {
      // a blocking read that returns zero means eof -- implies connection closed
      debug(3, "Connection %d: -- connection closed.", conn->connection_number);
      reply = rtsp_read_request_response_channel_closed;
      goto shutdown;
    }

    if (nread < 0) {
      if (errno == EINTR)
        continue;
      if (errno == EAGAIN) {
        debug(1, "Connection %d: getting Error 11 -- EAGAIN from a blocking read!",
              conn->connection_number);
        continue;
      }
      if (errno != ECONNRESET) {
        char errorstring[1024];
        strerror_r(errno, (char *)errorstring, sizeof(errorstring));
        if (errno != 0)
          debug(2, "Connection %d: rtsp_read_request_response_read_error %d: \"%s\".",
                conn->connection_number, errno, (char *)errorstring);
      }
      reply = rtsp_read_request_response_read_error;
      goto shutdown;
    }

    /* // this outputs the message received
        {
        void *pt = malloc(nread+1);
        memset(pt, 0, nread+1);
        memcpy(pt, buf + inbuf, nread);
        debug(1, "Incoming string on port: \"%s\"",pt);
        free(pt);
        }
    */

    inbuf += nread;

    char *next;
    while (msg_size < 0 && (next = nextline(buf, inbuf))) {
      msg_size = msg_handle_line(the_packet, buf);

      if (!(*the_packet)) {
        debug(1, "Connection %d: rtsp_read_request can't find an RTSP header.",
              conn->connection_number);
        reply = rtsp_read_request_response_bad_packet;
        goto shutdown;
      }

      inbuf -= next - buf;
      if (inbuf)
        memmove(buf, next, inbuf);
    }
  }

  if (msg_size > buflen) {
    buf = realloc(buf, msg_size + 1);
    if (!buf) {
      warn("Connection %d: too much content.", conn->connection_number);
      reply = rtsp_read_request_response_error;
      goto shutdown;
    }
    buflen = msg_size;
  }

  uint64_t threshold_time =
      get_absolute_time_in_ns() + ((uint64_t)15000000000); // i.e. fifteen seconds from now
  int warning_message_sent = 0;

  const size_t max_read_chunk = 1024 * 1024 / 16;
  while (inbuf < msg_size) {

    // we are going to read the stream in chunks and time how long it takes to
    // do so.
    // If it's taking too long, (and we find out about it), we will send an
    // error message as
    // metadata

    if (warning_message_sent == 0) {
      uint64_t time_now = get_absolute_time_in_ns();
      if (time_now > threshold_time) { // it's taking too long
        debug(1, "Error receiving metadata from source -- transmission seems "
                 "to be stalled.");
#ifdef CONFIG_METADATA
        send_ssnc_metadata('stal', NULL, 0, 1);
#endif
        warning_message_sent = 1;
      }
    }

    if (conn->stop != 0) {
      debug(1, "RTSP shutdown requested.");
      reply = rtsp_read_request_response_immediate_shutdown_requested;
      goto shutdown;
    }
    size_t read_chunk = msg_size - inbuf;
    if (read_chunk > max_read_chunk)
      read_chunk = max_read_chunk;
    usleep(80000); // wait about 80 milliseconds between reads of up to max_read_chunk
    nread = read_from_rtsp_connection(conn, buf + inbuf, read_chunk);
    if (!nread) {
      reply = rtsp_read_request_response_error;
      goto shutdown;
    }
    if (nread < 0) {
      if (errno == EINTR)
        continue;
      if (errno == EAGAIN) {
        debug(1, "Getting Error 11 -- EAGAIN from a blocking read!");
        continue;
      }
      if (errno != ECONNRESET) {
        char errorstring[1024];
        strerror_r(errno, (char *)errorstring, sizeof(errorstring));
        debug(1, "Connection %d: rtsp_read_request_response_read_error %d: \"%s\".",
              conn->connection_number, errno, (char *)errorstring);
      }
      reply = rtsp_read_request_response_read_error;
      goto shutdown;
    }
    inbuf += nread;
  }

  rtsp_message *msg = *the_packet;
  msg->contentlength = inbuf;
  msg->content = buf;
  char *jp = inbuf + buf;
  *jp = '\0';
  *the_packet = msg;
shutdown:
  if (reply != rtsp_read_request_response_ok) {
    msg_free(the_packet);
    release_buffer = 1; // allow the buffer to be released
  }
  pthread_cleanup_pop(release_buffer);
  return reply;
}

int msg_write_response(rtsp_conn_info *conn, rtsp_message *resp) {
  char pkt[4096];
  int pktfree = sizeof(pkt);
  char *p = pkt;
  int n;
  unsigned int i;

  struct response_t {
    int code;
    char *string;
  };

  struct response_t responses[] = {{200, "OK"}, {400, "Bad Request"}, {403, "Unauthorized"}};
  int found = 0;
  char *respcode_text = "Unauthorized";
  for (i = 0; i < sizeof(responses) / sizeof(struct response_t); i++) {
    if (resp->respcode == responses[i].code) {
      found = 1;
      respcode_text = responses[i].string;
    }
  }

  if (found == 0)
    debug(1, "can't find text for response code %d. Using \"%s\" instead.", resp->respcode,
          respcode_text);

  n = snprintf(p, pktfree, "RTSP/1.0 %d %s\r\n", resp->respcode, respcode_text);
  pktfree -= n;
  p += n;

  for (i = 0; i < resp->nheaders; i++) {
    //    debug(3, "    %s: %s.", resp->name[i], resp->value[i]);
    n = snprintf(p, pktfree, "%s: %s\r\n", resp->name[i], resp->value[i]);
    pktfree -= n;
    p += n;
    if (pktfree <= 1024) {
      debug(1, "Attempted to write overlong RTSP packet 1");
      return -1;
    }
  }

  // Here, if there's content, write the Content-Length header ...

  if (resp->contentlength) {
    debug(2, "Responding with content of length %d", resp->contentlength);
    n = snprintf(p, pktfree, "Content-Length: %d\r\n", resp->contentlength);
    pktfree -= n;
    p += n;
    if (pktfree <= 1024) {
      debug(1, "Attempted to write overlong RTSP packet 2");
      return -2;
    }
  }

  n = snprintf(p, pktfree, "\r\n");
  pktfree -= n;
  p += n;

  if (resp->contentlength) {
    memcpy(p, resp->content, resp->contentlength);
    pktfree -= resp->contentlength;
    p += resp->contentlength;
  }

  if (pktfree <= 1024) {
    debug(1, "Attempted to write overlong RTSP packet 3");
    return -3;
  }

  // here, if the link is encrypted, better do it

#ifdef CONFIG_AIRPLAY_2
  ssize_t reply;
  if (conn->ap2_control_pairing.is_encrypted) {
    reply = write_encrypted(conn, pkt, p - pkt);
  } else {
    reply = write(conn->fd, pkt, p - pkt);
  }
#else
  ssize_t reply = write(conn->fd, pkt, p - pkt);
#endif

  if (reply == -1) {
    char errorstring[1024];
    strerror_r(errno, (char *)errorstring, sizeof(errorstring));
    debug(1, "msg_write_response error %d: \"%s\".", errno, (char *)errorstring);
    return -4;
  }
  if (reply != p - pkt) {
    debug(1, "msg_write_response error -- requested bytes: %d not fully written: %d.", p - pkt,
          reply);
    return -5;
  }
  return 0;
}

char *get_category_string(airplay_stream_c cat) {
  char *category;
  switch (cat) {
  case unspecified_stream_category:
    category = "unspecified stream";
    break;
  case ptp_stream:
    category = "PTP stream";
    break;
  case ntp_stream:
    category = "NTP stream";
    break;
  case remote_control_stream:
    category = "Remote Control stream";
    break;
  default:
    category = "Unexpected stream code";
    break;
  }
  return category;
}

void handle_record_2(rtsp_conn_info *conn, __attribute((unused)) rtsp_message *req,
                     rtsp_message *resp) {
  debug(1, "Connection %d: RECORD on %s", conn->connection_number,
        get_category_string(conn->airplay_stream_category));
  // debug_log_rtsp_message(1, "RECORD incoming message", req);
  resp->respcode = 200;
}

void handle_record(rtsp_conn_info *conn, rtsp_message *req, rtsp_message *resp) {
  debug(2, "Connection %d: RECORD", conn->connection_number);
  if (have_play_lock(conn)) {
    if (conn->player_thread)
      warn("Connection %d: RECORD: Duplicate RECORD message -- ignored", conn->connection_number);
    else {
      activity_monitor_signify_activity(1);
      player_prepare_to_play(conn);
      player_play(conn); // the thread better be 0
    }

    resp->respcode = 200;
    // I think this is for telling the client what the absolute minimum latency
    // actually is,
    // and when the client specifies a latency, it should be added to this figure.

    // Thus, [the old version of] AirPlay's latency figure of 77175, when added to 11025 gives you
    // exactly 88200
    // and iTunes' latency figure of 88553, when added to 11025 gives you 99578,
    // pretty close to the 99400 we guessed.

    msg_add_header(resp, "Audio-Latency", "11025");

    char *p;
    uint32_t rtptime = 0;
    char *hdr = msg_get_header(req, "RTP-Info");

    if (hdr) {
      // debug(1,"FLUSH message received: \"%s\".",hdr);
      // get the rtp timestamp
      p = strstr(hdr, "rtptime=");
      if (p) {
        p = strchr(p, '=');
        if (p) {
          rtptime = uatoi(p + 1); // unsigned integer -- up to 2^32-1
          // rtptime--;
          // debug(1,"RTSP Flush Requested by handle_record: %u.",rtptime);
          player_flush(rtptime, conn);
        }
      }
    }
  } else {
    warn("Connection %d RECORD received without having the player (no ANNOUNCE?)",
         conn->connection_number);
    resp->respcode = 451;
  }
}

#ifdef CONFIG_AIRPLAY_2

void handle_get_info(__attribute((unused)) rtsp_conn_info *conn, rtsp_message *req,
                     rtsp_message *resp) {

  if (rtsp_message_contains_plist(req)) { // it's stage one
    // get version of AirPlay -- it might be too old. Not using it yet.
    char *hdr = msg_get_header(req, "User-Agent");
    if (hdr) {
      if (strstr(hdr, "AirPlay/") == hdr) {
        hdr = hdr + strlen("AirPlay/");
        // double airplay_version = 0.0;
        // airplay_version = atof(hdr);
        debug(2, "Connection %d: GET_INFO: Source AirPlay Version is: %s.", conn->connection_number,
              hdr);
      }
    }
    plist_t info_plist = NULL;
    plist_from_memory(req->content, req->contentlength, &info_plist);

    plist_t qualifier = plist_dict_get_item(info_plist, "qualifier");
    if (qualifier == NULL) {
      debug(1, "GET /info Stage 1: plist->qualifier was NULL");
      goto user_fail;
    }
    if (plist_array_get_size(qualifier) < 1) {
      debug(1, "GET /info Stage 1: plist->qualifier array length < 1");
      goto user_fail;
    }
    plist_t qualifier_array_value = plist_array_get_item(qualifier, 0);
    char *qualifier_array_val_cstr;
    plist_get_string_val(qualifier_array_value, &qualifier_array_val_cstr);
    if (qualifier_array_val_cstr == NULL) {
      debug(1, "GET /info Stage 1: first item in qualifier array not a string");
      goto user_fail;
    }
    debug(2, "GET /info Stage 1: qualifier: %s", qualifier_array_val_cstr);
    plist_free(info_plist);
    free(qualifier_array_val_cstr);

    // uint8_t bt_addr[6] = {0xB8, 0x27, 0xEB, 0xB7, 0xD4, 0x0E};
    plist_t response_plist = NULL;
    plist_from_xml((const char *)plists_get_info_response_xml, plists_get_info_response_xml_len,
                   &response_plist);
    if (response_plist == NULL) {
      debug(1, "GET /info Stage 1: response plist not created from XML!");
    } else {
      plist_dict_set_item(response_plist, "features", plist_new_uint(config.airplay_features));
      plist_dict_set_item(response_plist, "statusFlags",
                          plist_new_uint(config.airplay_statusflags));
      plist_dict_set_item(response_plist, "deviceID", plist_new_string(config.airplay_device_id));
      plist_dict_set_item(response_plist, "pi", plist_new_string(config.airplay_pi));
      plist_dict_set_item(response_plist, "name", plist_new_string(config.service_name));
      char *vs = get_version_string();
      plist_dict_set_item(response_plist, "model", plist_new_string(vs));
      free(vs);
      char pkString[128];
      pkString_make(pkString, sizeof(pkString), config.airplay_device_id);
      plist_dict_set_item(response_plist, "pk", plist_new_string(pkString));
      plist_to_bin(response_plist, &resp->content, &resp->contentlength);
      if (resp->contentlength == 0)
        debug(1, "GET /info Stage 1: response bplist not created!");
      plist_free(response_plist);
    }
    msg_add_header(resp, "Content-Type", "application/x-apple-binary-plist");
    debug_log_rtsp_message(2, "GET /info Stage 1 Response:", resp);
    resp->respcode = 200;
    return;

  user_fail:
    resp->respcode = 400;
    return;
  } else { // stage two
    plist_t response_plist = NULL;
    plist_from_xml((const char *)plists_get_info_response_xml, plists_get_info_response_xml_len,
                   &response_plist);
    plist_dict_set_item(response_plist, "features", plist_new_uint(config.airplay_features));
    plist_dict_set_item(response_plist, "statusFlags", plist_new_uint(config.airplay_statusflags));
    plist_dict_set_item(response_plist, "deviceID", plist_new_string(config.airplay_device_id));
    plist_dict_set_item(response_plist, "pi", plist_new_string(config.airplay_pi));
    plist_dict_set_item(response_plist, "name", plist_new_string(config.service_name));
    char *vs = get_version_string();
    plist_dict_set_item(response_plist, "model", plist_new_string(vs));
    free(vs);
    char pkString[128];
    pkString_make(pkString, sizeof(pkString), config.airplay_device_id);
    plist_dict_set_item(response_plist, "pk", plist_new_string(pkString));
    plist_to_bin(response_plist, &resp->content, &resp->contentlength);
    plist_free(response_plist);
    msg_add_header(resp, "Content-Type", "application/x-apple-binary-plist");
    debug_log_rtsp_message(2, "GET /info Stage 2 Response", resp);
    resp->respcode = 200;
    return;
  }
}

void handle_flushbuffered(rtsp_conn_info *conn, rtsp_message *req, rtsp_message *resp) {
  debug(3, "Connection %d: FLUSHBUFFERED %s : Content-Length %d", conn->connection_number,
        req->path, req->contentlength);
  debug_log_rtsp_message(2, "FLUSHBUFFERED request", req);

  uint64_t flushFromSeq = 0;
  uint64_t flushFromTS = 0;
  uint64_t flushUntilSeq = 0;
  uint64_t flushUntilTS = 0;
  int flushFromValid = 0;
  plist_t messagePlist = plist_from_rtsp_content(req);
  plist_t item = plist_dict_get_item(messagePlist, "flushFromSeq");
  if (item == NULL) {
    debug(2, "Can't find a flushFromSeq");
  } else {
    flushFromValid = 1;
    plist_get_uint_val(item, &flushFromSeq);
    debug(2, "flushFromSeq is %" PRId64 ".", flushFromSeq);
  }

  item = plist_dict_get_item(messagePlist, "flushFromTS");
  if (item == NULL) {
    if (flushFromValid != 0)
      debug(1, "flushFromSeq without flushFromTS!");
    else
      debug(2, "Can't find a flushFromTS");
  } else {
    plist_get_uint_val(item, &flushFromTS);
    if (flushFromValid == 0)
      debug(1, "flushFromTS without flushFromSeq!");
    debug(2, "flushFromTS is %" PRId64 ".", flushFromTS);
  }

  item = plist_dict_get_item(messagePlist, "flushUntilSeq");
  if (item == NULL) {
    debug(1, "Can't find the flushUntilSeq");
  } else {
    plist_get_uint_val(item, &flushUntilSeq);
    debug(2, "flushUntilSeq is %" PRId64 ".", flushUntilSeq);
  }

  item = plist_dict_get_item(messagePlist, "flushUntilTS");
  if (item == NULL) {
    debug(1, "Can't find the flushUntilTS");
  } else {
    plist_get_uint_val(item, &flushUntilTS);
    debug(2, "flushUntilTS is %" PRId64 ".", flushUntilTS);
  }

  debug_mutex_lock(&conn->flush_mutex, 1000, 1);
  // a flush with from... components will not be followed by a setanchor (i.e. a play)
  // if it's a flush that will be followed by a setanchor (i.e. a play) then stop play now.
  if (flushFromValid == 0)
    conn->ap2_play_enabled = 0;

  // add the exact request as made to the linked list (not used for anything but diagnostics now)
  // int flushNow = 0;
  // if (flushFromValid == 0)
  //  flushNow = 1;
  // add_flush_request(flushNow, flushFromSeq, flushFromTS, flushUntilSeq, flushUntilTS, conn);

  // now, if it's an immediate flush, replace the existing request, if any
  // but it if's a deferred flush and there is an existing deferred request,
  // only update the flushUntil stuff -- that seems to preserve
  // the intended semantics

  // so, always replace these
  conn->ap2_flush_until_sequence_number = flushUntilSeq;
  conn->ap2_flush_until_rtp_timestamp = flushUntilTS;

  if ((conn->ap2_flush_requested != 0) && (conn->ap2_flush_from_valid != 0) &&
      (flushFromValid != 0)) {
    // if there is a request already, and it's a deferred request, and the current request is also
    // deferred... do nothing! -- leave the starting point in place. Yeah, yeah, we know de Morgan's
    // Law, but this seems clearer
  } else {
    conn->ap2_flush_from_sequence_number = flushFromSeq;
    conn->ap2_flush_from_rtp_timestamp = flushFromTS;
  }

  conn->ap2_flush_from_valid = flushFromValid;
  conn->ap2_flush_requested = 1;

  // reflect the possibly updated flush request
  // add_flush_request(flushNow, conn->ap2_flush_from_sequence_number,
  // conn->ap2_flush_from_rtp_timestamp, conn->ap2_flush_until_sequence_number,
  // conn->ap2_flush_until_rtp_timestamp, conn);

  debug_mutex_unlock(&conn->flush_mutex, 3);

  if (flushFromValid)
    debug(2, "Deferred Flush Requested");
  else
    debug(2, "Immediate Flush Requested");

  // display_all_flush_requests(conn);

  resp->respcode = 200;
}

void handle_setrateanchori(rtsp_conn_info *conn, rtsp_message *req, rtsp_message *resp) {
  debug(3, "Connection %d: SETRATEANCHORI %s :: Content-Length %d", conn->connection_number,
        req->path, req->contentlength);

  plist_t messagePlist = plist_from_rtsp_content(req);

  if (messagePlist != NULL) {
    pthread_cleanup_push(plist_cleanup, (void *)messagePlist);
    plist_t item = plist_dict_get_item(messagePlist, "networkTimeSecs");
    if (item != NULL) {
      plist_t item_2 = plist_dict_get_item(messagePlist, "networkTimeTimelineID");
      if (item_2 == NULL) {
        debug(1, "Can't identify the Clock ID of the player.");
      } else {
        uint64_t nid;
        plist_get_uint_val(item_2, &nid);
        debug(2, "networkTimeTimelineID \"%" PRIx64 "\".", nid);
        conn->networkTimeTimelineID = nid;
      }
      uint64_t networkTimeSecs;
      plist_get_uint_val(item, &networkTimeSecs);
      debug(2, "anchor networkTimeSecs is 0x%" PRIx64 ".", networkTimeSecs);

      item = plist_dict_get_item(messagePlist, "networkTimeFrac");
      uint64_t networkTimeFrac;
      plist_get_uint_val(item, &networkTimeFrac);
      debug(2, "anchor networkTimeFrac is 0x%" PRIx64 ".", networkTimeFrac);
      // it looks like the networkTimeFrac is a fraction where the msb is work 1/2, the
      // next 1/4 and so on
      // now, convert the network time and fraction into nanoseconds
      networkTimeFrac = networkTimeFrac >> 32; // reduce precision to about 1/4 nanosecond
      networkTimeFrac = networkTimeFrac * 1000000000;
      networkTimeFrac = networkTimeFrac >> 32; // we should now be left with the ns

      networkTimeSecs = networkTimeSecs * 1000000000; // turn the whole seconds into ns
      uint64_t anchorTimeNanoseconds = networkTimeSecs + networkTimeFrac;

      debug(2, "anchorTimeNanoseconds looks like 0x%" PRIx64 ".", anchorTimeNanoseconds);

      item = plist_dict_get_item(messagePlist, "rtpTime");
      uint64_t rtpTime;

      plist_get_uint_val(item, &rtpTime);
      // debug(1, "anchor rtpTime is %" PRId64 ".", rtpTime);
      uint32_t anchorRTPTime = rtpTime;

      int32_t added_latency = (int32_t)(config.audio_backend_latency_offset * conn->input_rate);
      set_ptp_anchor_info(conn, conn->networkTimeTimelineID, anchorRTPTime - added_latency,
                          anchorTimeNanoseconds);
    }

    item = plist_dict_get_item(messagePlist, "rate");
    if (item != NULL) {
      uint64_t rate;
      plist_get_uint_val(item, &rate);
      debug(2, "anchor rate 0x%016" PRIx64 ".", rate);
      debug_mutex_lock(&conn->flush_mutex, 1000, 1);
      pthread_cleanup_push(mutex_unlock, &conn->flush_mutex);
      conn->ap2_rate = rate;
      if ((rate & 1) != 0) {
        debug(2, "Connection %d: Start playing.", conn->connection_number);
        activity_monitor_signify_activity(1);
        conn->ap2_play_enabled = 1;
      } else {
        debug(2, "Connection %d: Stop playing.", conn->connection_number);
        activity_monitor_signify_activity(0);
        conn->ap2_play_enabled = 0;
        // not sure this is needed yet
        // reset_anchor_info(conn); // needed if the player resumes
      }
      pthread_cleanup_pop(1); // unlock the conn->flush_mutex

      if ((rate & 1) != 0) {
        // keep this outside the flush_mutex lock
        if (conn->ap2_timing_peer_list_message) {
          ptp_send_control_message_string(conn->ap2_timing_peer_list_message);
        } else {
          debug(1, "Connection %d: No timing peer list!", conn->connection_number);
        }
      } else {
        // player_full_flush(conn);
        // ptp_send_control_message_string("T"); // ensure an obsolete clock isn't picked up later.
      }
    }
    pthread_cleanup_pop(1); // plist_free the messagePlist;
  } else {
    debug(1, "missing plist!");
  }
  resp->respcode = 200;
}

void handle_get(rtsp_conn_info *conn, rtsp_message *req, rtsp_message *resp) {
  debug(2, "Connection %d: GET %s :: Content-Length %d", conn->connection_number, req->path,
        req->contentlength);
  debug_log_rtsp_message(2, "GET request", req);
  if (strcmp(req->path, "/info") == 0) {
    handle_get_info(conn, req, resp);
  } else {
    debug(1, "Unhandled GET, path \"%s\".", req->path);
    resp->respcode = 404; // makes sense, right?
  }
}

#else
void handle_get(__attribute((unused)) rtsp_conn_info *conn, __attribute((unused)) rtsp_message *req,
                __attribute((unused)) rtsp_message *resp) {
  debug(1, "Connection %d: GET %s Content-Length %d", conn->connection_number, req->path,
        req->contentlength);
  resp->respcode = 500;
}
void handle_post(__attribute((unused)) rtsp_conn_info *conn, __attribute((unused)) rtsp_message *req,
                __attribute((unused)) rtsp_message *resp) {
  debug(1, "Connection %d: POST %s Content-Length %d", conn->connection_number, req->path,
        req->contentlength);
  resp->respcode = 500;
}
#endif

#ifdef CONFIG_AIRPLAY_2
struct pairings {
  char device_id[PAIR_AP_DEVICE_ID_LEN_MAX];
  uint8_t public_key[32];

  struct pairings *next;
<<<<<<< HEAD
} *pairings;

static struct pairings * pairing_find(const char *device_id)
{
=======
} * pairings;

static struct pairings *pairing_find(const char *device_id) {
>>>>>>> e06be8c9
  for (struct pairings *pairing = pairings; pairing; pairing = pairing->next) {
    if (strcmp(device_id, pairing->device_id) == 0)
      return pairing;
  }
  return NULL;
}

static void pairing_add(uint8_t public_key[32], const char *device_id) {
  struct pairings *pairing = calloc(1, sizeof(struct pairings));
  snprintf(pairing->device_id, sizeof(pairing->device_id), "%s", device_id);
  memcpy(pairing->public_key, public_key, sizeof(pairing->public_key));

  pairing->next = pairings;
  pairings = pairing;
}

static void pairing_remove(struct pairings *pairing) {
  if (pairing == pairings) {
    pairings = pairing->next;
  } else {
    struct pairings *iter;
    for (iter = pairings; iter && (iter->next != pairing); iter = iter->next)
      ; /* EMPTY */

    if (iter)
      iter->next = pairing->next;
  }

  free(pairing);
}

<<<<<<< HEAD
static int pairing_add_cb(uint8_t public_key[32], const char *device_id, void *cb_arg __attribute__((unused))) {
  debug(2, "pair-add cb for %s", device_id);
=======
static int pairing_add_cb(uint8_t public_key[32], const char *device_id,
                          void *cb_arg __attribute__((unused))) {
  debug(1, "pair-add cb for %s", device_id);
>>>>>>> e06be8c9

  struct pairings *pairing = pairing_find(device_id);
  if (pairing) {
    memcpy(pairing->public_key, public_key, sizeof(pairing->public_key));
    return 0;
  }

  pairing_add(public_key, device_id);
  return 0;
}

<<<<<<< HEAD
static int pairing_remove_cb(uint8_t public_key[32] __attribute__((unused)), const char *device_id, void *cb_arg __attribute__((unused))) {
  debug(2, "pair-remove cb for %s", device_id);

  struct pairings *pairing = pairing_find(device_id);
  if (!pairing) {
    debug(2, "pair-remove callback for unknown device");
=======
static int pairing_remove_cb(uint8_t public_key[32] __attribute__((unused)), const char *device_id,
                             void *cb_arg __attribute__((unused))) {
  debug(1, "pair-remove cb for %s", device_id);

  struct pairings *pairing = pairing_find(device_id);
  if (!pairing) {
    debug(1, "pair-remove callback for unknown device");
>>>>>>> e06be8c9
    return -1;
  }

  pairing_remove(pairing);
  return 0;
}

<<<<<<< HEAD
static void pairing_list_cb(pair_cb enum_cb, void *enum_cb_arg, void *cb_arg __attribute__((unused))) {
  debug(2, "pair-list cb");
=======
static void pairing_list_cb(pair_cb enum_cb, void *enum_cb_arg,
                            void *cb_arg __attribute__((unused))) {
  debug(1, "pair-list cb");
>>>>>>> e06be8c9

  for (struct pairings *pairing = pairings; pairing; pairing = pairing->next) {
    enum_cb(pairing->public_key, pairing->device_id, enum_cb_arg);
  }
}

<<<<<<< HEAD
void handle_pair_add(rtsp_conn_info *conn __attribute__((unused)), rtsp_message *req, rtsp_message *resp) {
  uint8_t *body = NULL;
  size_t body_len = 0;
  int ret = pair_add(PAIR_SERVER_HOMEKIT, &body, &body_len, pairing_add_cb, NULL, (const uint8_t *)req->content, req->contentlength);
=======
void handle_pair_add(rtsp_conn_info *conn __attribute__((unused)), rtsp_message *req,
                     rtsp_message *resp) {
  uint8_t *body = NULL;
  size_t body_len = 0;
  int ret = pair_add(PAIR_SERVER_HOMEKIT, &body, &body_len, pairing_add_cb, NULL,
                     (const uint8_t *)req->content, req->contentlength);
>>>>>>> e06be8c9
  if (ret < 0) {
    debug(1, "pair-add returned an error");
    resp->respcode = 451;
    return;
  }
  resp->content = (char *)body; // these will be freed when the data is sent
  resp->contentlength = body_len;
  msg_add_header(resp, "Content-Type", "application/octet-stream");
  debug_log_rtsp_message(2, "pair-add response", resp);
}

<<<<<<< HEAD
void handle_pair_list(rtsp_conn_info *conn __attribute__((unused)), rtsp_message *req, rtsp_message *resp) {
  uint8_t *body = NULL;
  size_t body_len = 0;
  int ret = pair_list(PAIR_SERVER_HOMEKIT, &body, &body_len, pairing_list_cb, NULL, (const uint8_t *)req->content, req->contentlength);
=======
void handle_pair_list(rtsp_conn_info *conn __attribute__((unused)), rtsp_message *req,
                      rtsp_message *resp) {
  uint8_t *body = NULL;
  size_t body_len = 0;
  int ret = pair_list(PAIR_SERVER_HOMEKIT, &body, &body_len, pairing_list_cb, NULL,
                      (const uint8_t *)req->content, req->contentlength);
>>>>>>> e06be8c9
  if (ret < 0) {
    debug(1, "pair-list returned an error");
    resp->respcode = 451;
    return;
  }
  resp->content = (char *)body; // these will be freed when the data is sent
  resp->contentlength = body_len;
  msg_add_header(resp, "Content-Type", "application/octet-stream");
  debug_log_rtsp_message(2, "pair-list response", resp);
}

<<<<<<< HEAD
void handle_pair_remove(rtsp_conn_info *conn __attribute__((unused)), rtsp_message *req, rtsp_message *resp) {
  uint8_t *body = NULL;
  size_t body_len = 0;
  int ret = pair_remove(PAIR_SERVER_HOMEKIT, &body, &body_len, pairing_remove_cb, NULL, (const uint8_t *)req->content, req->contentlength);
=======
void handle_pair_remove(rtsp_conn_info *conn __attribute__((unused)), rtsp_message *req,
                        rtsp_message *resp) {
  uint8_t *body = NULL;
  size_t body_len = 0;
  int ret = pair_remove(PAIR_SERVER_HOMEKIT, &body, &body_len, pairing_remove_cb, NULL,
                        (const uint8_t *)req->content, req->contentlength);
>>>>>>> e06be8c9
  if (ret < 0) {
    debug(1, "pair-remove returned an error");
    resp->respcode = 451;
    return;
  }
  resp->content = (char *)body; // these will be freed when the data is sent
  resp->contentlength = body_len;
  msg_add_header(resp, "Content-Type", "application/octet-stream");
  debug_log_rtsp_message(2, "pair-remove response", resp);
}

void handle_pair_verify(rtsp_conn_info *conn, rtsp_message *req, rtsp_message *resp) {
  int ret;
  uint8_t *body = NULL;
  size_t body_len = 0;
  struct pair_result *result;
  debug(2, "Connection %d: pair-verify Content-Length %d", conn->connection_number,
        req->contentlength);

  if (!conn->ap2_control_pairing.verify_ctx) {
    conn->ap2_control_pairing.verify_ctx =
        pair_verify_new(PAIR_SERVER_HOMEKIT, NULL, NULL, NULL, config.airplay_device_id);
    if (!conn->ap2_control_pairing.verify_ctx) {
      debug(1, "Error creating verify context");
      resp->respcode = 500; // Internal Server Error
      goto out;
    }
  }

  ret = pair_verify(&body, &body_len, conn->ap2_control_pairing.verify_ctx,
                    (const uint8_t *)req->content, req->contentlength);
  if (ret < 0) {
    debug(1, pair_verify_errmsg(conn->ap2_control_pairing.verify_ctx));
    resp->respcode = 470; // Connection Authorization Required
    goto out;
  }

  ret = pair_verify_result(&result, conn->ap2_control_pairing.verify_ctx);
  if (ret == 0 && result->shared_secret_len > 0) {
    conn->ap2_control_pairing.cipher_ctx =
        pair_cipher_new(PAIR_SERVER_HOMEKIT, 2, result->shared_secret, result->shared_secret_len);
    if (!conn->ap2_control_pairing.cipher_ctx) {
      debug(1, "Error setting up rtsp control channel ciphering\n");
      goto out;
    }
  }

out:
  resp->content = (char *)body; // these will be freed when the data is sent
  resp->contentlength = body_len;
  if (body)
    msg_add_header(resp, "Content-Type", "application/octet-stream");
  debug_log_rtsp_message(2, "pair-verify response", resp);
}

void handle_pair_setup(rtsp_conn_info *conn, rtsp_message *req, rtsp_message *resp) {
  int ret;
  uint8_t *body = NULL;
  size_t body_len = 0;
  struct pair_result *result;
  debug(2, "Connection %d: pair-setup Content-Length %d", conn->connection_number,
        req->contentlength);

  if (!conn->ap2_control_pairing.setup_ctx) {
    conn->ap2_control_pairing.setup_ctx = pair_setup_new(PAIR_SERVER_HOMEKIT, config.airplay_pin,
                                                         NULL, NULL, config.airplay_device_id);
    if (!conn->ap2_control_pairing.setup_ctx) {
      debug(1, "Error creating setup context");
      resp->respcode = 500; // Internal Server Error
      goto out;
    }
  }

  ret = pair_setup(&body, &body_len, conn->ap2_control_pairing.setup_ctx,
                   (const uint8_t *)req->content, req->contentlength);
  if (ret < 0) {
    debug(1, pair_setup_errmsg(conn->ap2_control_pairing.setup_ctx));
    resp->respcode = 470; // Connection Authorization Required
    goto out;
  }

  ret = pair_setup_result(NULL, &result, conn->ap2_control_pairing.setup_ctx);
  if (ret == 0 && result->shared_secret_len > 0) {
    // Transient pairing completed (pair-setup step 2), prepare encryption, but
    // don't activate yet, the response to this request is still plaintext
    conn->ap2_control_pairing.cipher_ctx =
        pair_cipher_new(PAIR_SERVER_HOMEKIT, 2, result->shared_secret, result->shared_secret_len);
    if (!conn->ap2_control_pairing.cipher_ctx) {
      debug(1, "Error setting up rtsp control channel ciphering\n");
      goto out;
    }
  }

out:
  resp->content = (char *)body; // these will be freed when the data is sent
  resp->contentlength = body_len;
  if (body)
    msg_add_header(resp, "Content-Type", "application/octet-stream");
  debug_log_rtsp_message(2, "pair-setup response", resp);
}

void handle_fp_setup(__attribute__((unused)) rtsp_conn_info *conn, rtsp_message *req,
                     rtsp_message *resp) {

  /* Fairplay magic */
  static uint8_t server_fp_reply1[] =
      "\x46\x50\x4c\x59\x03\x01\x02\x00\x00\x00\x00\x82\x02\x00\x0f\x9f\x3f\x9e\x0a"
      "\x25\x21\xdb\xdf\x31\x2a\xb2\xbf\xb2\x9e\x8d\x23\x2b\x63\x76\xa8\xc8\x18\x70"
      "\x1d\x22\xae\x93\xd8\x27\x37\xfe\xaf\x9d\xb4\xfd\xf4\x1c\x2d\xba\x9d\x1f\x49"
      "\xca\xaa\xbf\x65\x91\xac\x1f\x7b\xc6\xf7\xe0\x66\x3d\x21\xaf\xe0\x15\x65\x95"
      "\x3e\xab\x81\xf4\x18\xce\xed\x09\x5a\xdb\x7c\x3d\x0e\x25\x49\x09\xa7\x98\x31"
      "\xd4\x9c\x39\x82\x97\x34\x34\xfa\xcb\x42\xc6\x3a\x1c\xd9\x11\xa6\xfe\x94\x1a"
      "\x8a\x6d\x4a\x74\x3b\x46\xc3\xa7\x64\x9e\x44\xc7\x89\x55\xe4\x9d\x81\x55\x00"
      "\x95\x49\xc4\xe2\xf7\xa3\xf6\xd5\xba";
  static uint8_t server_fp_reply2[] =
      "\x46\x50\x4c\x59\x03\x01\x02\x00\x00\x00\x00\x82\x02\x01\xcf\x32\xa2\x57\x14"
      "\xb2\x52\x4f\x8a\xa0\xad\x7a\xf1\x64\xe3\x7b\xcf\x44\x24\xe2\x00\x04\x7e\xfc"
      "\x0a\xd6\x7a\xfc\xd9\x5d\xed\x1c\x27\x30\xbb\x59\x1b\x96\x2e\xd6\x3a\x9c\x4d"
      "\xed\x88\xba\x8f\xc7\x8d\xe6\x4d\x91\xcc\xfd\x5c\x7b\x56\xda\x88\xe3\x1f\x5c"
      "\xce\xaf\xc7\x43\x19\x95\xa0\x16\x65\xa5\x4e\x19\x39\xd2\x5b\x94\xdb\x64\xb9"
      "\xe4\x5d\x8d\x06\x3e\x1e\x6a\xf0\x7e\x96\x56\x16\x2b\x0e\xfa\x40\x42\x75\xea"
      "\x5a\x44\xd9\x59\x1c\x72\x56\xb9\xfb\xe6\x51\x38\x98\xb8\x02\x27\x72\x19\x88"
      "\x57\x16\x50\x94\x2a\xd9\x46\x68\x8a";
  static uint8_t server_fp_reply3[] =
      "\x46\x50\x4c\x59\x03\x01\x02\x00\x00\x00\x00\x82\x02\x02\xc1\x69\xa3\x52\xee"
      "\xed\x35\xb1\x8c\xdd\x9c\x58\xd6\x4f\x16\xc1\x51\x9a\x89\xeb\x53\x17\xbd\x0d"
      "\x43\x36\xcd\x68\xf6\x38\xff\x9d\x01\x6a\x5b\x52\xb7\xfa\x92\x16\xb2\xb6\x54"
      "\x82\xc7\x84\x44\x11\x81\x21\xa2\xc7\xfe\xd8\x3d\xb7\x11\x9e\x91\x82\xaa\xd7"
      "\xd1\x8c\x70\x63\xe2\xa4\x57\x55\x59\x10\xaf\x9e\x0e\xfc\x76\x34\x7d\x16\x40"
      "\x43\x80\x7f\x58\x1e\xe4\xfb\xe4\x2c\xa9\xde\xdc\x1b\x5e\xb2\xa3\xaa\x3d\x2e"
      "\xcd\x59\xe7\xee\xe7\x0b\x36\x29\xf2\x2a\xfd\x16\x1d\x87\x73\x53\xdd\xb9\x9a"
      "\xdc\x8e\x07\x00\x6e\x56\xf8\x50\xce";
  static uint8_t server_fp_reply4[] =
      "\x46\x50\x4c\x59\x03\x01\x02\x00\x00\x00\x00\x82\x02\x03\x90\x01\xe1\x72\x7e"
      "\x0f\x57\xf9\xf5\x88\x0d\xb1\x04\xa6\x25\x7a\x23\xf5\xcf\xff\x1a\xbb\xe1\xe9"
      "\x30\x45\x25\x1a\xfb\x97\xeb\x9f\xc0\x01\x1e\xbe\x0f\x3a\x81\xdf\x5b\x69\x1d"
      "\x76\xac\xb2\xf7\xa5\xc7\x08\xe3\xd3\x28\xf5\x6b\xb3\x9d\xbd\xe5\xf2\x9c\x8a"
      "\x17\xf4\x81\x48\x7e\x3a\xe8\x63\xc6\x78\x32\x54\x22\xe6\xf7\x8e\x16\x6d\x18"
      "\xaa\x7f\xd6\x36\x25\x8b\xce\x28\x72\x6f\x66\x1f\x73\x88\x93\xce\x44\x31\x1e"
      "\x4b\xe6\xc0\x53\x51\x93\xe5\xef\x72\xe8\x68\x62\x33\x72\x9c\x22\x7d\x82\x0c"
      "\x99\x94\x45\xd8\x92\x46\xc8\xc3\x59";

  static uint8_t server_fp_header[] = "\x46\x50\x4c\x59\x03\x01\x04\x00\x00\x00\x00\x14";

  resp->respcode = 200; // assume it's handled

  // uint8_t *out;
  // size_t out_len;
  int version_pos = 4;
  int mode_pos = 14;
  int type_pos = 5;
  int seq_pos = 6;
  int setup_message_type = 1;
  int setup1_message_seq = 1;
  int setup2_message_seq = 3;
  int setup2_suffix_len = 20;
  // int ret;

  // response and len are dummy values and can be ignored

  // debug(1, "Version: %02x, mode: %02x, type: %02x, seq: %02x", req->content[version_pos],
  //       req->content[mode_pos], req->content[type_pos], req->content[seq_pos]);

  if (req->content[version_pos] != 3 || req->content[type_pos] != setup_message_type) {
    debug(1, "Unsupported FP version.");
  }

  char *response = NULL;
  size_t len = 0;

  if (req->content[seq_pos] == setup1_message_seq) {
    // All replies are the same length. -1 to account for the NUL byte at the end.
    len = sizeof(server_fp_reply1) - 1;

    if (req->content[mode_pos] == 0)
      response = memdup(server_fp_reply1, len);
    if (req->content[mode_pos] == 1)
      response = memdup(server_fp_reply2, len);
    if (req->content[mode_pos] == 2)
      response = memdup(server_fp_reply3, len);
    if (req->content[mode_pos] == 3)
      response = memdup(server_fp_reply4, len);

  } else if (req->content[seq_pos] == setup2_message_seq) {
    // -1 to account for the NUL byte at the end.
    len = sizeof(server_fp_header) - 1 + setup2_suffix_len;
    response = malloc(len);
    if (response) {
      memcpy(response, server_fp_header, sizeof(server_fp_header) - 1);
      memcpy(response + sizeof(server_fp_header) - 1,
             req->content + req->contentlength - setup2_suffix_len, setup2_suffix_len);
    }
  }

  if (response == NULL) {
    debug(1, "Cannot create a response.");
  }

  resp->content = response; // these will be freed when the data is sent
  resp->contentlength = len;
  msg_add_header(resp, "Content-Type", "application/octet-stream");
}

/*
<<<<<<< HEAD
	<key>Identifier</key>
	<string>21cc689d-d5de-4814-872c-71d1426b57e0</string>
	<key>Enable_HK_Access_Control</key>
	<true/>
	<key>PublicKey</key>
	<data>
	qXJDhhL5F3OACL+HO7LVLQVdy0OJtavepjpF720PaOQ=
	</data>
	<key>Device_Name</key>
	<string>MyDevice</string>
	<key>Access_Control_Level</key>
	<integer>0</integer>
*/
void handle_configure(rtsp_conn_info *conn __attribute__((unused)), rtsp_message *req __attribute__((unused)), rtsp_message *resp) {
=======
        <key>Identifier</key>
        <string>21cc689d-d5de-4814-872c-71d1426b57e0</string>
        <key>Enable_HK_Access_Control</key>
        <true/>
        <key>PublicKey</key>
        <data>
        qXJDhhL5F3OACL+HO7LVLQVdy0OJtavepjpF720PaOQ=
        </data>
        <key>Device_Name</key>
        <string>MyDevice</string>
        <key>Access_Control_Level</key>
        <integer>0</integer>
*/
void handle_configure(rtsp_conn_info *conn __attribute__((unused)),
                      rtsp_message *req __attribute__((unused)), rtsp_message *resp) {
>>>>>>> e06be8c9
  uint8_t public_key[32];

  pair_public_key_get(PAIR_SERVER_HOMEKIT, public_key, config.airplay_device_id);

  plist_t response_plist = plist_new_dict();

  plist_dict_set_item(response_plist, "Identifier", plist_new_string(config.airplay_pi));
  plist_dict_set_item(response_plist, "Enable_HK_Access_Control", plist_new_bool(1));
<<<<<<< HEAD
  plist_dict_set_item(response_plist, "PublicKey", plist_new_data((const char *)public_key, sizeof(public_key)));
=======
  plist_dict_set_item(response_plist, "PublicKey",
                      plist_new_data((const char *)public_key, sizeof(public_key)));
>>>>>>> e06be8c9
  plist_dict_set_item(response_plist, "Device_Name", plist_new_string(config.service_name));
  plist_dict_set_item(response_plist, "Access_Control_Level", plist_new_uint(0));

  plist_to_bin(response_plist, &resp->content, &resp->contentlength);
  plist_free(response_plist);

  msg_add_header(resp, "Content-Type", "application/x-apple-binary-plist");
  debug_log_rtsp_message(2, "POST /configure response:", resp);
}

<<<<<<< HEAD
=======
void handle_feedback(__attribute__((unused)) rtsp_conn_info *conn,
                     __attribute__((unused)) rtsp_message *req,
                     __attribute__((unused)) rtsp_message *resp) {}

void handle_command(__attribute__((unused)) rtsp_conn_info *conn, rtsp_message *req,
                    __attribute__((unused)) rtsp_message *resp) {
  debug_log_rtsp_message(2, "POST /command", req);
  if (rtsp_message_contains_plist(req)) {
    plist_t command_dict = NULL;
    plist_from_memory(req->content, req->contentlength, &command_dict);
    if (command_dict != NULL) {
      // we have a plist -- try to get the dict item keyed to "updateMRSupportedCommands"
      plist_t item = plist_dict_get_item(command_dict, "type");
      if (item != NULL) {
        char *typeValue = NULL;
        plist_get_string_val(item, &typeValue);
        if (strcmp(typeValue, "updateMRSupportedCommands") == 0) {
          item = plist_dict_get_item(command_dict, "params");
          if (item != NULL) {
            // the item should be a dict
            plist_t item_array = plist_dict_get_item(item, "mrSupportedCommandsFromSender");
            if (item_array != NULL) {
              // here we have an array of data items
              uint32_t items = plist_array_get_size(item_array);
              if (items) {
                uint32_t item_number;
                for (item_number = 0; item_number < items; item_number++) {
                  plist_t the_item = plist_array_get_item(item_array, item_number);
                  char *buff = NULL;
                  uint64_t length = 0;
                  plist_get_data_val(the_item, &buff, &length);
                  // debug(1,"Item %d, length: %" PRId64 " bytes", item_number, length);
                  if ((length >= strlen("bplist00")) && (strstr(buff, "bplist00") == buff)) {
                    // debug(1,"Contains a plist.");
                    plist_t subsidiary_plist = NULL;
                    plist_from_memory(buff, length, &subsidiary_plist);
                    if (subsidiary_plist) {
                      char *printable_plist = plist_content(subsidiary_plist);
                      if (printable_plist) {
                        debug(2, "\n%s", printable_plist);
                        free(printable_plist);
                      } else {
                        debug(1, "Can't print the plist!");
                      }
                      // plist_free(subsidiary_plist);
                    } else {
                      debug(1, "Can't access the plist!");
                    }
                  }
                }
              }
            } else {
              debug(1, "POST /command no mrSupportedCommandsFromSender item.");
            }
          } else {
            debug(1, "POST /command no params dict.");
          }
          resp->respcode = 400; // say it's a bad request
        } else {
          debug(1,
                "POST /command plist type is \"%s\", but \"updateMRSupportedCommands\" expected.",
                typeValue);
        }
      } else {
        debug(1, "Could not get the \"type\" item.");
      }

      plist_free(command_dict);
    } else {
      debug(1, "POST /command plist cannot be inputted.");
    }
  } else {
    debug(1, "POST /command contains no plist");
  }
}

>>>>>>> e06be8c9
void handle_post(rtsp_conn_info *conn, rtsp_message *req, rtsp_message *resp) {
  resp->respcode = 200;
  if (strcmp(req->path, "/pair-setup") == 0) {
    handle_pair_setup(conn, req, resp);
  } else if (strcmp(req->path, "/pair-verify") == 0) {
    handle_pair_verify(conn, req, resp);
  } else if (strcmp(req->path, "/pair-add") == 0) {
    handle_pair_add(conn, req, resp);
  } else if (strcmp(req->path, "/pair-remove") == 0) {
    handle_pair_remove(conn, req, resp);
  } else if (strcmp(req->path, "/pair-list") == 0) {
    handle_pair_list(conn, req, resp);
  } else if (strcmp(req->path, "/fp-setup") == 0) {
    handle_fp_setup(conn, req, resp);
  } else if (strcmp(req->path, "/configure") == 0) {
    handle_configure(conn, req, resp);
<<<<<<< HEAD
=======
  } else if (strcmp(req->path, "/feedback") == 0) {
    handle_feedback(conn, req, resp);
  } else if (strcmp(req->path, "/command") == 0) {
    handle_command(conn, req, resp);
>>>>>>> e06be8c9
  } else {
    debug(2, "Connection %d: Unhandled POST %s Content-Length %d", conn->connection_number,
          req->path, req->contentlength);
    debug_log_rtsp_message(2, "POST request", req);
  }
}

void handle_setpeers(rtsp_conn_info *conn, rtsp_message *req, rtsp_message *resp) {
  debug(2, "Connection %d: SETPEERS %s Content-Length %d", conn->connection_number, req->path,
        req->contentlength);
  debug_log_rtsp_message(2, "SETPEERS request", req);

  char timing_list_message[4096];
  timing_list_message[0] = 'T';
  timing_list_message[1] = 0;

  plist_t addresses_array = NULL;
  plist_from_memory(req->content, req->contentlength, &addresses_array);
  uint32_t items = plist_array_get_size(addresses_array);
  if (items) {
    uint32_t item;
    for (item = 0; item < items; item++) {
      plist_t n = plist_array_get_item(addresses_array, item);
      char *ip_address = NULL;
      plist_get_string_val(n, &ip_address);
      // debug(1,ip_address);
      strncat(timing_list_message, " ",
              sizeof(timing_list_message) - 1 - strlen(timing_list_message));
      strncat(timing_list_message, ip_address,
              sizeof(timing_list_message) - 1 - strlen(timing_list_message));
      if (ip_address != NULL)
        free(ip_address);
    }

    if (conn->ap2_timing_peer_list_message != NULL)
      free(conn->ap2_timing_peer_list_message);
    conn->ap2_timing_peer_list_message = strdup(timing_list_message);
    // if this rtsp thread is playing...
    if (try_to_hold_play_lock(conn) == 0) {
      ptp_send_control_message_string(conn->ap2_timing_peer_list_message);
      release_hold_on_play_lock(conn);
    }
  }
  plist_free(addresses_array);
  resp->respcode = 200;
}
#endif

#ifndef CONFIG_AIRPLAY_2
void handle_options(rtsp_conn_info *conn, __attribute__((unused)) rtsp_message *req,
                    rtsp_message *resp) {
  debug_log_rtsp_message(2, "OPTIONS request", req);
  debug(3, "Connection %d: OPTIONS", conn->connection_number);
  resp->respcode = 200;
  msg_add_header(resp, "Public",
                 "ANNOUNCE, SETUP, RECORD, "
                 "PAUSE, FLUSH, TEARDOWN, "
                 "OPTIONS, GET_PARAMETER, SET_PARAMETER");
}
#endif

#ifdef CONFIG_AIRPLAY_2

void handle_options(rtsp_conn_info *conn, __attribute__((unused)) rtsp_message *req,
                    rtsp_message *resp) {
  debug_log_rtsp_message(2, "OPTIONS request", req);
  debug(3, "Connection %d: OPTIONS", conn->connection_number);
  resp->respcode = 200;
  msg_add_header(resp, "Public",
                 "ANNOUNCE, SETUP, RECORD, "
                 "PAUSE, FLUSH, FLUSHBUFFERED, TEARDOWN, "
                 "OPTIONS, POST, GET, PUT");
}

void teardown_phase_one(rtsp_conn_info *conn) {
  if (conn->player_thread) {
    player_stop(conn);
    activity_monitor_signify_activity(0); // inactive, and should be after command_stop()
  }
  if (conn->session_key) {
    free(conn->session_key);
    conn->session_key = NULL;
  }
}

void teardown_phase_two(rtsp_conn_info *conn) {
  // we are being asked to disconnect
  debug(1, "Connection %d: TEARDOWN a %s connection.", conn->connection_number,
        get_category_string(conn->airplay_stream_category));
  debug(2, "Connection %d: TEARDOWN Delete Event Thread.", conn->connection_number);
  pthread_cancel(conn->rtp_event_thread);
  pthread_join(conn->rtp_event_thread, NULL);
  debug(1, "Connection %d: TEARDOWN Close Event Socket.", conn->connection_number);
  if (conn->event_socket) {
    close(conn->event_socket);
    conn->event_socket = 0;
    debug(1, "Connection %d: closing TCP event port %u.", conn->connection_number, conn->local_event_port);
  }

  // if we are closing a PTP stream only, do this
  if (conn->airplay_stream_category == ptp_stream) {
    if (conn->airplay_gid != NULL) {
      free(conn->airplay_gid);
      conn->airplay_gid = NULL;
    }
    conn->groupContainsGroupLeader = 0;
    config.airplay_statusflags &= (0xffffffff - (1 << 11)); // DeviceSupportsRelay
    build_bonjour_strings(conn);
    debug(1, "Connection %d: TEARDOWN mdns_update on %s.", conn->connection_number,
          get_category_string(conn->airplay_stream_category));
    mdns_update(NULL, secondary_txt_records);
  }
}


void handle_teardown_2(rtsp_conn_info *conn, __attribute__((unused)) rtsp_message *req,
                       rtsp_message *resp) {

  debug_log_rtsp_message(2, "TEARDOWN: ", req);
  // if (have_player(conn)) {
  resp->respcode = 200;
  msg_add_header(resp, "Connection", "close");

  plist_t messagePlist = plist_from_rtsp_content(req);
  if (messagePlist != NULL) {
    // now see if the incoming plist contains a "streams" array
    plist_t streams = plist_dict_get_item(messagePlist, "streams");

    if (streams) {
      debug(1, "Connection %d: TEARDOWN a %s.", conn->connection_number,
            get_category_string(conn->airplay_stream_category));
      // we are being asked to close a stream
      teardown_phase_one(conn);
      plist_free(streams);
      debug(2, "Connection %d: Stream TEARDOWN complete", conn->connection_number);
    } else {
      teardown_phase_two(conn);
      debug(2, "Connection %d: non-stream TEARDOWN complete", conn->connection_number);
    }
    //} else {
    //  warn("Connection %d TEARDOWN received without having the player (no ANNOUNCE?)",
    //       conn->connection_number);
    //  resp->respcode = 451;

    plist_free(messagePlist);
    resp->respcode = 200;
  } else {
    debug(1, "Connection %d: missing plist!", conn->connection_number);
    resp->respcode = 451; // don't know what to do here
  }
}
#endif

void handle_teardown(rtsp_conn_info *conn, __attribute__((unused)) rtsp_message *req,
                     rtsp_message *resp) {
  debug_log_rtsp_message(2, "TEARDOWN request", req);
  debug(2, "Connection %d: TEARDOWN", conn->connection_number);
  if (have_play_lock(conn)) {
    resp->respcode = 200;
    msg_add_header(resp, "Connection", "close");
    debug(
        3,
        "TEARDOWN: synchronously terminating the player thread of RTSP conversation thread %d (2).",
        conn->connection_number);
    player_stop(conn);
    activity_monitor_signify_activity(0); // inactive, and should be after command_stop()
    debug(3, "TEARDOWN: successful termination of playing thread of RTSP conversation thread %d.",
          conn->connection_number);
  } else {
    warn("Connection %d TEARDOWN received without having the player (no ANNOUNCE?)",
         conn->connection_number);
    resp->respcode = 451;
  }
}

void handle_flush(rtsp_conn_info *conn, rtsp_message *req, rtsp_message *resp) {
  // TODO -- don't know what this is for in AP2
  debug_log_rtsp_message(2, "FLUSH request", req);
  debug(3, "Connection %d: FLUSH", conn->connection_number);
  char *p = NULL;
  uint32_t rtptime = 0;
  char *hdr = msg_get_header(req, "RTP-Info");

  if (hdr) {
    // debug(1,"FLUSH message received: \"%s\".",hdr);
    // get the rtp timestamp
    p = strstr(hdr, "rtptime=");
    if (p) {
      p = strchr(p, '=');
      if (p)
        rtptime = uatoi(p + 1); // unsigned integer -- up to 2^32-1
    }
  }
  debug(2, "RTSP Flush Requested: %u.", rtptime);
  if (have_play_lock(conn)) {
#ifdef CONFIG_METADATA
    if (p)
      send_metadata('ssnc', 'flsr', p + 1, strlen(p + 1), req, 1);
    else
      send_metadata('ssnc', 'flsr', NULL, 0, NULL, 0);
#endif

// hack -- ignore it for airplay 2
#ifdef CONFIG_AIRPLAY_2
    if (conn->airplay_type != ap_2)
#endif
      player_flush(rtptime, conn); // will not crash even it there is no player thread.
    resp->respcode = 200;

  } else {
    warn("Connection %d FLUSH %u received without having the player", conn->connection_number,
         rtptime);
    resp->respcode = 451;
  }
}

#ifdef CONFIG_AIRPLAY_2
void handle_setup_2(rtsp_conn_info *conn, rtsp_message *req, rtsp_message *resp) {
  int err;
  debug(2, "Connection %d: SETUP (AirPlay 2)", conn->connection_number);
  // debug_log_rtsp_message(1, "SETUP (AirPlay 2) SETUP incoming message", req);

  plist_t messagePlist = plist_from_rtsp_content(req);
  plist_t setupResponsePlist = plist_new_dict();
  resp->respcode = 400;

  // see if the incoming plist contains a "streams" array
  plist_t streams = plist_dict_get_item(messagePlist, "streams");
  if (streams == NULL) {
    // no "streams" plist, so it must (?) be an initial setup
    debug(2,
          "Connection %d SETUP: No \"streams\" array has been found -- create an event thread "
          "and open a TCP port.",
          conn->connection_number);
    conn->airplay_stream_category = unspecified_stream_category;
    // figure out what category of stream it is, by looking at the plist
    plist_t timingProtocol = plist_dict_get_item(messagePlist, "timingProtocol");
    if (timingProtocol != NULL) {
      char *timingProtocolString = NULL;
      plist_get_string_val(timingProtocol, &timingProtocolString);
      if (timingProtocolString) {
        if (strcmp(timingProtocolString, "PTP") == 0) {
          debug(1, "Connection %d: SETUP: PTP setup detected.", conn->connection_number);
          conn->airplay_stream_category = ptp_stream;
          conn->timing_type = ts_ptp;
        } else if (strcmp(timingProtocolString, "NTP") == 0) {
          debug(1, "Connection %d: SETUP: NTP setup detected.", conn->connection_number);
          conn->airplay_stream_category = ntp_stream;
          conn->timing_type = ts_ntp;
        } else if (strcmp(timingProtocolString, "None") == 0) {
          debug(2, "Connection %d: SETUP: a \"None\" setup detected.", conn->connection_number);
          // now check to see if it's got the "isRemoteControlOnly" item and check it's true
          plist_t isRemoteControlOnly = plist_dict_get_item(messagePlist, "isRemoteControlOnly");
          if (isRemoteControlOnly != NULL) {
            uint8_t isRemoteControlOnlyBoolean = 0;
            plist_get_bool_val(isRemoteControlOnly, &isRemoteControlOnlyBoolean);
            if (isRemoteControlOnlyBoolean != 0) {
              debug(1, "Connection %d: SETUP: Remote Control setup detected.",
                    conn->connection_number);
              conn->airplay_stream_category = remote_control_stream;
            } else {
              debug(1,
                    "Connection %d: SETUP: a \"None\" setup detected, with "
                    "\"isRemoteControlOnly\" item set to \"false\".",
                    conn->connection_number);
            }
          } else {
            debug(1,
                  "Connection %d: SETUP: a \"None\" setup detected, but no "
                  "\"isRemoteControlOnly\" item detected.",
                  conn->connection_number);
          }
        }

        // here, we know it's an initial setup and we know the kind of setup being requested
        // if it's a full service PTP stream, we get groupUUID, groupContainsGroupLeader and
        // timingPeerList
        if (conn->airplay_stream_category == ptp_stream) {
          debug_log_rtsp_message(2, "SETUP \"PTP\" message", req);
          plist_t groupUUID = plist_dict_get_item(messagePlist, "groupUUID");
          if (groupUUID) {
            char *gid = NULL;
            plist_get_string_val(groupUUID, &gid);
            if (gid) {
              if (conn->airplay_gid)
                free(conn->airplay_gid);
              conn->airplay_gid = gid; // it'll be free'd later on...
            } else {
              debug(1, "Invalid groupUUID");
            }
          } else {
            debug(1, "No groupUUID in SETUP");
          }

          // now see if the group contains a group leader
          plist_t groupContainsGroupLeader =
              plist_dict_get_item(messagePlist, "groupContainsGroupLeader");
          if (groupContainsGroupLeader) {
            uint8_t value = 0;
            plist_get_bool_val(groupContainsGroupLeader, &value);
            conn->groupContainsGroupLeader = value;
            debug(2, "Updated groupContainsGroupLeader to %u", conn->groupContainsGroupLeader);
          } else {
            debug(1, "No groupContainsGroupLeader in SETUP");
          }

          plist_t timing_peer_info = plist_dict_get_item(messagePlist, "timingPeerInfo");
          if (timing_peer_info) {
            // first, get and retain the incoming plist.
            plist_t addresses = plist_new_array(); // to hold the device's peer interfaces
            plist_t addresses_array = plist_dict_get_item(timing_peer_info, "Addresses");
            if (addresses_array) {
              // iterate through the array of items
              uint32_t items = plist_array_get_size(addresses_array);
              if (items) {

                uint32_t item;
                struct ifaddrs *addrs, *iap;
                getifaddrs(&addrs);
                for (item = 0; item < items; item++) {
                  plist_t n = plist_array_get_item(addresses_array, item);
                  char *ip_address = NULL;
                  plist_get_string_val(n, &ip_address);
                  // debug(1, "Timing peer: %s", ip_address);
                  // find its family and convert it into an IPv4/6 address

                  struct sockaddr_storage peer_address;
                  struct sockaddr_in6 *pa6 = (struct sockaddr_in6 *)&peer_address;
                  struct sockaddr_in *pa4 = (struct sockaddr_in *)&peer_address;

                  if (inet_pton(AF_INET6, ip_address, &pa6->sin6_addr) ==
                      1) { // is an IPv6 address...
                    peer_address.ss_family = AF_INET6;
                    for (iap = addrs; iap != NULL; iap = iap->ifa_next) {
                      if ((iap->ifa_addr) && (iap->ifa_netmask) && (iap->ifa_flags & IFF_UP) &&
                          ((iap->ifa_flags & IFF_LOOPBACK) == 0) &&
                          (iap->ifa_addr->sa_family == AF_INET6)) {
                        struct sockaddr_in6 *addr6 = (struct sockaddr_in6 *)(iap->ifa_addr);
                        struct sockaddr_in6 *mask6 = (struct sockaddr_in6 *)(iap->ifa_netmask);
                        unsigned int i;
                        int different = 0;
                        for (i = 0; ((i < 16) && (different == 0)); i++) {
                          unsigned char host_byte =
                              (addr6->sin6_addr.s6_addr[i] & mask6->sin6_addr.s6_addr[i]);
                          unsigned char peer_byte =
                              (pa6->sin6_addr.s6_addr[i] & mask6->sin6_addr.s6_addr[i]);
                          if (host_byte != peer_byte)
                            different = 1;
                        }

                        char buf[32];
                        memset(buf, 0, sizeof(buf));
                        inet_ntop(AF_INET6, (void *)&addr6->sin6_addr, buf, sizeof(buf));
                        if (!different) {
                          // debug(1, "%s is in the same subnet as %s.", buf, ip_address);
                          plist_array_append_item(addresses, plist_new_string(buf));
                        }
                      }
                    }
                  } else if (inet_pton(AF_INET, ip_address, &pa4->sin_addr) == 1) {
                    peer_address.ss_family = AF_INET;
                    for (iap = addrs; iap != NULL; iap = iap->ifa_next) {
                      if ((iap->ifa_addr) && (iap->ifa_netmask) && (iap->ifa_flags & IFF_UP) &&
                          ((iap->ifa_flags & IFF_LOOPBACK) == 0) &&
                          (iap->ifa_addr->sa_family == AF_INET)) {
                        struct sockaddr_in *addr = (struct sockaddr_in *)(iap->ifa_addr);
                        struct sockaddr_in *mask = (struct sockaddr_in *)(iap->ifa_netmask);
                        if ((addr->sin_addr.s_addr & mask->sin_addr.s_addr) ==
                            (pa4->sin_addr.s_addr & mask->sin_addr.s_addr)) {
                          char buf[32];
                          memset(buf, 0, sizeof(buf));
                          inet_ntop(AF_INET, (void *)&addr->sin_addr, buf, sizeof(buf));
                          // debug(1, "%s is in the same subnet as %s.", buf, ip_address);
                          plist_array_append_item(addresses, plist_new_string(buf));
                        }
                      }
                    }
                  } else {
                    debug(1, "SETUP on Connection %d: Don't recognise this as an IP address.",
                          conn->connection_number);
                  }
                  free(ip_address);
                }
                freeifaddrs(addrs);
              } else {
                debug(1, "SETUP on Connection %d: No timingPeerInfo addresses in the array.",
                      conn->connection_number);
              }
            } else {
              debug(1, "SETUP on Connection %d: Can't find timingPeerInfo addresses",
                    conn->connection_number);
            }
            // make up the timing peer info list part of the response...
            // debug(1,"Create timingPeerInfoPlist");
            plist_t timingPeerInfoPlist = plist_new_dict();
            plist_dict_set_item(timingPeerInfoPlist, "Addresses", addresses);
            plist_dict_set_item(timingPeerInfoPlist, "ID", plist_new_string(conn->self_ip_string));
            plist_dict_set_item(setupResponsePlist, "timingPeerInfo", timingPeerInfoPlist);
            // get a port to use as an event port
            // bind a new TCP port and get a socket
            conn->local_event_port = 0; // any port
            int err = bind_socket_and_port(SOCK_STREAM, conn->connection_ip_family,
                                           conn->self_ip_string, conn->self_scope_id,
                                           &conn->local_event_port, &conn->event_socket);
            if (err) {
              die("SETUP on Connection %d: Error %d: could not find a TCP port to use as an event "
                  "port",
                  conn->connection_number, err);
            }

            debug(1, "Connection %d: TCP PTP event port opened: %u.", conn->connection_number, conn->local_event_port);

            pthread_create(&conn->rtp_event_thread, NULL, &rtp_event_receiver, (void *)conn);

            plist_dict_set_item(setupResponsePlist, "eventPort",
                                plist_new_uint(conn->local_event_port));
            plist_dict_set_item(setupResponsePlist, "timingPort", plist_new_uint(0)); // dummy
            cancel_all_RTSP_threads(unspecified_stream_category,
                                    conn->connection_number); // kill all the other listeners

            config.airplay_statusflags |= 1 << 11; // DeviceSupportsRelay
            build_bonjour_strings(conn);
            debug(1, "Connection %d: SETUP mdns_update on %s.", conn->connection_number,
                  get_category_string(conn->airplay_stream_category));
            mdns_update(NULL, secondary_txt_records);

            resp->respcode = 200;
          } else {
            debug(1, "SETUP on Connection %d: PTP setup -- no timingPeerInfo plist.",
                  conn->connection_number);
          }
        } else if (conn->airplay_stream_category == ntp_stream) {
          debug(1, "SETUP on Connection %d: ntp stream handling is not implemented!",
                conn->connection_number, req);
          warn("Shairport Sync can not handle NTP streams.");
        } else if (conn->airplay_stream_category == remote_control_stream) {
          debug_log_rtsp_message(2, "SETUP \"isRemoteControlOnly\" message", req);

          // get a port to use as an event port
          // bind a new TCP port and get a socket
          conn->local_event_port = 0; // any port
          int err = bind_socket_and_port(SOCK_STREAM, conn->connection_ip_family,
                                         conn->self_ip_string, conn->self_scope_id,
                                         &conn->local_event_port, &conn->event_socket);
          if (err) {
            die("SETUP on Connection %d: Error %d: could not find a TCP port to use as an event "
                "port",
                conn->connection_number, err);
          }
          
          debug(1, "Connection %d: TCP Remote Control event port opened: %u.", conn->connection_number, conn->local_event_port);

          pthread_create(&conn->rtp_event_thread, NULL, &rtp_event_receiver, (void *)conn);

          plist_dict_set_item(setupResponsePlist, "eventPort",
                              plist_new_uint(conn->local_event_port));
          cancel_all_RTSP_threads(
              remote_control_stream,
              conn->connection_number); // kill all the other remote control listeners
          resp->respcode = 200;
        } else {
          debug(1, "SETUP on Connection %d: an unrecognised \"%s\" setup detected.",
                conn->connection_number, timingProtocolString);
          warn("Shairport Sync can not handle streams of this type: \"%s\".", timingProtocolString);
        }
        free(timingProtocolString);
      } else {
        debug(1, "SETUP on Connection %d: Can't retrieve timingProtocol string in initial SETUP.",
              conn->connection_number);
      }
    } else {
      debug(1,
            "SETUP on Connection %d: Unrecognised SETUP incoming message from \"%s\": no "
            "timingProtocol or streams plist found.",
            conn->connection_number, (const char *)conn->client_ip_string);
      debug_log_rtsp_message(2, "Unrecognised SETUP incoming message.", req);
      warn("Unrecognised SETUP incoming message -- ignored.");
    }
  } else {
    debug(2, "Connection %d: SETUP on %s. A \"streams\" array has been found",
          conn->connection_number, get_category_string(conn->airplay_stream_category));
    if (conn->airplay_stream_category == ptp_stream) {
      // get stream[0]
      plist_t stream0 = plist_array_get_item(streams, 0);

      plist_t streams_array = plist_new_array(); // to hold the ports and stuff
      plist_t stream0dict = plist_new_dict();
      // more stuff
      // set up a UDP control stream and thread and a UDP or TCP audio stream and thread

      // bind a new UDP port and get a socket
      conn->local_ap2_control_port = 0; // any port
      err = bind_socket_and_port(SOCK_DGRAM, conn->connection_ip_family, conn->self_ip_string,
                                 conn->self_scope_id, &conn->local_ap2_control_port,
                                 &conn->ap2_control_socket);
      if (err) {
        die("Error %d: could not find a UDP port to use as an ap2_control port", err);
      }
      debug(1, "Connection %d: UDP control port opened: %u.", conn->connection_number, conn->local_ap2_control_port);

      pthread_create(&conn->rtp_ap2_control_thread, NULL, &rtp_ap2_control_receiver, (void *)conn);

      // get the session key

      plist_t item = plist_dict_get_item(stream0, "shk"); // session key
      uint64_t item_value = 0;
      plist_get_data_val(item, (char **)&conn->session_key, &item_value);

      // get the DACP-ID and Active Remote for remote control stuff

      char *ar = msg_get_header(req, "Active-Remote");
      if (ar) {
        debug(3, "Connection %d: SETUP AP2 -- Active-Remote string seen: \"%s\".",
              conn->connection_number, ar);
        // get the active remote
        if (conn->dacp_active_remote) // this is in case SETUP was previously called
          free(conn->dacp_active_remote);
        conn->dacp_active_remote = strdup(ar);
#ifdef CONFIG_METADATA
        send_metadata('ssnc', 'acre', ar, strlen(ar), req, 1);
#endif
      } else {
        debug(1, "Connection %d: SETUP AP2 no Active-Remote information  the SETUP Record.",
              conn->connection_number);
        if (conn->dacp_active_remote) { // this is in case SETUP was previously called
          free(conn->dacp_active_remote);
          conn->dacp_active_remote = NULL;
        }
      }

      ar = msg_get_header(req, "DACP-ID");
      if (ar) {
        debug(3, "Connection %d: SETUP AP2 -- DACP-ID string seen: \"%s\".",
              conn->connection_number, ar);
        if (conn->dacp_id) // this is in case SETUP was previously called
          free(conn->dacp_id);
        conn->dacp_id = strdup(ar);
#ifdef CONFIG_METADATA
        send_metadata('ssnc', 'daid', ar, strlen(ar), req, 1);
#endif
      } else {
        debug(1, "Connection %d: SETUP AP2 doesn't include DACP-ID string information.",
              conn->connection_number);
        if (conn->dacp_id) { // this is in case SETUP was previously called
          free(conn->dacp_id);
          conn->dacp_id = NULL;
        }
      }

      // now, get the type of the stream.
      item = plist_dict_get_item(stream0, "type");
      item_value = 0;
      plist_get_uint_val(item, &item_value);

      switch (item_value) {
      case 96: {
        debug(1, "Connection %d. Realtime Audio Stream Detected.", conn->connection_number);
        debug_log_rtsp_message(2, "Realtime Audio Stream SETUP incoming message", req);
        get_play_lock(conn);
        conn->airplay_stream_type = realtime_stream;
        // bind a new UDP port and get a socket
        conn->local_realtime_audio_port = 0; // any port
        err = bind_socket_and_port(SOCK_DGRAM, conn->connection_ip_family, conn->self_ip_string,
                                   conn->self_scope_id, &conn->local_realtime_audio_port,
                                   &conn->realtime_audio_socket);
        if (err) {
          die("Error %d: could not find a UDP port to use as a realtime_audio port", err);
        }
        debug(1, "Connection %d: UDP realtime audio port opened: %u.", conn->connection_number, conn->local_realtime_audio_port);

        pthread_create(&conn->rtp_realtime_audio_thread, NULL, &rtp_realtime_audio_receiver,
                       (void *)conn);

        plist_dict_set_item(stream0dict, "type", plist_new_uint(96));
        plist_dict_set_item(stream0dict, "dataPort",
                            plist_new_uint(conn->local_realtime_audio_port));

        conn->stream.type = ast_apple_lossless;
        debug(3, "An ALAC stream has been detected.");

        // Set reasonable connection defaults
        conn->stream.fmtp[0] = 96;
        conn->stream.fmtp[1] = 352;
        conn->stream.fmtp[2] = 0;
        conn->stream.fmtp[3] = 16;
        conn->stream.fmtp[4] = 40;
        conn->stream.fmtp[5] = 10;
        conn->stream.fmtp[6] = 14;
        conn->stream.fmtp[7] = 2;
        conn->stream.fmtp[8] = 255;
        conn->stream.fmtp[9] = 0;
        conn->stream.fmtp[10] = 0;
        conn->stream.fmtp[11] = 44100;

        // set the parameters of the player (as distinct from the parameters of the decoder --
        // that's done later).
        conn->max_frames_per_packet = conn->stream.fmtp[1]; // number of audio frames per packet.
        conn->input_rate = conn->stream.fmtp[11];
        conn->input_num_channels = conn->stream.fmtp[7];
        conn->input_bit_depth = conn->stream.fmtp[3];
        conn->input_bytes_per_frame = conn->input_num_channels * ((conn->input_bit_depth + 7) / 8);
        debug(2, "Realtime Stream Play");
        if (conn->ap2_timing_peer_list_message)
          ptp_send_control_message_string(conn->ap2_timing_peer_list_message);
        else
          debug(1, "No timing peer list!");
        activity_monitor_signify_activity(1);
        player_prepare_to_play(conn);
        player_play(conn);

        conn->rtp_running = 1; // hack!
      } break;
      case 103: {
        debug(1, "SETUP on Connection %d. Buffered Audio Stream Detected.",
              conn->connection_number);
        debug_log_rtsp_message(2, "Buffered Audio Stream SETUP incoming message", req);
        get_play_lock(conn);
        conn->airplay_stream_type = buffered_stream;
        // get needed stuff

        // bind a new TCP port and get a socket
        conn->local_buffered_audio_port = 0; // any port
        err = bind_socket_and_port(SOCK_STREAM, conn->connection_ip_family, conn->self_ip_string,
                                   conn->self_scope_id, &conn->local_buffered_audio_port,
                                   &conn->buffered_audio_socket);
        if (err) {
          die("SETUP on Connection %d: Error %d: could not find a TCP port to use as a "
              "buffered_audio port",
              conn->connection_number, err);
        }

        debug(1, "Connection %d: TCP Buffered Audio port opened: %u.", conn->connection_number, conn->local_buffered_audio_port);

        // hack.
        conn->max_frames_per_packet = 352; // number of audio frames per packet.
        conn->input_rate = 44100;          // we are stuck with this for the moment.
        conn->input_num_channels = 2;
        conn->input_bit_depth = 16;
        conn->input_bytes_per_frame = conn->input_num_channels * ((conn->input_bit_depth + 7) / 8);
        activity_monitor_signify_activity(1);
        player_prepare_to_play(
            conn); // get capabilities of DAC before creating the buffered audio thread

        pthread_create(&conn->rtp_buffered_audio_thread, NULL, &rtp_buffered_audio_processor,
                       (void *)conn);

        plist_dict_set_item(stream0dict, "type", plist_new_uint(103));
        plist_dict_set_item(stream0dict, "dataPort",
                            plist_new_uint(conn->local_buffered_audio_port));
        plist_dict_set_item(stream0dict, "audioBufferSize",
                            plist_new_uint(conn->ap2_audio_buffer_size));

        // this should be cancelled by an activity_monitor_signify_activity(1)
        // call in the SETRATEANCHORI handler, which should come up right away
        activity_monitor_signify_activity(0);
        player_play(conn);

        conn->rtp_running = 1; // hack!
      } break;
      default:
        debug(1, "SETUP on Connection %d: Unhandled stream type %" PRIu64 ".",
              conn->connection_number, item_value);
        debug_log_rtsp_message(1, "Unhandled stream type incoming message", req);
      }

      plist_dict_set_item(stream0dict, "controlPort", plist_new_uint(conn->local_ap2_control_port));

      plist_array_append_item(streams_array, stream0dict);
      plist_dict_set_item(setupResponsePlist, "streams", streams_array);
      resp->respcode = 200;
    } else if (conn->airplay_stream_category == remote_control_stream) {
      debug(1, "Connection %d: SETUP: Remote Control Stream received.", conn->connection_number);
      debug_log_rtsp_message(1, "Remote Control Stream stream (second) message", req);

      resp->respcode = 200;
    } else {
<<<<<<< HEAD
      debug_log_rtsp_message(2, "Unrecognised SETUP incoming message", req);
    }

    // make up the timing peer info list part of the response...
    // debug(1,"Create timingPeerInfoPlist");
    plist_t timingPeerInfoPlist = plist_new_dict();
    plist_dict_set_item(timingPeerInfoPlist, "Addresses", addresses);
    plist_dict_set_item(timingPeerInfoPlist, "ID", plist_new_string(conn->self_ip_string));
    plist_dict_set_item(setupResponsePlist, "timingPeerInfo", timingPeerInfoPlist);
    // get a port to use as an event port

    // bind a new TCP port and get a socket
    conn->local_event_port = 0; // any port

    int err =
        bind_socket_and_port(SOCK_STREAM, conn->connection_ip_family, conn->self_ip_string,
                             conn->self_scope_id, &conn->local_event_port, &conn->event_socket);
    if (err) {
      die("Error %d: could not find a TCP port to use as an event port", err);
=======
      debug(1, "Connection %d: SETUP: Stream received but no airplay category set. Nothing done.",
            conn->connection_number);
>>>>>>> e06be8c9
    }
  }

  if (resp->respcode == 200) {
    plist_to_bin(setupResponsePlist, &resp->content, &resp->contentlength);
    plist_free(setupResponsePlist);
    msg_add_header(resp, "Content-Type", "application/x-apple-binary-plist");
  }
  debug_log_rtsp_message(2, " SETUP response", resp);
}
#endif

void handle_setup(rtsp_conn_info *conn, rtsp_message *req, rtsp_message *resp) {
  debug(3, "Connection %d: SETUP", conn->connection_number);
  resp->respcode = 451; // invalid arguments -- expect them
  if (have_play_lock(conn)) {
    uint16_t cport, tport;
    char *ar = msg_get_header(req, "Active-Remote");
    if (ar) {
      debug(2, "Connection %d: SETUP: Active-Remote string seen: \"%s\".", conn->connection_number,
            ar);
      // get the active remote
      if (conn->dacp_active_remote) // this is in case SETUP was previously called
        free(conn->dacp_active_remote);
      conn->dacp_active_remote = strdup(ar);
#ifdef CONFIG_METADATA
      send_metadata('ssnc', 'acre', ar, strlen(ar), req, 1);
#endif
    } else {
      debug(2, "Connection %d: SETUP: Note: no Active-Remote information seen.",
            conn->connection_number);
      if (conn->dacp_active_remote) { // this is in case SETUP was previously called
        free(conn->dacp_active_remote);
        conn->dacp_active_remote = NULL;
      }
    }

    ar = msg_get_header(req, "DACP-ID");
    if (ar) {
      debug(2, "Connection %d: SETUP: DACP-ID string seen: \"%s\".", conn->connection_number, ar);
      if (conn->dacp_id) // this is in case SETUP was previously called
        free(conn->dacp_id);
      conn->dacp_id = strdup(ar);
#ifdef CONFIG_METADATA
      send_metadata('ssnc', 'daid', ar, strlen(ar), req, 1);
#endif
    } else {
      debug(2, "Connection %d: SETUP doesn't include DACP-ID string information.",
            conn->connection_number);
      if (conn->dacp_id) { // this is in case SETUP was previously called
        free(conn->dacp_id);
        conn->dacp_id = NULL;
      }
    }

    char *hdr = msg_get_header(req, "Transport");
    if (hdr) {
      char *p;
      p = strstr(hdr, "control_port=");
      if (p) {
        p = strchr(p, '=') + 1;
        cport = atoi(p);

        p = strstr(hdr, "timing_port=");
        if (p) {
          p = strchr(p, '=') + 1;
          tport = atoi(p);

          if (conn->rtp_running) {
            if ((conn->remote_control_port != cport) || (conn->remote_timing_port != tport)) {
              warn("Connection %d: Duplicate SETUP message with different control (old %u, new %u) "
                   "or "
                   "timing (old %u, new "
                   "%u) ports! This is probably fatal!",
                   conn->connection_number, conn->remote_control_port, cport,
                   conn->remote_timing_port, tport);
            } else {
              warn("Connection %d: Duplicate SETUP message with the same control (%u) and timing "
                   "(%u) "
                   "ports. This is "
                   "probably not fatal.",
                   conn->connection_number, conn->remote_control_port, conn->remote_timing_port);
            }
          } else {
            rtp_setup(&conn->local, &conn->remote, cport, tport, conn);
          }
          if (conn->local_audio_port != 0) {

            char resphdr[256] = "";
            snprintf(resphdr, sizeof(resphdr),
                     "RTP/AVP/"
                     "UDP;unicast;interleaved=0-1;mode=record;control_port=%d;"
                     "timing_port=%d;server_"
                     "port=%d",
                     conn->local_control_port, conn->local_timing_port, conn->local_audio_port);

            msg_add_header(resp, "Transport", resphdr);

            msg_add_header(resp, "Session", "1");

            resp->respcode = 200; // it all worked out okay
            debug(2,
                  "Connection %d: SETUP DACP-ID \"%s\" from %s to %s with UDP ports Control: "
                  "%d, Timing: %d and Audio: %d.",
                  conn->connection_number, conn->dacp_id, &conn->client_ip_string,
                  &conn->self_ip_string, conn->local_control_port, conn->local_timing_port,
                  conn->local_audio_port);

          } else {
            debug(1, "Connection %d: SETUP seems to specify a null audio port.",
                  conn->connection_number);
          }
        } else {
          debug(1, "Connection %d: SETUP doesn't specify a timing_port.", conn->connection_number);
        }
      } else {
        debug(1, "Connection %d: SETUP doesn't specify a control_port.", conn->connection_number);
      }
    } else {
      debug(1, "Connection %d: SETUP doesn't contain a Transport header.", conn->connection_number);
    }
    if (resp->respcode != 200) {
      debug(1, "Connection %d: SETUP error -- releasing the player lock.", conn->connection_number);
      release_play_lock(conn);
    }

  } else {
    warn("Connection %d SETUP received without having the player (no ANNOUNCE?)",
         conn->connection_number);
  }
}

/*
static void handle_ignore(rtsp_conn_info *conn, rtsp_message *req, rtsp_message *resp) {
  debug(1, "Connection thread %d: IGNORE", conn->connection_number);
  resp->respcode = 200;
}
*/

void handle_set_parameter_parameter(rtsp_conn_info *conn, rtsp_message *req,
                                    __attribute__((unused)) rtsp_message *resp) {

  char *cp = req->content;
  int cp_left = req->contentlength;
  /*
  int k = cp_left;
  if (k>max_bytes)
    k = max_bytes;
  for (i = 0; i < k; i++)
    snprintf((char *)buf + 2 * i, 3, "%02x", cp[i]);
  debug(1, "handle_set_parameter_parameter: \"%s\".",buf);
  */

  char *next;
  while (cp_left && cp) {
    next = nextline(cp, cp_left);
    // note: "next" will return NULL if there is no \r or \n or \r\n at the end of this
    // but we are always guaranteed that if cp is not null, it will be pointing to something
    // NUL-terminated

    if (next)
      cp_left -= (next - cp);
    else
      cp_left = 0;

    if (!strncmp(cp, "volume: ", strlen("volume: "))) {
      float volume = atof(cp + strlen("volume: "));
      debug(2, "Connection %d: request to set AirPlay Volume to: %f.", conn->connection_number,
            volume);
      // if we are playing, go ahead and change the volume
      if (try_to_hold_play_lock(conn) == 0) {
        player_volume(volume, conn);
        release_hold_on_play_lock(conn);
      } else {
        // otherwise use the volume as the initial setting for when/if the player starts
        conn->initial_airplay_volume = volume;
        conn->initial_airplay_volume_set = 1;
      }
    } else
#ifdef CONFIG_METADATA
        if (!strncmp(cp, "progress: ", strlen("progress: "))) {
      char *progress = cp + strlen("progress: ");
      // debug(2, "progress: \"%s\"",progress); // rtpstampstart/rtpstampnow/rtpstampend 44100 per
      // second
      send_ssnc_metadata('prgr', progress, strlen(progress), 1);

    } else
#endif
    {
      debug(1, "Connection %d, unrecognised parameter: \"%s\" (%d)\n", conn->connection_number, cp,
            strlen(cp));
    }
    cp = next;
  }
}

#ifdef CONFIG_METADATA
// Metadata is not used by shairport-sync.
// Instead we send all metadata to a fifo pipe, so that other apps can listen to
// the pipe and use the metadata.

// We use two 4-character codes to identify each piece of data and we send the
// data itself, if any,
// in base64 form.

// The first 4-character code, called the "type", is either:
//    'core' for all the regular metadadata coming from iTunes, etc., or
//    'ssnc' (for 'shairport-sync') for all metadata coming from Shairport Sync
//    itself, such as
//    start/end delimiters, etc.

// For 'core' metadata, the second 4-character code is the 4-character metadata
// code coming from
// iTunes etc.
// For 'ssnc' metadata, the second 4-character code is used to distinguish the
// messages.

// Cover art is not tagged in the same way as other metadata, it seems, so is
// sent as an 'ssnc' type
// metadata message with the code 'PICT'
// Here are the 'ssnc' codes defined so far:
//    'PICT' -- the payload is a picture, either a JPEG or a PNG. Check the
//    first few bytes to see
//    which.
//    'abeg' -- active mode entered. No arguments
//    'aend' -- active mode exited. No arguments
//    'pbeg' -- play stream begin. No arguments
//    'pend' -- play stream end. No arguments
//    'pfls' -- play stream flush. The argument is an unsigned 32-bit
//               frame number. It seems that all frames up to but not
//               including this frame are to be flushed.
//
//    'prsm' -- play stream resume. No arguments
//		`pffr` -- the first frame of a play session has been received and has been validly
// timed.
//    'pvol' -- play volume. The volume is sent as a string --
//    "airplay_volume,volume,lowest_volume,highest_volume"
//              volume, lowest_volume and highest_volume are given in dB.
//              The "airplay_volume" is what's sent to the player, and is from
//              0.00 down to -30.00,
//              with -144.00 meaning mute.
//              This is linear on the volume control slider of iTunes or iOS
//              AirPlay.
//    'prgr' -- progress -- this is metadata from AirPlay consisting of RTP
//    timestamps for the start
//    of the current play sequence, the current play point and the end of the
//    play sequence.
//              I guess the timestamps wrap at 2^32.
//    'mdst' -- a sequence of metadata is about to start; will have, as data,
//    the rtptime associated with the metadata, if available
//    'mden' -- a sequence of metadata has ended; will have, as data, the
//    rtptime associated with the metadata, if available
//    'pcst' -- a picture is about to be sent; will have, as data, the rtptime
//    associated with the picture, if available
//    'pcen' -- a picture has been sent; will have, as data, the rtptime
//    associated with the metadata, if available
//    'snam' -- A device -- e.g. "Joe's iPhone" -- has opened a play session.
//    Specifically, it's the "X-Apple-Client-Name" string
//    'snua' -- A "user agent" -- e.g. "iTunes/12..." -- has opened a play
//    session. Specifically, it's the "User-Agent" string
//    The next two two tokens are to facilitate remote control of the source.
//    There is some information at http://nto.github.io/AirPlay.html about
//    remote control of the source.
//
//    'daid' -- this is the source's DACP-ID (if it has one -- it's not
//    guaranteed), useful if you want to remotely control the source. Use this
//    string to identify the source's remote control on the network.
//    'acre' -- this is the source's Active-Remote token, necessary if you want
//    to send commands to the source's remote control (if it has one).
//		`clip` -- the payload is the IP number of the client, i.e. the sender of audio.
//		Can be an IPv4 or an IPv6 number.
//		`svip` -- the payload is the IP number of the server, i.e. the player itself.
//		Can be an IPv4 or an IPv6 number.
//		`dapo` -- the payload is the port number (as text) on the server to which remote
// control commands should be sent. It is 3689 for iTunes but varies for iOS devices.

//		A special sub-protocol is used for sending large data items over UDP
//    If the payload exceeded 4 MB, it is chunked using the following format:
//    "ssnc", "chnk", packet_ix, packet_counts, packet_tag, packet_type, chunked_data.
//    Notice that the number of items is different to the standard

// including a simple base64 encoder to minimise malloc/free activity

// From Stack Overflow, with thanks:
// http://stackoverflow.com/questions/342409/how-do-i-base64-encode-decode-in-c
// minor mods to make independent of C99.
// more significant changes make it not malloc memory
// needs to initialise the docoding table first

// add _so to end of name to avoid confusion with polarssl's implementation

static char encoding_table[] = {'A', 'B', 'C', 'D', 'E', 'F', 'G', 'H', 'I', 'J', 'K', 'L', 'M',
                                'N', 'O', 'P', 'Q', 'R', 'S', 'T', 'U', 'V', 'W', 'X', 'Y', 'Z',
                                'a', 'b', 'c', 'd', 'e', 'f', 'g', 'h', 'i', 'j', 'k', 'l', 'm',
                                'n', 'o', 'p', 'q', 'r', 's', 't', 'u', 'v', 'w', 'x', 'y', 'z',
                                '0', '1', '2', '3', '4', '5', '6', '7', '8', '9', '+', '/'};

static size_t mod_table[] = {0, 2, 1};

// pass in a pointer to the data, its length, a pointer to the output buffer and
// a pointer to an int
// containing its maximum length
// the actual length will be returned.

char *base64_encode_so(const unsigned char *data, size_t input_length, char *encoded_data,
                       size_t *output_length) {

  size_t calculated_output_length = 4 * ((input_length + 2) / 3);
  if (calculated_output_length > *output_length)
    return (NULL);
  *output_length = calculated_output_length;

  size_t i, j;
  for (i = 0, j = 0; i < input_length;) {

    uint32_t octet_a = i < input_length ? (unsigned char)data[i++] : 0;
    uint32_t octet_b = i < input_length ? (unsigned char)data[i++] : 0;
    uint32_t octet_c = i < input_length ? (unsigned char)data[i++] : 0;

    uint32_t triple = (octet_a << 0x10) + (octet_b << 0x08) + octet_c;

    encoded_data[j++] = encoding_table[(triple >> 3 * 6) & 0x3F];
    encoded_data[j++] = encoding_table[(triple >> 2 * 6) & 0x3F];
    encoded_data[j++] = encoding_table[(triple >> 1 * 6) & 0x3F];
    encoded_data[j++] = encoding_table[(triple >> 0 * 6) & 0x3F];
  }

  for (i = 0; i < mod_table[input_length % 3]; i++)
    encoded_data[*output_length - 1 - i] = '=';

  return encoded_data;
}

// with thanks!
//

static int fd = -1;
// static int dirty = 0;

pc_queue metadata_queue;
#define metadata_queue_size 500
metadata_package metadata_queue_items[metadata_queue_size];
pthread_t metadata_thread;

#ifdef CONFIG_METADATA_HUB
pc_queue metadata_hub_queue;
#define metadata_hub_queue_size 500
metadata_package metadata_hub_queue_items[metadata_hub_queue_size];
pthread_t metadata_hub_thread;
#endif

#ifdef CONFIG_MQTT
pc_queue metadata_mqtt_queue;
#define metadata_mqtt_queue_size 500
metadata_package metadata_mqtt_queue_items[metadata_mqtt_queue_size];
pthread_t metadata_mqtt_thread;
#endif

static int metadata_sock = -1;
static struct sockaddr_in metadata_sockaddr;
static char *metadata_sockmsg;
pc_queue metadata_multicast_queue;
#define metadata_multicast_queue_size 500
metadata_package metadata_multicast_queue_items[metadata_queue_size];
pthread_t metadata_multicast_thread;

void metadata_create_multicast_socket(void) {
  if (config.metadata_enabled == 0)
    return;

  // Unlike metadata pipe, socket is opened once and stays open,
  // so we can call it in create
  if (config.metadata_sockaddr && config.metadata_sockport) {
    metadata_sock = socket(AF_INET, SOCK_DGRAM, 0);
    if (metadata_sock < 0) {
      debug(1, "Could not open metadata socket");
    } else {
      int buffer_size = METADATA_SNDBUF;
      setsockopt(metadata_sock, SOL_SOCKET, SO_SNDBUF, &buffer_size, sizeof(buffer_size));
      bzero((char *)&metadata_sockaddr, sizeof(metadata_sockaddr));
      metadata_sockaddr.sin_family = AF_INET;
      metadata_sockaddr.sin_addr.s_addr = inet_addr(config.metadata_sockaddr);
      metadata_sockaddr.sin_port = htons(config.metadata_sockport);
      metadata_sockmsg = malloc(config.metadata_sockmsglength);
      if (metadata_sockmsg) {
        memset(metadata_sockmsg, 0, config.metadata_sockmsglength);
      } else {
        die("Could not malloc metadata multicast socket buffer");
      }
    }
  }
}

void metadata_delete_multicast_socket(void) {
  if (config.metadata_enabled == 0)
    return;
  shutdown(metadata_sock, SHUT_RDWR); // we want to immediately deallocate the buffer
  close(metadata_sock);
  if (metadata_sockmsg)
    free(metadata_sockmsg);
}

void metadata_open(void) {
  if (config.metadata_enabled == 0)
    return;

  size_t pl = strlen(config.metadata_pipename) + 1;

  char *path = malloc(pl + 1);
  snprintf(path, pl + 1, "%s", config.metadata_pipename);

  fd = try_to_open_pipe_for_writing(path);
  free(path);
}

static void metadata_close(void) {
  if (fd < 0)
    return;
  close(fd);
  fd = -1;
}

void metadata_multicast_process(uint32_t type, uint32_t code, char *data, uint32_t length) {
  // debug(1, "Process multicast metadata with type %x, code %x and length %u.", type, code,
  // length);
  if (metadata_sock >= 0 && length < config.metadata_sockmsglength - 8) {
    char *ptr = metadata_sockmsg;
    uint32_t v;
    v = htonl(type);
    memcpy(ptr, &v, 4);
    ptr += 4;
    v = htonl(code);
    memcpy(ptr, &v, 4);
    ptr += 4;
    memcpy(ptr, data, length);
    sendto(metadata_sock, metadata_sockmsg, length + 8, 0, (struct sockaddr *)&metadata_sockaddr,
           sizeof(metadata_sockaddr));
  } else if (metadata_sock >= 0) {
    // send metadata in numbered chunks using the protocol:
    // ("ssnc", "chnk", packet_ix, packet_counts, packet_tag, packet_type, chunked_data)

    uint32_t chunk_ix = 0;
    uint32_t chunk_total = length / (config.metadata_sockmsglength - 24);
    if (chunk_total * (config.metadata_sockmsglength - 24) < length) {
      chunk_total++;
    }
    uint32_t remaining = length;
    uint32_t v;
    char *data_crsr = data;
    do {
      char *ptr = metadata_sockmsg;
      memcpy(ptr, "ssncchnk", 8);
      ptr += 8;
      v = htonl(chunk_ix);
      memcpy(ptr, &v, 4);
      ptr += 4;
      v = htonl(chunk_total);
      memcpy(ptr, &v, 4);
      ptr += 4;
      v = htonl(type);
      memcpy(ptr, &v, 4);
      ptr += 4;
      v = htonl(code);
      memcpy(ptr, &v, 4);
      ptr += 4;
      size_t datalen = remaining;
      if (datalen > config.metadata_sockmsglength - 24) {
        datalen = config.metadata_sockmsglength - 24;
      }
      memcpy(ptr, data_crsr, datalen);
      data_crsr += datalen;
      sendto(metadata_sock, metadata_sockmsg, datalen + 24, 0,
             (struct sockaddr *)&metadata_sockaddr, sizeof(metadata_sockaddr));
      chunk_ix++;
      remaining -= datalen;
      if (remaining == 0)
        break;
    } while (1);
  }
}

void metadata_process(uint32_t type, uint32_t code, char *data, uint32_t length) {
  // debug(1, "Process metadata with type %x, code %x and length %u.", type, code, length);
  int ret = 0;
  // readers may go away and come back

  if (fd < 0)
    metadata_open();
  if (fd < 0)
    return;
  char thestring[1024];
  snprintf(thestring, 1024, "<item><type>%x</type><code>%x</code><length>%u</length>", type, code,
           length);
  // ret = non_blocking_write(fd, thestring, strlen(thestring));
  ret = write(fd, thestring, strlen(thestring));
  if (ret < 0) {
    // debug(1,"metadata_process error %d exit 1",ret);
    return;
  }
  if ((data != NULL) && (length > 0)) {
    snprintf(thestring, 1024, "\n<data encoding=\"base64\">\n");
    // ret = non_blocking_write(fd, thestring, strlen(thestring));
    ret = write(fd, thestring, strlen(thestring));
    if (ret < 0) {
      // debug(1,"metadata_process error %d exit 2",ret);
      return;
    }
    // here, we write the data in base64 form using our nice base64 encoder
    // but, we break it into lines of 76 output characters, except for the last
    // one.
    // thus, we send groups of (76/4)*3 =  57 bytes to the encoder at a time
    size_t remaining_count = length;
    char *remaining_data = data;
    // size_t towrite_count;
    char outbuf[76];
    while ((remaining_count) && (ret >= 0)) {
      size_t towrite_count = remaining_count;
      if (towrite_count > 57)
        towrite_count = 57;
      size_t outbuf_size = 76; // size of output buffer on entry, length of result on exit
      if (base64_encode_so((unsigned char *)remaining_data, towrite_count, outbuf, &outbuf_size) ==
          NULL)
        debug(1, "Error encoding base64 data.");
      // debug(1,"Remaining count: %d ret: %d, outbuf_size:
      // %d.",remaining_count,ret,outbuf_size);
      // ret = non_blocking_write(fd, outbuf, outbuf_size);
      ret = write(fd, outbuf, outbuf_size);
      if (ret < 0) {
        // debug(1,"metadata_process error %d exit 3",ret);
        return;
      }
      remaining_data += towrite_count;
      remaining_count -= towrite_count;
    }
    snprintf(thestring, 1024, "</data>");
    // ret = non_blocking_write(fd, thestring, strlen(thestring));
    ret = write(fd, thestring, strlen(thestring));
    if (ret < 0) {
      // debug(1,"metadata_process error %d exit 4",ret);
      return;
    }
  }
  snprintf(thestring, 1024, "</item>\n");
  // ret = non_blocking_write(fd, thestring, strlen(thestring));
  ret = write(fd, thestring, strlen(thestring));
  if (ret < 0) {
    // debug(1,"metadata_process error %d exit 5",ret);
    return;
  }
}

void metadata_pack_cleanup_function(void *arg) {
  // debug(1, "metadata_pack_cleanup_function called");
  metadata_package *pack = (metadata_package *)arg;
  if (pack->carrier)
    msg_free(&pack->carrier); // release the message
  else if (pack->data)
    free(pack->data);
  // debug(1, "metadata_pack_cleanup_function exit");
}

void metadata_thread_cleanup_function(__attribute__((unused)) void *arg) {
  // debug(2, "metadata_thread_cleanup_function called");
  metadata_close();
  pc_queue_delete(&metadata_queue);
}

void *metadata_thread_function(__attribute__((unused)) void *ignore) {
  // create a pc_queue for passing information to a threaded metadata handler
  pc_queue_init(&metadata_queue, (char *)&metadata_queue_items, sizeof(metadata_package),
                metadata_queue_size, "pipe");
  metadata_create_multicast_socket();
  metadata_package pack;
  pthread_cleanup_push(metadata_thread_cleanup_function, NULL);
  while (1) {
    pc_queue_get_item(&metadata_queue, &pack);
    pthread_cleanup_push(metadata_pack_cleanup_function, (void *)&pack);
    if (config.metadata_enabled) {
      if (pack.carrier) {
        debug(3, "     pipe: type %x, code %x, length %u, message %d.", pack.type, pack.code,
              pack.length, pack.carrier->index_number);
      } else {
        debug(3, "     pipe: type %x, code %x, length %u.", pack.type, pack.code, pack.length);
      }
      metadata_process(pack.type, pack.code, pack.data, pack.length);
      debug(3, "     pipe: done.");
    }
    pthread_cleanup_pop(1);
  }
  pthread_cleanup_pop(1); // will never happen
  pthread_exit(NULL);
}

void metadata_multicast_thread_cleanup_function(__attribute__((unused)) void *arg) {
  // debug(2, "metadata_multicast_thread_cleanup_function called");
  metadata_delete_multicast_socket();
  pc_queue_delete(&metadata_multicast_queue);
}

void *metadata_multicast_thread_function(__attribute__((unused)) void *ignore) {
  // create a pc_queue for passing information to a threaded metadata handler
  pc_queue_init(&metadata_multicast_queue, (char *)&metadata_multicast_queue_items,
                sizeof(metadata_package), metadata_multicast_queue_size, "multicast");
  metadata_create_multicast_socket();
  metadata_package pack;
  pthread_cleanup_push(metadata_multicast_thread_cleanup_function, NULL);
  while (1) {
    pc_queue_get_item(&metadata_multicast_queue, &pack);
    pthread_cleanup_push(metadata_pack_cleanup_function, (void *)&pack);
    if (config.metadata_enabled) {
      if (pack.carrier) {
        debug(3,
              "                                                                    multicast: type "
              "%x, code %x, length %u, message %d.",
              pack.type, pack.code, pack.length, pack.carrier->index_number);
      } else {
        debug(3,
              "                                                                    multicast: type "
              "%x, code %x, length %u.",
              pack.type, pack.code, pack.length);
      }
      metadata_multicast_process(pack.type, pack.code, pack.data, pack.length);
      debug(3,
            "                                                                    multicast: done.");
    }
    pthread_cleanup_pop(1);
  }
  pthread_cleanup_pop(1); // will never happen
  pthread_exit(NULL);
}

#ifdef CONFIG_METADATA_HUB
void metadata_hub_close(void) {}

void metadata_hub_thread_cleanup_function(__attribute__((unused)) void *arg) {
  // debug(2, "metadata_hub_thread_cleanup_function called");
  metadata_hub_close();
  pc_queue_delete(&metadata_hub_queue);
}

void *metadata_hub_thread_function(__attribute__((unused)) void *ignore) {
  // create a pc_queue for passing information to a threaded metadata handler
  pc_queue_init(&metadata_hub_queue, (char *)&metadata_hub_queue_items, sizeof(metadata_package),
                metadata_hub_queue_size, "hub");
  metadata_package pack;
  pthread_cleanup_push(metadata_hub_thread_cleanup_function, NULL);
  while (1) {
    pc_queue_get_item(&metadata_hub_queue, &pack);
    pthread_cleanup_push(metadata_pack_cleanup_function, (void *)&pack);
    if (pack.carrier) {
      debug(3, "                    hub: type %x, code %x, length %u, message %d.", pack.type,
            pack.code, pack.length, pack.carrier->index_number);
    } else {
      debug(3, "                    hub: type %x, code %x, length %u.", pack.type, pack.code,
            pack.length);
    }
    metadata_hub_process_metadata(pack.type, pack.code, pack.data, pack.length);
    debug(3, "                    hub: done.");
    pthread_cleanup_pop(1);
  }
  pthread_cleanup_pop(1); // will never happen
  pthread_exit(NULL);
}
#endif

#ifdef CONFIG_MQTT
void metadata_mqtt_close(void) {}

void metadata_mqtt_thread_cleanup_function(__attribute__((unused)) void *arg) {
  // debug(2, "metadata_mqtt_thread_cleanup_function called");
  metadata_mqtt_close();
  pc_queue_delete(&metadata_mqtt_queue);
  // debug(2, "metadata_mqtt_thread_cleanup_function done");
}

void *metadata_mqtt_thread_function(__attribute__((unused)) void *ignore) {
  // create a pc_queue for passing information to a threaded metadata handler
  pc_queue_init(&metadata_mqtt_queue, (char *)&metadata_mqtt_queue_items, sizeof(metadata_package),
                metadata_mqtt_queue_size, "mqtt");
  metadata_package pack;
  pthread_cleanup_push(metadata_mqtt_thread_cleanup_function, NULL);
  while (1) {
    pc_queue_get_item(&metadata_mqtt_queue, &pack);
    pthread_cleanup_push(metadata_pack_cleanup_function, (void *)&pack);
    if (config.mqtt_enabled) {
      if (pack.carrier) {
        debug(3,
              "                                        mqtt: type %x, code %x, length %u, message "
              "%d.",
              pack.type, pack.code, pack.length, pack.carrier->index_number);
      } else {
        debug(3, "                                        mqtt: type %x, code %x, length %u.",
              pack.type, pack.code, pack.length);
      }
      mqtt_process_metadata(pack.type, pack.code, pack.data, pack.length);
      debug(3, "                                        mqtt: done.");
    }

    pthread_cleanup_pop(1);
  }
  pthread_cleanup_pop(1); // will never happen
  pthread_exit(NULL);
}
#endif

void metadata_init(void) {
  int ret;
  if (config.metadata_enabled) {
    // create the metadata pipe, if necessary
    size_t pl = strlen(config.metadata_pipename) + 1;
    char *path = malloc(pl + 1);
    snprintf(path, pl + 1, "%s", config.metadata_pipename);
    mode_t oldumask = umask(000);
    if (mkfifo(path, 0666) && errno != EEXIST)
      die("Could not create metadata pipe \"%s\".", path);
    umask(oldumask);
    debug(1, "metadata pipe name is \"%s\".", path);

    // try to open it
    fd = try_to_open_pipe_for_writing(path);
    // we check that it's not a "real" error. From the "man 2 open" page:
    // "ENXIO  O_NONBLOCK | O_WRONLY is set, the named file is a FIFO, and no process has the FIFO
    // open for reading." Which is okay.
    if ((fd == -1) && (errno != ENXIO)) {
      char errorstring[1024];
      strerror_r(errno, (char *)errorstring, sizeof(errorstring));
      debug(1, "metadata_hub_thread_function -- error %d (\"%s\") opening pipe: \"%s\".", errno,
            (char *)errorstring, path);
      warn("can not open metadata pipe -- error %d (\"%s\") opening pipe: \"%s\".", errno,
           (char *)errorstring, path);
    }
    free(path);
    int ret;
    ret = pthread_create(&metadata_thread, NULL, metadata_thread_function, NULL);
    if (ret)
      debug(1, "Failed to create metadata thread!");

    ret =
        pthread_create(&metadata_multicast_thread, NULL, metadata_multicast_thread_function, NULL);
    if (ret)
      debug(1, "Failed to create metadata multicast thread!");
  }
#ifdef CONFIG_METADATA_HUB
  ret = pthread_create(&metadata_hub_thread, NULL, metadata_hub_thread_function, NULL);
  if (ret)
    debug(1, "Failed to create metadata hub thread!");
#endif
#ifdef CONFIG_MQTT
  ret = pthread_create(&metadata_mqtt_thread, NULL, metadata_mqtt_thread_function, NULL);
  if (ret)
    debug(1, "Failed to create metadata mqtt thread!");
#endif
  metadata_running = 1;
}

void metadata_stop(void) {
  if (metadata_running) {
    debug(2, "metadata_stop called.");
#ifdef CONFIG_MQTT
    // debug(2, "metadata stop mqtt thread.");
    pthread_cancel(metadata_mqtt_thread);
    pthread_join(metadata_mqtt_thread, NULL);
    // debug(2, "metadata stop mqtt done.");
#endif
#ifdef CONFIG_METADATA_HUB
    // debug(2, "metadata stop hub thread.");
    pthread_cancel(metadata_hub_thread);
    pthread_join(metadata_hub_thread, NULL);
    // debug(2, "metadata stop hub done.");
#endif
    if (config.metadata_enabled) {
      // debug(2, "metadata stop multicast thread.");
      if (metadata_multicast_thread) {
        pthread_cancel(metadata_multicast_thread);
        pthread_join(metadata_multicast_thread, NULL);
        // debug(2, "metadata stop multicast done.");
      }
      if (metadata_thread) {
        // debug(2, "metadata stop metadata_thread thread.");
        pthread_cancel(metadata_thread);
        pthread_join(metadata_thread, NULL);
        // debug(2, "metadata_stop finished successfully.");
      }
    }
  }
}

int send_metadata_to_queue(pc_queue *queue, uint32_t type, uint32_t code, char *data,
                           uint32_t length, rtsp_message *carrier, int block) {

  // parameters: type, code, pointer to data or NULL, length of data or NULL,
  // the rtsp_message or
  // NULL
  // the rtsp_message is sent for 'core' messages, because it contains the data
  // and must not be
  // freed until the data has been read. So, it is passed to send_metadata to be
  // retained,
  // sent to the thread where metadata is processed and released (and probably
  // freed).

  // The rtsp_message is also sent for certain non-'core' messages.

  // The reading of the parameters is a bit complex
  // If the rtsp_message field is non-null, then it represents an rtsp_message
  // and the data pointer is assumed to point to something within it.
  // The reference counter of the rtsp_message is incremented here and
  // should be decremented by the metadata handler when finished.
  // If the reference count reduces to zero, the message will be freed.

  // If the rtsp_message is NULL, then if the pointer is non-null then the data it
  // points to, of the length specified, is memcpy'd and passed to the metadata
  // handler. The handler should free it when done.
  // If the rtsp_message is NULL and the pointer is also NULL, nothing further
  // is done.

  metadata_package pack;
  pack.type = type;
  pack.code = code;
  pack.length = length;
  pack.carrier = carrier;
  pack.data = data;
  if (pack.carrier) {
    msg_retain(pack.carrier);
  } else {
    if (data)
      pack.data = memdup(data, length); // only if it's not a null
  }
  int rc = pc_queue_add_item(queue, &pack, block);
  if (rc != 0) {
    if (pack.carrier) {
      if (rc == EWOULDBLOCK)
        debug(2,
              "metadata queue \"%s\" full, dropping message item: type %x, code %x, data %x, "
              "length %u, message %d.",
              queue->name, pack.type, pack.code, pack.data, pack.length,
              pack.carrier->index_number);
      msg_free(&pack.carrier);
    } else {
      if (rc == EWOULDBLOCK)
        debug(
            2,
            "metadata queue \"%s\" full, dropping data item: type %x, code %x, data %x, length %u.",
            queue->name, pack.type, pack.code, pack.data, pack.length);
      if (pack.data)
        free(pack.data);
    }
  }
  return rc;
}

int send_metadata(uint32_t type, uint32_t code, char *data, uint32_t length, rtsp_message *carrier,
                  int block) {
  int rc;
  if (config.metadata_enabled) {
    rc = send_metadata_to_queue(&metadata_queue, type, code, data, length, carrier, block);
    rc =
        send_metadata_to_queue(&metadata_multicast_queue, type, code, data, length, carrier, block);
  }

#ifdef CONFIG_METADATA_HUB
  rc = send_metadata_to_queue(&metadata_hub_queue, type, code, data, length, carrier, block);
#endif

#ifdef CONFIG_MQTT
  rc = send_metadata_to_queue(&metadata_mqtt_queue, type, code, data, length, carrier, block);
#endif

  return rc;
}

static void handle_set_parameter_metadata(__attribute__((unused)) rtsp_conn_info *conn,
                                          rtsp_message *req,
                                          __attribute__((unused)) rtsp_message *resp) {
  char *cp = req->content;
  unsigned int cl = req->contentlength;

  unsigned int off = 8;

  uint32_t itag, vl;
  while (off < cl) {
    // pick up the metadata tag as an unsigned longint
    memcpy(&itag, (uint32_t *)(cp + off), sizeof(uint32_t)); /* can be misaligned, thus memcpy */
    itag = ntohl(itag);
    off += sizeof(uint32_t);

    // pick up the length of the data
    memcpy(&vl, (uint32_t *)(cp + off), sizeof(uint32_t)); /* can be misaligned, thus memcpy */
    vl = ntohl(vl);
    off += sizeof(uint32_t);

    // pass the data over
    if (vl == 0)
      send_metadata('core', itag, NULL, 0, NULL, 1);
    else
      send_metadata('core', itag, (char *)(cp + off), vl, req, 1);

    // move on to the next item
    off += vl;
  }
}

#endif

static void handle_get_parameter(__attribute__((unused)) rtsp_conn_info *conn, rtsp_message *req,
                                 rtsp_message *resp) {
  // debug(1, "Connection %d: GET_PARAMETER", conn->connection_number);
  // debug_print_msg_headers(1,req);
  // debug_print_msg_content(1,req);

  if ((req->content) && (req->contentlength == strlen("volume\r\n")) &&
      strstr(req->content, "volume") == req->content) {
    debug(2, "Connection %d: Current volume (%.6f) requested", conn->connection_number,
          config.airplay_volume);
    char *p = malloc(128); // will be automatically deallocated with the response is deleted
    if (p) {
      resp->content = p;
      resp->contentlength = snprintf(p, 128, "\r\nvolume: %.6f\r\n", config.airplay_volume);
    } else {
      debug(1, "Couldn't allocate space for a response.");
    }
  }
  resp->respcode = 200;
}

static void handle_set_parameter(rtsp_conn_info *conn, rtsp_message *req, rtsp_message *resp) {
  debug(3, "Connection %d: SET_PARAMETER", conn->connection_number);
  // if (!req->contentlength)
  //    debug(1, "received empty SET_PARAMETER request.");

  // debug_print_msg_headers(1,req);

  char *ct = msg_get_header(req, "Content-Type");

  if (ct) {
    // debug(2, "SET_PARAMETER Content-Type:\"%s\".", ct);

#ifdef CONFIG_METADATA
    // It seems that the rtptime of the message is used as a kind of an ID that
    // can be used
    // to link items of metadata, including pictures, that refer to the same
    // entity.
    // If they refer to the same item, they have the same rtptime.
    // So we send the rtptime before and after both the metadata items and the
    // picture item
    // get the rtptime
    char *p = NULL;
    char *hdr = msg_get_header(req, "RTP-Info");

    if (hdr) {
      p = strstr(hdr, "rtptime=");
      if (p) {
        p = strchr(p, '=');
      }
    }

    // not all items have RTP-time stuff in them, which is okay

    if (!strncmp(ct, "application/x-dmap-tagged", 25)) {
      debug(3, "received metadata tags in SET_PARAMETER request.");
      if (p == NULL)
        debug(1, "Missing RTP-Time info for metadata");
      if (p)
        send_metadata('ssnc', 'mdst', p + 1, strlen(p + 1), req, 1); // metadata starting
      else
        send_metadata('ssnc', 'mdst', NULL, 0, NULL,
                      0); // metadata starting, if rtptime is not available

      handle_set_parameter_metadata(conn, req, resp);

      if (p)
        send_metadata('ssnc', 'mden', p + 1, strlen(p + 1), req, 1); // metadata ending
      else
        send_metadata('ssnc', 'mden', NULL, 0, NULL,
                      0); // metadata starting, if rtptime is not available

    } else if (!strncmp(ct, "image", 5)) {
      // Some server simply ignore the md field from the TXT record. If The
      // config says 'please, do not include any cover art', we are polite and
      // do not write them to the pipe.
      if (config.get_coverart) {
        // debug(1, "received image in SET_PARAMETER request.");
        // note: the image/type tag isn't reliable, so it's not being sent
        // -- best look at the first few bytes of the image
        if (p == NULL)
          debug(1, "Missing RTP-Time info for picture item");
        if (p)
          send_metadata('ssnc', 'pcst', p + 1, strlen(p + 1), req, 1); // picture starting
        else
          send_metadata('ssnc', 'pcst', NULL, 0, NULL,
                        0); // picture starting, if rtptime is not available

        send_metadata('ssnc', 'PICT', req->content, req->contentlength, req, 1);

        if (p)
          send_metadata('ssnc', 'pcen', p + 1, strlen(p + 1), req, 1); // picture ending
        else
          send_metadata('ssnc', 'pcen', NULL, 0, NULL,
                        0); // picture ending, if rtptime is not available
      } else {
        debug(1, "Ignore received picture item (include_cover_art = no).");
      }
    } else
#endif
        if (!strncmp(ct, "text/parameters", 15)) {
      // debug(2, "received parameters in SET_PARAMETER request.");
      handle_set_parameter_parameter(conn, req, resp); // this could be volume or progress
    } else {
      debug(1, "Connection %d: received unknown Content-Type \"%s\" in SET_PARAMETER request.",
            conn->connection_number, ct);
      debug_print_msg_headers(1, req);
    }
  } else {
    debug(1, "Connection %d: missing Content-Type header in SET_PARAMETER request.",
          conn->connection_number);
  }
  resp->respcode = 200;
}

static void handle_announce(rtsp_conn_info *conn, rtsp_message *req, rtsp_message *resp) {
  debug(3, "Connection %d: ANNOUNCE", conn->connection_number);
  int get_play_status = get_play_lock(conn);
  if (get_play_status != -1) {
    debug(3, "Connection %d: ANNOUNCE has acquired play lock.", conn->connection_number);

    // now, if this new session did not break in, then it's okay to reset the next UDP ports
    // to the start of the range

    if (get_play_status == 1) { // will be zero if it wasn't waiting to break in
      resetFreeUDPPort();
    }

    /*
    {
      char *cp = req->content;
      int cp_left = req->contentlength;
      while (cp_left > 1) {
        if (strlen(cp) != 0)
          debug(1,">>>>>> %s", cp);
        cp += strlen(cp) + 1;
        cp_left -= strlen(cp) + 1;
      }
    }
    */
    // In AirPlay 2, an ANNOUNCE signifies the start of an AirPlay 1 session.
#ifdef CONFIG_AIRPLAY_2
    conn->airplay_type = ap_1;
    conn->timing_type = ts_ntp;
    debug(1, "Connection %d. AirPlay 1 Audio Stream Detected.", conn->connection_number);
#endif

    conn->stream.type = ast_unknown;
    resp->respcode = 456; // 456 - Header Field Not Valid for Resource
    char *pssid = NULL;
    char *paesiv = NULL;
    char *prsaaeskey = NULL;
    char *pfmtp = NULL;
    char *pminlatency = NULL;
    char *pmaxlatency = NULL;
    //    char *pAudioMediaInfo = NULL;
    char *pUncompressedCDAudio = NULL;
    char *cp = req->content;
    int cp_left = req->contentlength;
    char *next;
    while (cp_left && cp) {
      next = nextline(cp, cp_left);
      cp_left -= next - cp;

      if (!strncmp(cp, "a=rtpmap:96 L16/44100/2", strlen("a=rtpmap:96 L16/44100/2")))
        pUncompressedCDAudio = cp + strlen("a=rtpmap:96 L16/44100/2");

      //      if (!strncmp(cp, "m=audio", strlen("m=audio")))
      //        pAudioMediaInfo = cp + strlen("m=audio");

      if (!strncmp(cp, "o=iTunes", strlen("o=iTunes")))
        pssid = cp + strlen("o=iTunes");

      if (!strncmp(cp, "a=fmtp:", strlen("a=fmtp:")))
        pfmtp = cp + strlen("a=fmtp:");

      if (!strncmp(cp, "a=aesiv:", strlen("a=aesiv:")))
        paesiv = cp + strlen("a=aesiv:");

      if (!strncmp(cp, "a=rsaaeskey:", strlen("a=rsaaeskey:")))
        prsaaeskey = cp + strlen("a=rsaaeskey:");

      if (!strncmp(cp, "a=min-latency:", strlen("a=min-latency:")))
        pminlatency = cp + strlen("a=min-latency:");

      if (!strncmp(cp, "a=max-latency:", strlen("a=max-latency:")))
        pmaxlatency = cp + strlen("a=max-latency:");

      cp = next;
    }

    if (pUncompressedCDAudio) {
      debug(2, "An uncompressed PCM stream has been detected.");
      conn->stream.type = ast_uncompressed;
      conn->max_frames_per_packet = 352; // number of audio frames per packet.
      conn->input_rate = 44100;
      conn->input_num_channels = 2;
      conn->input_bit_depth = 16;
      conn->input_bytes_per_frame = conn->input_num_channels * ((conn->input_bit_depth + 7) / 8);

      /*
      int y = strlen(pAudioMediaInfo);
      if (y > 0) {
        char obf[4096];
        if (y > 4096)
          y = 4096;
        char *p = pAudioMediaInfo;
        char *obfp = obf;
        int obfc;
        for (obfc = 0; obfc < y; obfc++) {
          snprintf(obfp, 3, "%02X", (unsigned int)*p);
          p++;
          obfp += 2;
        };
        *obfp = 0;
        debug(1, "AudioMediaInfo: \"%s\".", obf);
      }
      */
    }

    if (pssid) {
      uint32_t ssid = uatoi(pssid);
      debug(3, "Synchronisation Source Identifier: %08X,%u", ssid, ssid);
    }

    if (pminlatency) {
      conn->minimum_latency = atoi(pminlatency);
      debug(3, "Minimum latency %d specified", conn->minimum_latency);
    }

    if (pmaxlatency) {
      conn->maximum_latency = atoi(pmaxlatency);
      debug(3, "Maximum latency %d specified", conn->maximum_latency);
    }

    if ((paesiv == NULL) && (prsaaeskey == NULL)) {
      // debug(1,"Unencrypted session requested?");
      conn->stream.encrypted = 0;
    } else {
      conn->stream.encrypted = 1;
      // debug(1,"Encrypted session requested");
    }

    if (conn->stream.encrypted) {
      int len, keylen;
      uint8_t *aesiv = base64_dec(paesiv, &len);
      if (len != 16) {
        warn("client announced aeskey of %d bytes, wanted 16", len);
        free(aesiv);
        goto out;
      }
      memcpy(conn->stream.aesiv, aesiv, 16);
      free(aesiv);

      uint8_t *rsaaeskey = base64_dec(prsaaeskey, &len);
      uint8_t *aeskey = rsa_apply(rsaaeskey, len, &keylen, RSA_MODE_KEY);
      free(rsaaeskey);
      if (keylen != 16) {
        warn("client announced rsaaeskey of %d bytes, wanted 16", keylen);
        free(aeskey);
        goto out;
      }
      memcpy(conn->stream.aeskey, aeskey, 16);
      free(aeskey);
    }

    if (pfmtp) {
      conn->stream.type = ast_apple_lossless;
      debug(3, "An ALAC stream has been detected.");

      // Set reasonable connection defaults
      conn->stream.fmtp[0] = 96;
      conn->stream.fmtp[1] = 352;
      conn->stream.fmtp[2] = 0;
      conn->stream.fmtp[3] = 16;
      conn->stream.fmtp[4] = 40;
      conn->stream.fmtp[5] = 10;
      conn->stream.fmtp[6] = 14;
      conn->stream.fmtp[7] = 2;
      conn->stream.fmtp[8] = 255;
      conn->stream.fmtp[9] = 0;
      conn->stream.fmtp[10] = 0;
      conn->stream.fmtp[11] = 44100;

      unsigned int i = 0;
      unsigned int max_param = sizeof(conn->stream.fmtp) / sizeof(conn->stream.fmtp[0]);
      char *found;
      while ((found = strsep(&pfmtp, " \t")) != NULL && i < max_param) {
        conn->stream.fmtp[i++] = atoi(found);
      }
      // here we should check the sanity of the fmtp values
      // for (i = 0; i < sizeof(conn->stream.fmtp) / sizeof(conn->stream.fmtp[0]); i++)
      //  debug(1,"  fmtp[%2d] is: %10d",i,conn->stream.fmtp[i]);

      // set the parameters of the player (as distinct from the parameters of the decoder -- that's
      // done later).
      conn->max_frames_per_packet = conn->stream.fmtp[1]; // number of audio frames per packet.
      conn->input_rate = conn->stream.fmtp[11];
      conn->input_num_channels = conn->stream.fmtp[7];
      conn->input_bit_depth = conn->stream.fmtp[3];
      conn->input_bytes_per_frame = conn->input_num_channels * ((conn->input_bit_depth + 7) / 8);
    }

    if (conn->stream.type == ast_unknown) {
      warn("Can not process the following ANNOUNCE message:");
      // print each line of the request content
      // the problem is that nextline has replace all returns, newlines, etc. by
      // NULLs
      char *cp = req->content;
      int cp_left = req->contentlength;
      while (cp_left > 1) {
        if (strlen(cp) != 0)
          warn("    %s", cp);
        cp += strlen(cp) + 1;
        cp_left -= strlen(cp) + 1;
      }
      goto out;
    }

    char *hdr = msg_get_header(req, "X-Apple-Client-Name");
    if (hdr) {
      debug(1, "Play connection from device named \"%s\" on RTSP conversation thread %d.", hdr,
            conn->connection_number);
#ifdef CONFIG_METADATA
      send_metadata('ssnc', 'snam', hdr, strlen(hdr), req, 1);
#endif
    }
    hdr = msg_get_header(req, "User-Agent");
    if (hdr) {
      conn->UserAgent = strdup(hdr);
      debug(2, "Play connection from user agent \"%s\" on RTSP conversation thread %d.", hdr,
            conn->connection_number);
      // if the user agent is AirPlay and has a version number of 353 or less (from iOS 11.1,2)
      // use the older way of calculating the latency

      char *p = strstr(hdr, "AirPlay");
      if (p) {
        p = strchr(p, '/');
        if (p) {
          conn->AirPlayVersion = atoi(p + 1);
          debug(2, "AirPlay version %d detected.", conn->AirPlayVersion);
        }
      }

#ifdef CONFIG_METADATA
      send_metadata('ssnc', 'snua', hdr, strlen(hdr), req, 1);
#endif
    }
    resp->respcode = 200;
  } else {
    resp->respcode = 453;
    debug(1, "Connection %d: ANNOUNCE failed because another connection is already playing.",
          conn->connection_number);
  }

out:
  if (resp->respcode != 200 && resp->respcode != 453) {
    debug(1, "Connection %d: Error in handling ANNOUNCE. Unlocking the play lock.",
          conn->connection_number);
    release_play_lock(conn);
  }
}

#ifdef CONFIG_AIRPLAY_2
static struct method_handler {
  char *method;
  void (*ap1_handler)(rtsp_conn_info *conn, rtsp_message *req, rtsp_message *resp); // for AirPlay 1
  void (*ap2_handler)(rtsp_conn_info *conn, rtsp_message *req, rtsp_message *resp); // for AirPlay 2
} method_handlers[] = {{"OPTIONS", handle_options, handle_options},
                       {"ANNOUNCE", handle_announce, handle_announce},
                       {"FLUSH", handle_flush, handle_flush},
                       {"TEARDOWN", handle_teardown, handle_teardown_2},
                       {"SETUP", handle_setup, handle_setup_2},
                       {"GET_PARAMETER", handle_get_parameter, handle_get_parameter},
                       {"SET_PARAMETER", handle_set_parameter, handle_set_parameter},
                       {"RECORD", handle_record, handle_record_2},
                       {"GET", handle_get, handle_get},
                       {"POST", handle_post, handle_post},
                       {"SETPEERS", handle_setpeers, handle_setpeers},
                       {"SETRATEANCHORTI", handle_setrateanchori, handle_setrateanchori},
                       {"FLUSHBUFFERED", handle_flushbuffered, handle_flushbuffered},
                       {NULL, NULL, NULL}};
#else
static struct method_handler {
  char *method;
  void (*handler)(rtsp_conn_info *conn, rtsp_message *req,
                  rtsp_message *resp); // for AirPlay 1 only
} method_handlers[] = {{"OPTIONS", handle_options},
                       {"GET", handle_get},
                       {"POST", handle_post},
                       {"ANNOUNCE", handle_announce},
                       {"FLUSH", handle_flush},
                       {"TEARDOWN", handle_teardown},
                       {"SETUP", handle_setup},
                       {"GET_PARAMETER", handle_get_parameter},
                       {"SET_PARAMETER", handle_set_parameter},
                       {"RECORD", handle_record},
                       {NULL, NULL}};
#endif

static void apple_challenge(int fd, rtsp_message *req, rtsp_message *resp) {
  char *hdr = msg_get_header(req, "Apple-Challenge");
  if (!hdr)
    return;
  SOCKADDR fdsa;
  socklen_t sa_len = sizeof(fdsa);
  getsockname(fd, (struct sockaddr *)&fdsa, &sa_len);

  int chall_len;
  uint8_t *chall = base64_dec(hdr, &chall_len);
  if (chall == NULL)
    die("null chall in apple_challenge");
  uint8_t buf[48], *bp = buf;
  int i;
  memset(buf, 0, sizeof(buf));

  if (chall_len > 16) {
    warn("oversized Apple-Challenge!");
    free(chall);
    return;
  }
  memcpy(bp, chall, chall_len);
  free(chall);
  bp += chall_len;

#ifdef AF_INET6
  if (fdsa.SAFAMILY == AF_INET6) {
    struct sockaddr_in6 *sa6 = (struct sockaddr_in6 *)(&fdsa);
    memcpy(bp, sa6->sin6_addr.s6_addr, 16);
    bp += 16;
  } else
#endif
  {
    struct sockaddr_in *sa = (struct sockaddr_in *)(&fdsa);
    memcpy(bp, &sa->sin_addr.s_addr, 4);
    bp += 4;
  }

  for (i = 0; i < 6; i++)
    *bp++ = config.hw_addr[i];

  int buflen, resplen;
  buflen = bp - buf;
  if (buflen < 0x20)
    buflen = 0x20;

  uint8_t *challresp = rsa_apply(buf, buflen, &resplen, RSA_MODE_AUTH);
  char *encoded = base64_enc(challresp, resplen);
  if (encoded == NULL)
    die("could not allocate memory for \"encoded\"");
  // strip the padding.
  char *padding = strchr(encoded, '=');
  if (padding)
    *padding = 0;

  msg_add_header(resp, "Apple-Response", encoded); // will be freed when the response is freed.
  free(challresp);
  free(encoded);
}

static char *make_nonce(void) {
  uint8_t random[8];
  int fd = open("/dev/urandom", O_RDONLY);
  if (fd < 0)
    die("could not open /dev/urandom!");
  // int ignore =
  if (read(fd, random, sizeof(random)) != sizeof(random))
    debug(1, "Error reading /dev/urandom");
  close(fd);
  return base64_enc(random, 8); // returns a pointer to malloc'ed memory
}

static int rtsp_auth(char **nonce, rtsp_message *req, rtsp_message *resp) {

  if (!config.password)
    return 0;
  if (!*nonce) {
    *nonce = make_nonce();
    goto authenticate;
  }

  char *hdr = msg_get_header(req, "Authorization");
  if (!hdr || strncmp(hdr, "Digest ", 7))
    goto authenticate;

  char *realm = strstr(hdr, "realm=\"");
  char *username = strstr(hdr, "username=\"");
  char *response = strstr(hdr, "response=\"");
  char *uri = strstr(hdr, "uri=\"");

  if (!realm || !username || !response || !uri)
    goto authenticate;

  char *quote;
  realm = strchr(realm, '"') + 1;
  if (!(quote = strchr(realm, '"')))
    goto authenticate;
  *quote = 0;
  username = strchr(username, '"') + 1;
  if (!(quote = strchr(username, '"')))
    goto authenticate;
  *quote = 0;
  response = strchr(response, '"') + 1;
  if (!(quote = strchr(response, '"')))
    goto authenticate;
  *quote = 0;
  uri = strchr(uri, '"') + 1;
  if (!(quote = strchr(uri, '"')))
    goto authenticate;
  *quote = 0;

  uint8_t digest_urp[16], digest_mu[16], digest_total[16];

#ifdef CONFIG_OPENSSL
  MD5_CTX ctx;

  int oldState;
  pthread_setcancelstate(PTHREAD_CANCEL_DISABLE, &oldState);
  MD5_Init(&ctx);
  MD5_Update(&ctx, username, strlen(username));
  MD5_Update(&ctx, ":", 1);
  MD5_Update(&ctx, realm, strlen(realm));
  MD5_Update(&ctx, ":", 1);
  MD5_Update(&ctx, config.password, strlen(config.password));
  MD5_Final(digest_urp, &ctx);
  MD5_Init(&ctx);
  MD5_Update(&ctx, req->method, strlen(req->method));
  MD5_Update(&ctx, ":", 1);
  MD5_Update(&ctx, uri, strlen(uri));
  MD5_Final(digest_mu, &ctx);
  pthread_setcancelstate(oldState, NULL);
#endif

#ifdef CONFIG_MBEDTLS
#if MBEDTLS_VERSION_MINOR >= 7
  mbedtls_md5_context tctx;
  mbedtls_md5_starts_ret(&tctx);
  mbedtls_md5_update_ret(&tctx, (const unsigned char *)username, strlen(username));
  mbedtls_md5_update_ret(&tctx, (unsigned char *)":", 1);
  mbedtls_md5_update_ret(&tctx, (const unsigned char *)realm, strlen(realm));
  mbedtls_md5_update_ret(&tctx, (unsigned char *)":", 1);
  mbedtls_md5_update_ret(&tctx, (const unsigned char *)config.password, strlen(config.password));
  mbedtls_md5_finish_ret(&tctx, digest_urp);
  mbedtls_md5_starts_ret(&tctx);
  mbedtls_md5_update_ret(&tctx, (const unsigned char *)req->method, strlen(req->method));
  mbedtls_md5_update_ret(&tctx, (unsigned char *)":", 1);
  mbedtls_md5_update_ret(&tctx, (const unsigned char *)uri, strlen(uri));
  mbedtls_md5_finish_ret(&tctx, digest_mu);
#else
  mbedtls_md5_context tctx;
  mbedtls_md5_starts(&tctx);
  mbedtls_md5_update(&tctx, (const unsigned char *)username, strlen(username));
  mbedtls_md5_update(&tctx, (unsigned char *)":", 1);
  mbedtls_md5_update(&tctx, (const unsigned char *)realm, strlen(realm));
  mbedtls_md5_update(&tctx, (unsigned char *)":", 1);
  mbedtls_md5_update(&tctx, (const unsigned char *)config.password, strlen(config.password));
  mbedtls_md5_finish(&tctx, digest_urp);
  mbedtls_md5_starts(&tctx);
  mbedtls_md5_update(&tctx, (const unsigned char *)req->method, strlen(req->method));
  mbedtls_md5_update(&tctx, (unsigned char *)":", 1);
  mbedtls_md5_update(&tctx, (const unsigned char *)uri, strlen(uri));
  mbedtls_md5_finish(&tctx, digest_mu);
#endif
#endif

#ifdef CONFIG_POLARSSL
  md5_context tctx;
  md5_starts(&tctx);
  md5_update(&tctx, (const unsigned char *)username, strlen(username));
  md5_update(&tctx, (unsigned char *)":", 1);
  md5_update(&tctx, (const unsigned char *)realm, strlen(realm));
  md5_update(&tctx, (unsigned char *)":", 1);
  md5_update(&tctx, (const unsigned char *)config.password, strlen(config.password));
  md5_finish(&tctx, digest_urp);
  md5_starts(&tctx);
  md5_update(&tctx, (const unsigned char *)req->method, strlen(req->method));
  md5_update(&tctx, (unsigned char *)":", 1);
  md5_update(&tctx, (const unsigned char *)uri, strlen(uri));
  md5_finish(&tctx, digest_mu);
#endif

  int i;
  unsigned char buf[33];
  for (i = 0; i < 16; i++)
    snprintf((char *)buf + 2 * i, 3, "%02x", digest_urp[i]);

#ifdef CONFIG_OPENSSL
  pthread_setcancelstate(PTHREAD_CANCEL_DISABLE, &oldState);
  MD5_Init(&ctx);
  MD5_Update(&ctx, buf, 32);
  MD5_Update(&ctx, ":", 1);
  MD5_Update(&ctx, *nonce, strlen(*nonce));
  MD5_Update(&ctx, ":", 1);
  for (i = 0; i < 16; i++)
    snprintf((char *)buf + 2 * i, 3, "%02x", digest_mu[i]);
  MD5_Update(&ctx, buf, 32);
  MD5_Final(digest_total, &ctx);
  pthread_setcancelstate(oldState, NULL);
#endif

#ifdef CONFIG_MBEDTLS
#if MBEDTLS_VERSION_MINOR >= 7
  mbedtls_md5_starts_ret(&tctx);
  mbedtls_md5_update_ret(&tctx, buf, 32);
  mbedtls_md5_update_ret(&tctx, (unsigned char *)":", 1);
  mbedtls_md5_update_ret(&tctx, (const unsigned char *)*nonce, strlen(*nonce));
  mbedtls_md5_update_ret(&tctx, (unsigned char *)":", 1);
  for (i = 0; i < 16; i++)
    snprintf((char *)buf + 2 * i, 3, "%02x", digest_mu[i]);
  mbedtls_md5_update_ret(&tctx, buf, 32);
  mbedtls_md5_finish_ret(&tctx, digest_total);
#else
  mbedtls_md5_starts(&tctx);
  mbedtls_md5_update(&tctx, buf, 32);
  mbedtls_md5_update(&tctx, (unsigned char *)":", 1);
  mbedtls_md5_update(&tctx, (const unsigned char *)*nonce, strlen(*nonce));
  mbedtls_md5_update(&tctx, (unsigned char *)":", 1);
  for (i = 0; i < 16; i++)
    snprintf((char *)buf + 2 * i, 3, "%02x", digest_mu[i]);
  mbedtls_md5_update(&tctx, buf, 32);
  mbedtls_md5_finish(&tctx, digest_total);
#endif
#endif

#ifdef CONFIG_POLARSSL
  md5_starts(&tctx);
  md5_update(&tctx, buf, 32);
  md5_update(&tctx, (unsigned char *)":", 1);
  md5_update(&tctx, (const unsigned char *)*nonce, strlen(*nonce));
  md5_update(&tctx, (unsigned char *)":", 1);
  for (i = 0; i < 16; i++)
    snprintf((char *)buf + 2 * i, 3, "%02x", digest_mu[i]);
  md5_update(&tctx, buf, 32);
  md5_finish(&tctx, digest_total);
#endif

  for (i = 0; i < 16; i++)
    snprintf((char *)buf + 2 * i, 3, "%02x", digest_total[i]);

  if (!strcmp(response, (const char *)buf))
    return 0;
  warn("Password authorization failed.");

authenticate:
  resp->respcode = 401;
  int hdrlen = strlen(*nonce) + 40;
  char *authhdr = malloc(hdrlen);
  snprintf(authhdr, hdrlen, "Digest realm=\"raop\", nonce=\"%s\"", *nonce);
  msg_add_header(resp, "WWW-Authenticate", authhdr);
  free(authhdr);
  return 1;
}

void rtsp_conversation_thread_cleanup_function(void *arg) {
  rtsp_conn_info *conn = (rtsp_conn_info *)arg;
  int oldState;
  pthread_setcancelstate(PTHREAD_CANCEL_DISABLE, &oldState);

  debug(1, "Connection %d: rtsp_conversation_thread_func_cleanup_function called.",
        conn->connection_number);
#ifdef CONFIG_AIRPLAY_2
  teardown_phase_one(conn);
  teardown_phase_two(conn);
#endif

  debug(3, "Connection %d terminating:Closing timing, control and audio sockets...",
        conn->connection_number);
  if (conn->control_socket) {
    close(conn->control_socket);
  }
  if (conn->timing_socket) {
    close(conn->timing_socket);
  }
  if (conn->audio_socket) {
    close(conn->audio_socket);
  }
  
  

  if (conn->fd > 0) {
    debug(3, "Connection %d terminating: closing fd %d.", conn->connection_number, conn->fd);
    close(conn->fd);
    debug(3, "Connection %d terminating: closed fd %d.", conn->connection_number, conn->fd);

    debug(1, "Connection %d: terminating connection from %s:%u to self at %s:%u.",
          conn->connection_number, conn->client_ip_string, conn->client_rtsp_port,
          conn->self_ip_string, conn->self_rtsp_port);
  }
  if (conn->auth_nonce) {
    free(conn->auth_nonce);
    conn->auth_nonce = NULL;
  }

#ifdef CONFIG_AIRPLAY_2
  buf_drain(&conn->ap2_control_pairing.plain_buf, -1);
  buf_drain(&conn->ap2_control_pairing.encrypted_buf, -1);
  pair_setup_free(conn->ap2_control_pairing.setup_ctx);
  pair_verify_free(conn->ap2_control_pairing.verify_ctx);
  pair_cipher_free(conn->ap2_control_pairing.cipher_ctx);
  if (conn->airplay_gid) {
    free(conn->airplay_gid);
    conn->airplay_gid = NULL;
  }
#endif

  rtp_terminate(conn);

  if (conn->dacp_id) {
    free(conn->dacp_id);
    conn->dacp_id = NULL;
  }

  if (conn->UserAgent) {
    free(conn->UserAgent);
    conn->UserAgent = NULL;
  }

  // remove flow control and mutexes
  int rc = pthread_mutex_destroy(&conn->volume_control_mutex);
  if (rc)
    debug(1, "Connection %d: error %d destroying volume_control_mutex.", conn->connection_number,
          rc);
  rc = pthread_cond_destroy(&conn->flowcontrol);
  if (rc)
    debug(1, "Connection %d: error %d destroying flow control condition variable.",
          conn->connection_number, rc);
  rc = pthread_mutex_destroy(&conn->ab_mutex);
  if (rc)
    debug(1, "Connection %d: error %d destroying ab_mutex.", conn->connection_number, rc);
  rc = pthread_mutex_destroy(&conn->flush_mutex);
  if (rc)
    debug(1, "Connection %d: error %d destroying flush_mutex.", conn->connection_number, rc);

  debug(3, "Cancel watchdog thread.");
  pthread_cancel(conn->player_watchdog_thread);
  debug(3, "Join watchdog thread.");
  pthread_join(conn->player_watchdog_thread, NULL);
  debug(3, "Delete watchdog mutex.");
  pthread_mutex_destroy(&conn->watchdog_mutex);

  // debug(3, "Connection %d: Checking play lock.", conn->connection_number);
  // release_play_lock(conn);

  debug(2, "Connection %d: Closed.", conn->connection_number);
  conn->running = 0;
  pthread_setcancelstate(oldState, NULL);
}

void msg_cleanup_function(void *arg) {
  // debug(3, "msg_cleanup_function called.");
  msg_free((rtsp_message **)arg);
}

static void *rtsp_conversation_thread_func(void *pconn) {
  rtsp_conn_info *conn = pconn;

  // create the watchdog mutex, initialise the watchdog time and start the watchdog thread;
  conn->watchdog_bark_time = get_absolute_time_in_ns();
  pthread_mutex_init(&conn->watchdog_mutex, NULL);
  pthread_create(&conn->player_watchdog_thread, NULL, &player_watchdog_thread_code, (void *)conn);

  int rc = pthread_mutex_init(&conn->flush_mutex, NULL);
  if (rc)
    die("Connection %d: error %d initialising flush_mutex.", conn->connection_number, rc);
  rc = pthread_mutex_init(&conn->ab_mutex, NULL);
  if (rc)
    die("Connection %d: error %d initialising ab_mutex.", conn->connection_number, rc);
  rc = pthread_cond_init(&conn->flowcontrol, NULL);
  if (rc)
    die("Connection %d: error %d initialising flow control condition variable.",
        conn->connection_number, rc);
  rc = pthread_mutex_init(&conn->volume_control_mutex, NULL);
  if (rc)
    die("Connection %d: error %d initialising volume_control_mutex.", conn->connection_number, rc);

  // nothing before this is cancellable
  pthread_cleanup_push(rtsp_conversation_thread_cleanup_function, (void *)conn);

  rtp_initialise(conn);
  char *hdr = NULL;

  enum rtsp_read_request_response reply;

  int rtsp_read_request_attempt_count = 1; // 1 means exit immediately
  rtsp_message *req, *resp;

#ifdef CONFIG_AIRPLAY_2
  conn->ap2_audio_buffer_size = 1024 * 1024 * 8;
#endif

  while (conn->stop == 0) {
    int debug_level = 3; // for printing the request and response
    reply = rtsp_read_request(conn, &req);
    if (reply == rtsp_read_request_response_ok) {
      pthread_cleanup_push(msg_cleanup_function, (void *)&req);
      resp = msg_init();
      pthread_cleanup_push(msg_cleanup_function, (void *)&resp);
      resp->respcode = 400;
      /*
            if (strcmp(req->method, "OPTIONS") !=
                0) // the options message is very common, so don't log it until level 3
              debug_level = 2;
            debug(debug_level,
                  "Connection %d: Received an RTSP Packet of type \"%s\":", conn->connection_number,
                  req->method),
                debug_print_msg_headers(debug_level, req);
      */

      apple_challenge(conn->fd, req, resp);
      hdr = msg_get_header(req, "CSeq");
      if (hdr)
        msg_add_header(resp, "CSeq", hdr);
        //      msg_add_header(resp, "Audio-Jack-Status", "connected; type=analog");
#ifdef CONFIG_AIRPLAY_2
      msg_add_header(resp, "Server", "AirTunes/366.0");
#else
      msg_add_header(resp, "Server", "AirTunes/105.1");
#endif

      if ((conn->authorized == 1) || (rtsp_auth(&conn->auth_nonce, req, resp)) == 0) {
        conn->authorized = 1; // it must have been authorized or didn't need a password
        struct method_handler *mh;
        int method_selected = 0;
        for (mh = method_handlers; mh->method; mh++) {
          if (!strcmp(mh->method, req->method)) {
            method_selected = 1;
#ifdef CONFIG_AIRPLAY_2
            if (conn->airplay_type == ap_1)
              mh->ap1_handler(conn, req, resp);
            else
              mh->ap2_handler(conn, req, resp);
#else
            mh->handler(conn, req, resp);
#endif
            break;
          }
        }
        if (method_selected == 0) {
          debug(1, "Connection %d: Unrecognised and unhandled rtsp request \"%s\".",
                conn->connection_number, req->method);

          int y = req->contentlength;
          if (y > 0) {
            char obf[4096];
            if (y > 4096)
              y = 4096;
            char *p = req->content;
            char *obfp = obf;
            int obfc;
            for (obfc = 0; obfc < y; obfc++) {
              snprintf(obfp, 3, "%02X", (unsigned int)*p);
              p++;
              obfp += 2;
            };
            *obfp = 0;
            debug(1, "Content: \"%s\".", obf);
          }
        }
      }
      debug(debug_level, "Connection %d: RTSP Response:", conn->connection_number);
      debug_print_msg_headers(debug_level, resp);

      if (conn->stop == 0) {
        int err = msg_write_response(conn, resp);
        if (err) {
          debug(1,
                "Connection %d: Unable to write an RTSP message response. Terminating the "
                "connection.",
                conn->connection_number);
          struct linger so_linger;
          so_linger.l_onoff = 1; // "true"
          so_linger.l_linger = 0;
          err = setsockopt(conn->fd, SOL_SOCKET, SO_LINGER, &so_linger, sizeof so_linger);
          if (err)
            debug(1, "Could not set the RTSP socket to abort due to a write error on closing.");
          conn->stop = 1;
          // if (debuglev >= 1)
          //  debuglev = 3; // see what happens next
        }
      }
      pthread_cleanup_pop(1);
      pthread_cleanup_pop(1);
    } else {
      int tstop = 0;
      if (reply == rtsp_read_request_response_immediate_shutdown_requested)
        tstop = 1;
      else if ((reply == rtsp_read_request_response_channel_closed) ||
               (reply == rtsp_read_request_response_read_error)) {
        if (conn->player_thread) {
          rtsp_read_request_attempt_count--;
          if (rtsp_read_request_attempt_count == 0) {
            tstop = 1;
            if (reply == rtsp_read_request_response_read_error) {
              struct linger so_linger;
              so_linger.l_onoff = 1; // "true"
              so_linger.l_linger = 0;
              int err = setsockopt(conn->fd, SOL_SOCKET, SO_LINGER, &so_linger, sizeof so_linger);
              if (err)
                debug(1, "Could not set the RTSP socket to abort due to a read error on closing.");
            }
            // debuglev = 3; // see what happens next
          } else {
            if (reply == rtsp_read_request_response_channel_closed)
              debug(2,
                    "Connection %d: RTSP channel unexpectedly closed -- will try again %d time(s).",
                    conn->connection_number, rtsp_read_request_attempt_count);
            if (reply == rtsp_read_request_response_read_error)
              debug(2, "Connection %d: RTSP channel read error -- will try again %d time(s).",
                    conn->connection_number, rtsp_read_request_attempt_count);
            usleep(20000);
          }
        } else {
          tstop = 1;
        }
      } else if (reply == rtsp_read_request_response_bad_packet) {
        char *response_text = "RTSP/1.0 400 Bad Request\r\nServer: AirTunes/105.1\r\n\r\n";
        ssize_t reply = write(conn->fd, response_text, strlen(response_text));
        if (reply == -1) {
          char errorstring[1024];
          strerror_r(errno, (char *)errorstring, sizeof(errorstring));
          debug(1, "rtsp_read_request_response_bad_packet write response error %d: \"%s\".", errno,
                (char *)errorstring);
        } else if (reply != (ssize_t)strlen(response_text)) {
          debug(1, "rtsp_read_request_response_bad_packet write %d bytes requested but %d written.",
                strlen(response_text), reply);
        }
      } else {
        debug(1, "Connection %d: rtsp_read_request error %d, packet ignored.",
              conn->connection_number, (int)reply);
      }
      if (tstop) {
        debug(3, "Connection %d: Terminate RTSP connection.", conn->connection_number);
        conn->stop = 1;
      }
    }
  }
  pthread_cleanup_pop(1);
  pthread_exit(NULL);
  debug(1, "Connection %d: RTSP thread exit.", conn->connection_number);
}

/*
// this function is not thread safe.
static const char *format_address(struct sockaddr *fsa) {
  static char string[INETx_ADDRSTRLEN];
  void *addr;
#ifdef AF_INET6
  if (fsa->sa_family == AF_INET6) {
    struct sockaddr_in6 *sa6 = (struct sockaddr_in6 *)(fsa);
    addr = &(sa6->sin6_addr);
  } else
#endif
  {
    struct sockaddr_in *sa = (struct sockaddr_in *)(fsa);
    addr = &(sa->sin_addr);
  }
  return inet_ntop(fsa->sa_family, addr, string, sizeof(string));
}
*/

void rtsp_listen_loop_cleanup_handler(__attribute__((unused)) void *arg) {
  int oldState;
  pthread_setcancelstate(PTHREAD_CANCEL_DISABLE, &oldState);
  debug(2, "rtsp_listen_loop_cleanup_handler called.");
  cancel_all_RTSP_threads(unspecified_stream_category, 0); // kill all RTSP listeners
  int *sockfd = (int *)arg;
  mdns_unregister();
  if (sockfd) {
    int i;
    for (i = 1; i <= sockfd[0]; i++) {
      debug(2, "closing socket %d.", sockfd[i]);
      close(sockfd[i]);
    }
    free(sockfd);
  }
  pthread_setcancelstate(oldState, NULL);
}

void *rtsp_listen_loop(__attribute((unused)) void *arg) {
  int oldState;
  pthread_setcancelstate(PTHREAD_CANCEL_DISABLE, &oldState);
  struct addrinfo hints, *info, *p;
  char portstr[6];
  int *sockfd = NULL;
  int nsock = 0;
  int i, ret;

  playing_conn = NULL; // the data structure representing the connection that has the player.

  memset(&hints, 0, sizeof(hints));
  hints.ai_family = AF_UNSPEC;
  hints.ai_socktype = SOCK_STREAM;
  hints.ai_flags = AI_PASSIVE;

  snprintf(portstr, 6, "%d", config.port);

  // debug(1,"listen socket port request is \"%s\".",portstr);

  ret = getaddrinfo(NULL, portstr, &hints, &info);
  if (ret) {
    die("getaddrinfo failed: %s", gai_strerror(ret));
  }

  for (p = info; p; p = p->ai_next) {
    ret = 0;
    int fd = socket(p->ai_family, p->ai_socktype, IPPROTO_TCP);
    int yes = 1;

    // Handle socket open failures if protocol unavailable (or IPV6 not handled)
    if (fd != -1) {
      // Set the RTSP socket to close on exec() of child processes
      // otherwise background run_this_before_play_begins or run_this_after_play_ends commands
      // that are sleeping prevent the daemon from being restarted because
      // the listening RTSP port is still in use.
      // See: https://github.com/mikebrady/shairport-sync/issues/329
      fcntl(fd, F_SETFD, FD_CLOEXEC);
      ret = setsockopt(fd, SOL_SOCKET, SO_REUSEADDR, &yes, sizeof(yes));

      struct timeval tv;
      tv.tv_sec = 3; // three seconds write timeout
      tv.tv_usec = 0;
      if (setsockopt(fd, SOL_SOCKET, SO_SNDTIMEO, (const char *)&tv, sizeof tv) == -1)
        debug(1, "Error %d setting send timeout for rtsp writeback.", errno);

      if ((config.dont_check_timeout == 0) && (config.timeout != 0)) {
        tv.tv_sec = config.timeout; // 120 seconds read timeout by default.
        tv.tv_usec = 0;
        if (setsockopt(fd, SOL_SOCKET, SO_RCVTIMEO, (const char *)&tv, sizeof tv) == -1)
          debug(1, "Error %d setting read timeout for rtsp connection.", errno);
      }
#ifdef IPV6_V6ONLY
      // some systems don't support v4 access on v6 sockets, but some do.
      // since we need to account for two sockets we might as well
      // always.
      if (p->ai_family == AF_INET6) {
        ret |= setsockopt(fd, IPPROTO_IPV6, IPV6_V6ONLY, &yes, sizeof(yes));
      }
#endif

      if (!ret)
        ret = bind(fd, p->ai_addr, p->ai_addrlen);

      // one of the address families will fail on some systems that
      // report its availability. do not complain.

      if (ret) {
        char *family;
#ifdef AF_INET6
        if (p->ai_family == AF_INET6) {
          family = "IPv6";
        } else
#endif
          family = "IPv4";
        debug(1, "unable to listen on %s port %d. The error is: \"%s\".", family, config.port,
              strerror(errno));
      } else {
        listen(fd, 255);
        nsock++;
        sockfd = realloc(sockfd, (nsock + 1) * sizeof(int));
        sockfd[nsock] = fd;
        sockfd[0] = nsock; // the first entry is the number of sockets in the array
      }
    }

    /*
        listen(fd, 5);
        nsock++;
        sockfd = realloc(sockfd, nsock * sizeof(int));
        sockfd[nsock - 1] = fd;
    */
  }

  freeaddrinfo(info);

  if (nsock) {
    int maxfd = -1;
    fd_set fds;
    FD_ZERO(&fds);
    // skip the first element in sockfd -- it's the count
    for (i = 1; i <= nsock; i++) {
      if (sockfd[i] > maxfd)
        maxfd = sockfd[i];
    }

<<<<<<< HEAD
    char **t1; // ap1 test records
    char **t2; // two text records

    t1 = NULL;
    t2 = NULL;

    // make up a txt record
    char *txt_records[64];
    char **p = txt_records;
    t1 = p; // first set of text records

    // make up a firmware version
    char firmware_version[64];
#ifdef CONFIG_USE_GIT_VERSION_STRING
    if (git_version_string[0] != '\0')
      snprintf(firmware_version, sizeof(firmware_version), "fv=%s", git_version_string);
    else
#endif
      snprintf(firmware_version, sizeof(firmware_version), "fv=%s", PACKAGE_VERSION);

#ifdef CONFIG_AIRPLAY_2
    char ap1_featuresString[64];
    uint64_t features_hi = config.airplay_features;
    features_hi = (features_hi >> 32) & 0xffffffff;
    uint64_t features_lo = config.airplay_features;
    features_lo = features_lo & 0xffffffff;
    snprintf(ap1_featuresString, sizeof(ap1_featuresString), "ft=0x%" PRIX64 ",0x%" PRIX64 "",
             features_lo, features_hi);
    char pkString[128];
    snprintf(pkString, sizeof(pkString), "pk=");
    pkString_make(pkString + strlen("pk="), sizeof(pkString) - strlen("pk="),
                  config.airplay_device_id);

    // the ap1 text record is different if it is set up for ap2
    *p++ = "cn=0,1";
    *p++ = "da=true";
    *p++ = "et=0,4";
    *p++ = ap1_featuresString;
    *p++ = firmware_version;
    *p++ = "md=2";
    *p++ = "am=Shairport Sync";
    *p++ = "sf=0x4";
    *p++ = "tp=UDP";
    *p++ = "vn=65537";
    *p++ = "vs=366.0";
    *p++ = pkString;
    *p++ = NULL;

#else
    // here, just replicate what happens in mdns.h when using those #defines
    *p++ = "sf=0x4";
    *p++ = firmware_version;
    *p++ = "am=ShairportSync";
    *p++ = "vs=105.1";
    *p++ = "tp=TCP,UDP";
    *p++ = "vn=65537";
#ifdef CONFIG_METADATA
    if (config.get_coverart == 0)
      *p++ = "md=0,2";
    else
      *p++ = "md=0,1,2";
#endif
    *p++ = "ss=16";
    *p++ = "sr=44100";
    *p++ = "da=true";
    *p++ = "sv=false";
    *p++ = "et=0,1";
    *p++ = "ek=1";
    *p++ = "cn=0,1";
    *p++ = "ch=2";
    *p++ = "txtvers=1";
    if (config.password == 0)
      *p++ = "pw=false";
    else
      *p++ = "pw=true";

    *p++ = NULL;
#endif

#ifdef CONFIG_AIRPLAY_2
    // make up a secondary set of text records
    char *secondary_txt_records[64];
    p = secondary_txt_records;
    t2 = p; // second set of text records in AirPlay 2 only

    *p++ = "srcvers=366.0";
    char deviceIdString[64];
    snprintf(deviceIdString, sizeof(deviceIdString), "deviceid=%s", config.airplay_device_id);
    *p++ = deviceIdString;
    char featuresString[64];
    snprintf(featuresString, sizeof(featuresString), "features=0x%" PRIX64 ",0x%" PRIX64 "",
             features_lo, features_hi);
    *p++ = featuresString;
    char statusflagsString[32];
    snprintf(statusflagsString, sizeof(statusflagsString), "flags=0x%" PRIX32,
             config.airplay_statusflags);
    *p++ = statusflagsString;
    *p++ = "protovers=1.1";
    *p++ = "acl=0";
    *p++ = "rsf=0x0";
    *p++ = firmware_version;
    *p++ = "model=Shairport Sync";
    char piString[64];
    snprintf(piString, sizeof(piString), "pi=%s", config.airplay_pi);
    *p++ = piString;
    char gidString[64];
    snprintf(gidString, sizeof(gidString), "gid=%s", config.airplay_gid);
    *p++ = gidString;
    *p++ = "gcgl=0";
    *p++ = pkString;
    *p++ = NULL;
=======
    char **t1 = txt_records; // ap1 test records
    char **t2 = NULL;        // possibly two text records
#ifdef CONFIG_AIRPLAY_2
    // make up a secondary set of text records
    t2 = secondary_txt_records; // second set of text records in AirPlay 2 only
>>>>>>> e06be8c9
#endif
    build_bonjour_strings(NULL); // no conn yet
    mdns_register(t1, t2);

    pthread_setcancelstate(oldState, NULL);
    int acceptfd;
    struct timeval tv;
    pthread_cleanup_push(rtsp_listen_loop_cleanup_handler, (void *)sockfd);
    do {
      pthread_testcancel();
      tv.tv_sec = 60;
      tv.tv_usec = 0;

      // skip the first element in sockfd -- it's the count
      for (i = 1; i <= nsock; i++)
        FD_SET(sockfd[i], &fds);

      ret = select(maxfd + 1, &fds, 0, 0, &tv);
      if (ret < 0) {
        if (errno == EINTR)
          continue;
        break;
      }

      cleanup_threads();

      acceptfd = -1;
      // skip the first element in sockfd -- it's the count
      for (i = 1; i <= nsock; i++) {
        if (FD_ISSET(sockfd[i], &fds)) {
          acceptfd = sockfd[i];
          break;
        }
      }
      if (acceptfd < 0) // timeout
        continue;

      rtsp_conn_info *conn = malloc(sizeof(rtsp_conn_info));
      if (conn == 0)
        die("Couldn't allocate memory for an rtsp_conn_info record.");
      memset(conn, 0, sizeof(rtsp_conn_info));
      conn->connection_number = RTSP_connection_index++;
#ifdef CONFIG_AIRPLAY_2
      conn->airplay_type = ap_2;  // changed if an ANNOUNCE is received
      conn->timing_type = ts_ptp; // changed if an ANNOUNCE is received
#endif

      socklen_t size_of_reply = sizeof(SOCKADDR);
      conn->fd = accept(acceptfd, (struct sockaddr *)&conn->remote, &size_of_reply);
      if (conn->fd < 0) {
        debug(1, "Connection %d: New connection on port %d not accepted:", conn->connection_number,
              config.port);
        perror("failed to accept connection");
        free(conn);
      } else {
        size_of_reply = sizeof(SOCKADDR);
        if (getsockname(conn->fd, (struct sockaddr *)&conn->local, &size_of_reply) == 0) {
          // initialise the connection info
          void *client_addr = NULL, *self_addr = NULL;
          conn->connection_ip_family = conn->local.SAFAMILY;

#ifdef AF_INET6
          if (conn->connection_ip_family == AF_INET6) {
            struct sockaddr_in6 *sa6 = (struct sockaddr_in6 *)&conn->remote;
            client_addr = &(sa6->sin6_addr);
            conn->client_rtsp_port = ntohs(sa6->sin6_port);

            sa6 = (struct sockaddr_in6 *)&conn->local;
            self_addr = &(sa6->sin6_addr);
            conn->self_rtsp_port = ntohs(sa6->sin6_port);
            conn->self_scope_id = sa6->sin6_scope_id;
          }
#endif
          if (conn->connection_ip_family == AF_INET) {
            struct sockaddr_in *sa4 = (struct sockaddr_in *)&conn->remote;
            client_addr = &(sa4->sin_addr);
            conn->client_rtsp_port = ntohs(sa4->sin_port);

            sa4 = (struct sockaddr_in *)&conn->local;
            self_addr = &(sa4->sin_addr);
            conn->self_rtsp_port = ntohs(sa4->sin_port);
          }

          inet_ntop(conn->connection_ip_family, client_addr, conn->client_ip_string,
                    sizeof(conn->client_ip_string));
          inet_ntop(conn->connection_ip_family, self_addr, conn->self_ip_string,
                    sizeof(conn->self_ip_string));

          debug(1, "Connection %d: new connection from %s:%u to self at %s:%u.",
                conn->connection_number, conn->client_ip_string, conn->client_rtsp_port,
                conn->self_ip_string, conn->self_rtsp_port);
        } else {
          debug(1, "Error figuring out Shairport Sync's own IP number.");
        }

        ret = pthread_create(&conn->thread, NULL, rtsp_conversation_thread_func,
                             conn); // also acts as a memory barrier
        if (ret) {
          char errorstring[1024];
          strerror_r(ret, (char *)errorstring, sizeof(errorstring));
          die("Connection %d: cannot create an RTSP conversation thread. Error %d: \"%s\".",
              conn->connection_number, ret, (char *)errorstring);
        }
        debug(3, "Successfully created RTSP receiver thread %d.", conn->connection_number);
        conn->running = 1; // this must happen before the thread is tracked
        track_thread(conn);
      }
    } while (1);
    pthread_cleanup_pop(1); // should never happen
  } else {
    warn("could not establish a service on port %d -- program terminating. Is another instance of "
         "Shairport Sync running on this device?",
         config.port);
  }
  debug(1, "Oops -- fell out of the RTSP select loop");
  pthread_exit(NULL);
}<|MERGE_RESOLUTION|>--- conflicted
+++ resolved
@@ -1785,16 +1785,9 @@
   uint8_t public_key[32];
 
   struct pairings *next;
-<<<<<<< HEAD
-} *pairings;
-
-static struct pairings * pairing_find(const char *device_id)
-{
-=======
 } * pairings;
 
 static struct pairings *pairing_find(const char *device_id) {
->>>>>>> e06be8c9
   for (struct pairings *pairing = pairings; pairing; pairing = pairing->next) {
     if (strcmp(device_id, pairing->device_id) == 0)
       return pairing;
@@ -1826,14 +1819,9 @@
   free(pairing);
 }
 
-<<<<<<< HEAD
-static int pairing_add_cb(uint8_t public_key[32], const char *device_id, void *cb_arg __attribute__((unused))) {
-  debug(2, "pair-add cb for %s", device_id);
-=======
 static int pairing_add_cb(uint8_t public_key[32], const char *device_id,
                           void *cb_arg __attribute__((unused))) {
   debug(1, "pair-add cb for %s", device_id);
->>>>>>> e06be8c9
 
   struct pairings *pairing = pairing_find(device_id);
   if (pairing) {
@@ -1845,14 +1833,6 @@
   return 0;
 }
 
-<<<<<<< HEAD
-static int pairing_remove_cb(uint8_t public_key[32] __attribute__((unused)), const char *device_id, void *cb_arg __attribute__((unused))) {
-  debug(2, "pair-remove cb for %s", device_id);
-
-  struct pairings *pairing = pairing_find(device_id);
-  if (!pairing) {
-    debug(2, "pair-remove callback for unknown device");
-=======
 static int pairing_remove_cb(uint8_t public_key[32] __attribute__((unused)), const char *device_id,
                              void *cb_arg __attribute__((unused))) {
   debug(1, "pair-remove cb for %s", device_id);
@@ -1860,7 +1840,6 @@
   struct pairings *pairing = pairing_find(device_id);
   if (!pairing) {
     debug(1, "pair-remove callback for unknown device");
->>>>>>> e06be8c9
     return -1;
   }
 
@@ -1868,33 +1847,21 @@
   return 0;
 }
 
-<<<<<<< HEAD
-static void pairing_list_cb(pair_cb enum_cb, void *enum_cb_arg, void *cb_arg __attribute__((unused))) {
-  debug(2, "pair-list cb");
-=======
 static void pairing_list_cb(pair_cb enum_cb, void *enum_cb_arg,
                             void *cb_arg __attribute__((unused))) {
   debug(1, "pair-list cb");
->>>>>>> e06be8c9
 
   for (struct pairings *pairing = pairings; pairing; pairing = pairing->next) {
     enum_cb(pairing->public_key, pairing->device_id, enum_cb_arg);
   }
 }
 
-<<<<<<< HEAD
-void handle_pair_add(rtsp_conn_info *conn __attribute__((unused)), rtsp_message *req, rtsp_message *resp) {
-  uint8_t *body = NULL;
-  size_t body_len = 0;
-  int ret = pair_add(PAIR_SERVER_HOMEKIT, &body, &body_len, pairing_add_cb, NULL, (const uint8_t *)req->content, req->contentlength);
-=======
 void handle_pair_add(rtsp_conn_info *conn __attribute__((unused)), rtsp_message *req,
                      rtsp_message *resp) {
   uint8_t *body = NULL;
   size_t body_len = 0;
   int ret = pair_add(PAIR_SERVER_HOMEKIT, &body, &body_len, pairing_add_cb, NULL,
                      (const uint8_t *)req->content, req->contentlength);
->>>>>>> e06be8c9
   if (ret < 0) {
     debug(1, "pair-add returned an error");
     resp->respcode = 451;
@@ -1906,19 +1873,12 @@
   debug_log_rtsp_message(2, "pair-add response", resp);
 }
 
-<<<<<<< HEAD
-void handle_pair_list(rtsp_conn_info *conn __attribute__((unused)), rtsp_message *req, rtsp_message *resp) {
-  uint8_t *body = NULL;
-  size_t body_len = 0;
-  int ret = pair_list(PAIR_SERVER_HOMEKIT, &body, &body_len, pairing_list_cb, NULL, (const uint8_t *)req->content, req->contentlength);
-=======
 void handle_pair_list(rtsp_conn_info *conn __attribute__((unused)), rtsp_message *req,
                       rtsp_message *resp) {
   uint8_t *body = NULL;
   size_t body_len = 0;
   int ret = pair_list(PAIR_SERVER_HOMEKIT, &body, &body_len, pairing_list_cb, NULL,
                       (const uint8_t *)req->content, req->contentlength);
->>>>>>> e06be8c9
   if (ret < 0) {
     debug(1, "pair-list returned an error");
     resp->respcode = 451;
@@ -1930,19 +1890,12 @@
   debug_log_rtsp_message(2, "pair-list response", resp);
 }
 
-<<<<<<< HEAD
-void handle_pair_remove(rtsp_conn_info *conn __attribute__((unused)), rtsp_message *req, rtsp_message *resp) {
-  uint8_t *body = NULL;
-  size_t body_len = 0;
-  int ret = pair_remove(PAIR_SERVER_HOMEKIT, &body, &body_len, pairing_remove_cb, NULL, (const uint8_t *)req->content, req->contentlength);
-=======
 void handle_pair_remove(rtsp_conn_info *conn __attribute__((unused)), rtsp_message *req,
                         rtsp_message *resp) {
   uint8_t *body = NULL;
   size_t body_len = 0;
   int ret = pair_remove(PAIR_SERVER_HOMEKIT, &body, &body_len, pairing_remove_cb, NULL,
                         (const uint8_t *)req->content, req->contentlength);
->>>>>>> e06be8c9
   if (ret < 0) {
     debug(1, "pair-remove returned an error");
     resp->respcode = 451;
@@ -2147,22 +2100,6 @@
 }
 
 /*
-<<<<<<< HEAD
-	<key>Identifier</key>
-	<string>21cc689d-d5de-4814-872c-71d1426b57e0</string>
-	<key>Enable_HK_Access_Control</key>
-	<true/>
-	<key>PublicKey</key>
-	<data>
-	qXJDhhL5F3OACL+HO7LVLQVdy0OJtavepjpF720PaOQ=
-	</data>
-	<key>Device_Name</key>
-	<string>MyDevice</string>
-	<key>Access_Control_Level</key>
-	<integer>0</integer>
-*/
-void handle_configure(rtsp_conn_info *conn __attribute__((unused)), rtsp_message *req __attribute__((unused)), rtsp_message *resp) {
-=======
         <key>Identifier</key>
         <string>21cc689d-d5de-4814-872c-71d1426b57e0</string>
         <key>Enable_HK_Access_Control</key>
@@ -2178,7 +2115,6 @@
 */
 void handle_configure(rtsp_conn_info *conn __attribute__((unused)),
                       rtsp_message *req __attribute__((unused)), rtsp_message *resp) {
->>>>>>> e06be8c9
   uint8_t public_key[32];
 
   pair_public_key_get(PAIR_SERVER_HOMEKIT, public_key, config.airplay_device_id);
@@ -2187,12 +2123,8 @@
 
   plist_dict_set_item(response_plist, "Identifier", plist_new_string(config.airplay_pi));
   plist_dict_set_item(response_plist, "Enable_HK_Access_Control", plist_new_bool(1));
-<<<<<<< HEAD
-  plist_dict_set_item(response_plist, "PublicKey", plist_new_data((const char *)public_key, sizeof(public_key)));
-=======
   plist_dict_set_item(response_plist, "PublicKey",
                       plist_new_data((const char *)public_key, sizeof(public_key)));
->>>>>>> e06be8c9
   plist_dict_set_item(response_plist, "Device_Name", plist_new_string(config.service_name));
   plist_dict_set_item(response_plist, "Access_Control_Level", plist_new_uint(0));
 
@@ -2203,8 +2135,6 @@
   debug_log_rtsp_message(2, "POST /configure response:", resp);
 }
 
-<<<<<<< HEAD
-=======
 void handle_feedback(__attribute__((unused)) rtsp_conn_info *conn,
                      __attribute__((unused)) rtsp_message *req,
                      __attribute__((unused)) rtsp_message *resp) {}
@@ -2281,7 +2211,6 @@
   }
 }
 
->>>>>>> e06be8c9
 void handle_post(rtsp_conn_info *conn, rtsp_message *req, rtsp_message *resp) {
   resp->respcode = 200;
   if (strcmp(req->path, "/pair-setup") == 0) {
@@ -2298,13 +2227,10 @@
     handle_fp_setup(conn, req, resp);
   } else if (strcmp(req->path, "/configure") == 0) {
     handle_configure(conn, req, resp);
-<<<<<<< HEAD
-=======
   } else if (strcmp(req->path, "/feedback") == 0) {
     handle_feedback(conn, req, resp);
   } else if (strcmp(req->path, "/command") == 0) {
     handle_command(conn, req, resp);
->>>>>>> e06be8c9
   } else {
     debug(2, "Connection %d: Unhandled POST %s Content-Length %d", conn->connection_number,
           req->path, req->contentlength);
@@ -2754,7 +2680,7 @@
                 "port",
                 conn->connection_number, err);
           }
-          
+
           debug(1, "Connection %d: TCP Remote Control event port opened: %u.", conn->connection_number, conn->local_event_port);
 
           pthread_create(&conn->rtp_event_thread, NULL, &rtp_event_receiver, (void *)conn);
@@ -2981,30 +2907,8 @@
 
       resp->respcode = 200;
     } else {
-<<<<<<< HEAD
-      debug_log_rtsp_message(2, "Unrecognised SETUP incoming message", req);
-    }
-
-    // make up the timing peer info list part of the response...
-    // debug(1,"Create timingPeerInfoPlist");
-    plist_t timingPeerInfoPlist = plist_new_dict();
-    plist_dict_set_item(timingPeerInfoPlist, "Addresses", addresses);
-    plist_dict_set_item(timingPeerInfoPlist, "ID", plist_new_string(conn->self_ip_string));
-    plist_dict_set_item(setupResponsePlist, "timingPeerInfo", timingPeerInfoPlist);
-    // get a port to use as an event port
-
-    // bind a new TCP port and get a socket
-    conn->local_event_port = 0; // any port
-
-    int err =
-        bind_socket_and_port(SOCK_STREAM, conn->connection_ip_family, conn->self_ip_string,
-                             conn->self_scope_id, &conn->local_event_port, &conn->event_socket);
-    if (err) {
-      die("Error %d: could not find a TCP port to use as an event port", err);
-=======
       debug(1, "Connection %d: SETUP: Stream received but no airplay category set. Nothing done.",
             conn->connection_number);
->>>>>>> e06be8c9
     }
   }
 
@@ -4584,8 +4488,8 @@
   if (conn->audio_socket) {
     close(conn->audio_socket);
   }
-  
-  
+
+
 
   if (conn->fd > 0) {
     debug(3, "Connection %d terminating: closing fd %d.", conn->connection_number, conn->fd);
@@ -4992,125 +4896,11 @@
         maxfd = sockfd[i];
     }
 
-<<<<<<< HEAD
-    char **t1; // ap1 test records
-    char **t2; // two text records
-
-    t1 = NULL;
-    t2 = NULL;
-
-    // make up a txt record
-    char *txt_records[64];
-    char **p = txt_records;
-    t1 = p; // first set of text records
-
-    // make up a firmware version
-    char firmware_version[64];
-#ifdef CONFIG_USE_GIT_VERSION_STRING
-    if (git_version_string[0] != '\0')
-      snprintf(firmware_version, sizeof(firmware_version), "fv=%s", git_version_string);
-    else
-#endif
-      snprintf(firmware_version, sizeof(firmware_version), "fv=%s", PACKAGE_VERSION);
-
-#ifdef CONFIG_AIRPLAY_2
-    char ap1_featuresString[64];
-    uint64_t features_hi = config.airplay_features;
-    features_hi = (features_hi >> 32) & 0xffffffff;
-    uint64_t features_lo = config.airplay_features;
-    features_lo = features_lo & 0xffffffff;
-    snprintf(ap1_featuresString, sizeof(ap1_featuresString), "ft=0x%" PRIX64 ",0x%" PRIX64 "",
-             features_lo, features_hi);
-    char pkString[128];
-    snprintf(pkString, sizeof(pkString), "pk=");
-    pkString_make(pkString + strlen("pk="), sizeof(pkString) - strlen("pk="),
-                  config.airplay_device_id);
-
-    // the ap1 text record is different if it is set up for ap2
-    *p++ = "cn=0,1";
-    *p++ = "da=true";
-    *p++ = "et=0,4";
-    *p++ = ap1_featuresString;
-    *p++ = firmware_version;
-    *p++ = "md=2";
-    *p++ = "am=Shairport Sync";
-    *p++ = "sf=0x4";
-    *p++ = "tp=UDP";
-    *p++ = "vn=65537";
-    *p++ = "vs=366.0";
-    *p++ = pkString;
-    *p++ = NULL;
-
-#else
-    // here, just replicate what happens in mdns.h when using those #defines
-    *p++ = "sf=0x4";
-    *p++ = firmware_version;
-    *p++ = "am=ShairportSync";
-    *p++ = "vs=105.1";
-    *p++ = "tp=TCP,UDP";
-    *p++ = "vn=65537";
-#ifdef CONFIG_METADATA
-    if (config.get_coverart == 0)
-      *p++ = "md=0,2";
-    else
-      *p++ = "md=0,1,2";
-#endif
-    *p++ = "ss=16";
-    *p++ = "sr=44100";
-    *p++ = "da=true";
-    *p++ = "sv=false";
-    *p++ = "et=0,1";
-    *p++ = "ek=1";
-    *p++ = "cn=0,1";
-    *p++ = "ch=2";
-    *p++ = "txtvers=1";
-    if (config.password == 0)
-      *p++ = "pw=false";
-    else
-      *p++ = "pw=true";
-
-    *p++ = NULL;
-#endif
-
-#ifdef CONFIG_AIRPLAY_2
-    // make up a secondary set of text records
-    char *secondary_txt_records[64];
-    p = secondary_txt_records;
-    t2 = p; // second set of text records in AirPlay 2 only
-
-    *p++ = "srcvers=366.0";
-    char deviceIdString[64];
-    snprintf(deviceIdString, sizeof(deviceIdString), "deviceid=%s", config.airplay_device_id);
-    *p++ = deviceIdString;
-    char featuresString[64];
-    snprintf(featuresString, sizeof(featuresString), "features=0x%" PRIX64 ",0x%" PRIX64 "",
-             features_lo, features_hi);
-    *p++ = featuresString;
-    char statusflagsString[32];
-    snprintf(statusflagsString, sizeof(statusflagsString), "flags=0x%" PRIX32,
-             config.airplay_statusflags);
-    *p++ = statusflagsString;
-    *p++ = "protovers=1.1";
-    *p++ = "acl=0";
-    *p++ = "rsf=0x0";
-    *p++ = firmware_version;
-    *p++ = "model=Shairport Sync";
-    char piString[64];
-    snprintf(piString, sizeof(piString), "pi=%s", config.airplay_pi);
-    *p++ = piString;
-    char gidString[64];
-    snprintf(gidString, sizeof(gidString), "gid=%s", config.airplay_gid);
-    *p++ = gidString;
-    *p++ = "gcgl=0";
-    *p++ = pkString;
-    *p++ = NULL;
-=======
     char **t1 = txt_records; // ap1 test records
     char **t2 = NULL;        // possibly two text records
 #ifdef CONFIG_AIRPLAY_2
     // make up a secondary set of text records
     t2 = secondary_txt_records; // second set of text records in AirPlay 2 only
->>>>>>> e06be8c9
 #endif
     build_bonjour_strings(NULL); // no conn yet
     mdns_register(t1, t2);
