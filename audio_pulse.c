--- conflicted
+++ resolved
@@ -110,13 +110,7 @@
   pa_dev = NULL;
 }
 
-<<<<<<< HEAD
-static void start(int sample_rate, int sample_format) {
-// unused information
-}
-=======
 static void start(int sample_rate, int sample_format) {}
->>>>>>> 94d89b86
 
 static void play(short buf[], int samples) {
   if (pa_simple_write(pa_dev, (char *)buf, (size_t)samples * 4, &pa_error) < 0) {
