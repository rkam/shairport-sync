--- conflicted
+++ resolved
@@ -33,13 +33,6 @@
 static DNSServiceRef service;
 
 static int mdns_dns_sd_register(char *apname, int port) {
-<<<<<<< HEAD
-    const char *recordwithoutmetadata[] = { MDNS_RECORD_WITHOUT_METADATA, NULL };
-    const char **record = recordwithoutmetadata;
-    	
-    uint16_t length = 0;
-    const char **field;
-=======
   const char *recordwithoutmetadata[] = {MDNS_RECORD_WITHOUT_METADATA, NULL};
 #ifdef CONFIG_METADATA
   const char *recordwithmetadata[] = {MDNS_RECORD_WITH_METADATA, NULL};
@@ -51,7 +44,6 @@
   else
 #endif
     record = recordwithoutmetadata;
->>>>>>> 24b83145
 
   uint16_t length = 0;
   const char **field;
