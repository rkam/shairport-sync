--- conflicted
+++ resolved
@@ -20,10 +20,6 @@
 void player_volume(double f);
 void player_flush(uint32_t timestamp);
 
-<<<<<<< HEAD
-void player_put_packet(seq_t seqno,uint32_t timestamp, uint8_t *data, int len);
-=======
 void player_put_packet(seq_t seqno, uint32_t timestamp, uint8_t *data, int len);
->>>>>>> 24b83145
 
 #endif //_PLAYER_H