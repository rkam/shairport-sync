/*
 * libao output driver. This file is part of Shairport.
 * Copyright (c) James Laird 2013
 * All rights reserved.
 *
 * Permission is hereby granted, free of charge, to any person
 * obtaining a copy of this software and associated documentation
 * files (the "Software"), to deal in the Software without
 * restriction, including without limitation the rights to use,
 * copy, modify, merge, publish, distribute, sublicense, and/or
 * sell copies of the Software, and to permit persons to whom the
 * Software is furnished to do so, subject to the following conditions:
 *
 * The above copyright notice and this permission notice shall be
 * included in all copies or substantial portions of the Software.
 *
 * THE SOFTWARE IS PROVIDED "AS IS", WITHOUT WARRANTY OF ANY KIND,
 * EXPRESS OR IMPLIED, INCLUDING BUT NOT LIMITED TO THE WARRANTIES
 * OF MERCHANTABILITY, FITNESS FOR A PARTICULAR PURPOSE AND
 * NONINFRINGEMENT. IN NO EVENT SHALL THE AUTHORS OR COPYRIGHT
 * HOLDERS BE LIABLE FOR ANY CLAIM, DAMAGES OR OTHER LIABILITY,
 * WHETHER IN AN ACTION OF CONTRACT, TORT OR OTHERWISE, ARISING
 * FROM, OUT OF OR IN CONNECTION WITH THE SOFTWARE OR THE USE OR
 * OTHER DEALINGS IN THE SOFTWARE.
 */

#include "audio.h"
#include "common.h"
#include <ao/ao.h>
#include <memory.h>
#include <stdio.h>
#include <unistd.h>

ao_device *dev = NULL;

static void help(void) {
  printf("    -d driver           set the output driver\n"
         "    -o name=value       set an arbitrary ao option\n"
         "    -i id               shorthand for -o id=<id>\n"
         "    -n name             shorthand for -o dev=<name> -o dsp=<name>\n");
}

static int init(int argc, char **argv) {
  const char *str;
  int value;
  double dvalue;
  ao_initialize();
  int driver = ao_default_driver_id();
  ao_option *ao_opts = NULL;

  // set up default values first

  config.audio_backend_buffer_desired_length = 1.0;
  config.audio_backend_latency_offset = 0;

  // get settings from settings file first, allow them to be overridden by
  // command line options

  // do the "general" audio  options. Note, these options are in the "general" stanza!
  parse_general_audio_options();

  optind = 1; // optind=0 is equivalent to optind=1 plus special behaviour
  argv--;     // so we shift the arguments to satisfy getopt()
  argc++;

  // some platforms apparently require optreset = 1; - which?
  int opt;
  char *mid;
  while ((opt = getopt(argc, argv, "d:i:n:o:")) > 0) {
    switch (opt) {
    case 'd':
      driver = ao_driver_id(optarg);
      if (driver < 0)
        die("could not find ao driver %s", optarg);
      break;
    case 'i':
      ao_append_option(&ao_opts, "id", optarg);
      break;
    case 'n':
      ao_append_option(&ao_opts, "dev", optarg);
      // Old libao versions (for example, 0.8.8) only support
      // "dsp" instead of "dev".
      ao_append_option(&ao_opts, "dsp", optarg);
      break;
    case 'o':
      mid = strchr(optarg, '=');
      if (!mid)
        die("Expected an = in audio option %s", optarg);
      *mid = 0;
      ao_append_option(&ao_opts, optarg, mid + 1);
      break;
    default:
      help();
      die("Invalid audio option -%c specified", opt);
    }
  }

  if (optind < argc)
    die("Invalid audio argument: %s", argv[optind]);

  ao_sample_format fmt;
  memset(&fmt, 0, sizeof(fmt));

  fmt.bits = 16;
  fmt.rate = 44100;
  fmt.channels = 2;
  fmt.byte_format = AO_FMT_NATIVE;

  dev = ao_open_live(driver, &fmt, ao_opts);

  return dev ? 0 : 1;
}

static void deinit(void) {
  if (dev)
    ao_close(dev);
  dev = NULL;
  ao_shutdown();
}

<<<<<<< HEAD
static void start(int sample_rate, int sample_format) {
  // this information is not used
}
=======
static void start(int sample_rate, int sample_format) {}
>>>>>>> 94d89b86

static void play(short buf[], int samples) { ao_play(dev, (char *)buf, samples * 4); }

static void stop(void) {}

audio_output audio_ao = {.name = "ao",
                         .help = &help,
                         .init = &init,
                         .deinit = &deinit,
                         .start = &start,
                         .stop = &stop,
                         .flush = NULL,
                         .delay = NULL,
                         .play = &play,
                         .volume = NULL,
                         .parameters = NULL,
                         .mute = NULL};<|MERGE_RESOLUTION|>--- conflicted
+++ resolved
@@ -118,13 +118,7 @@
   ao_shutdown();
 }
 
-<<<<<<< HEAD
-static void start(int sample_rate, int sample_format) {
-  // this information is not used
-}
-=======
 static void start(int sample_rate, int sample_format) {}
->>>>>>> 94d89b86
 
 static void play(short buf[], int samples) { ao_play(dev, (char *)buf, samples * 4); }
 
