--- conflicted
+++ resolved
@@ -490,34 +490,8 @@
         else
           clock_drift = -(local_time_change - remote_time_change);
       }
-<<<<<<< HEAD
-      if (clock_drift>=0)
-        clock_drift_in_usec = (clock_drift * 1000000)>>32;
-      else
-        clock_drift_in_usec = -(((-clock_drift) * 1000000)>>32);
-      
-      
-     
-     int64_t source_drift_usec;
-     if (play_segment_reference_frame!=0) {
-      uint32_t reference_timestamp;
-      uint64_t reference_timestamp_time,remote_reference_timestamp_time;
-      get_reference_timestamp_stuff(&reference_timestamp, &reference_timestamp_time, &remote_reference_timestamp_time);
-      uint64_t frame_difference = 0;
-      if (reference_timestamp>=play_segment_reference_frame)
-        frame_difference = (uint64_t)reference_timestamp-(uint64_t)play_segment_reference_frame;
-      else // rollover
-        frame_difference = (uint64_t)reference_timestamp+UINT64_C(0x100000000)-(uint64_t)play_segment_reference_frame;
-      uint64_t frame_time_difference_calculated = (((uint64_t)frame_difference<<32)/44100);
-      uint64_t frame_time_difference_actual = remote_reference_timestamp_time-play_segment_reference_frame_remote_time; // this is all done by reference to the sources' system clock
-      // debug(1,"%llu frames since play started, %llu usec calculated, %llu usec actual",frame_difference, (frame_time_difference_calculated*1000000)>>32, (frame_time_difference_actual*1000000)>>32);
-      if (frame_time_difference_calculated>=frame_time_difference_actual) // i.e. if the time it should have taken to send the packets is greater than the actual time difference measured on the source clock
-        // then the source DAC's clock is running fast relative to the source system clock
-        source_drift_usec = frame_time_difference_calculated-frame_time_difference_actual;
-=======
       if (clock_drift >= 0)
         clock_drift_in_usec = (clock_drift * 1000000) >> 32;
->>>>>>> f4ed073c
       else
         clock_drift_in_usec = -(((-clock_drift) * 1000000) >> 32);
 
