/*
 * Slave-clocked ALAC stream player. This file is part of Shairport.
 * Copyright (c) James Laird 2011, 2013
 * All rights reserved.
 *
 * Modifications for audio synchronisation
 * and related work, copyright (c) Mike Brady 2014 -- 2020
 * All rights reserved.
 *
 * Permission is hereby granted, free of charge, to any person
 * obtaining a copy of this software and associated documentation
 * files (the "Software"), to deal in the Software without
 * restriction, including without limitation the rights to use,
 * copy, modify, merge, publish, distribute, sublicense, and/or
 * sell copies of the Software, and to permit persons to whom the
 * Software is furnished to do so, subject to the following conditions:
 *
 * The above copyright notice and this permission notice shall be
 * included in all copies or substantial portions of the Software.
 *
 * THE SOFTWARE IS PROVIDED "AS IS", WITHOUT WARRANTY OF ANY KIND,
 * EXPRESS OR IMPLIED, INCLUDING BUT NOT LIMITED TO THE WARRANTIES
 * OF MERCHANTABILITY, FITNESS FOR A PARTICULAR PURPOSE AND
 * NONINFRINGEMENT. IN NO EVENT SHALL THE AUTHORS OR COPYRIGHT
 * HOLDERS BE LIABLE FOR ANY CLAIM, DAMAGES OR OTHER LIABILITY,
 * WHETHER IN AN ACTION OF CONTRACT, TORT OR OTHERWISE, ARISING
 * FROM, OUT OF OR IN CONNECTION WITH THE SOFTWARE OR THE USE OR
 * OTHER DEALINGS IN THE SOFTWARE.
 */

#include <assert.h>
#include <errno.h>
#include <fcntl.h>
#include <inttypes.h>
#include <limits.h>
#include <math.h>
#include <pthread.h>
#include <stdio.h>
#include <stdlib.h>
#include <string.h>
#include <sys/stat.h>
#include <sys/syslog.h>
#include <sys/types.h>
#include <unistd.h>

#include "config.h"

#ifdef CONFIG_MBEDTLS
#include <mbedtls/aes.h>
#include <mbedtls/havege.h>
#endif

#ifdef CONFIG_POLARSSL
#include <polarssl/aes.h>
#include <polarssl/havege.h>
#endif

#ifdef CONFIG_OPENSSL
#include <openssl/aes.h>
#endif

#ifdef CONFIG_SOXR
#include <soxr.h>
#endif

#ifdef CONFIG_CONVOLUTION
#include <FFTConvolver/convolver.h>
#endif

#ifdef CONFIG_METADATA_HUB
#include "metadata_hub.h"
#endif

#ifdef CONFIG_DACP_CLIENT
#include "dacp.h"
#endif

#include "common.h"
#include "mdns.h"
#include "player.h"
#include "rtp.h"
#include "rtsp.h"

#include "alac.h"

#ifdef CONFIG_APPLE_ALAC
#include "apple_alac.h"
#endif

#include "loudness.h"

#include "activity_monitor.h"

// make the first audio packet deliberately early to bias the sync error of
// the very first packet, making the error more likely to be too early
// rather than too late. It it's too early,
// a delay exactly compensating for it can be sent just before the
// first packet. This should exactly compensate for the error.

int64_t first_frame_early_bias = 8;

// default buffer size
// needs to be a power of 2 because of the way BUFIDX(seqno) works
//#define BUFFER_FRAMES 512
#define MAX_PACKET 2048

// DAC buffer occupancy stuff
#define DAC_BUFFER_QUEUE_MINIMUM_LENGTH 2500

// static abuf_t audio_buffer[BUFFER_FRAMES];
#define BUFIDX(seqno) ((seq_t)(seqno) % BUFFER_FRAMES)

uint32_t modulo_32_offset(uint32_t from, uint32_t to) {
  if (from <= to)
    return to - from;
  else
    return UINT32_MAX - from + to + 1;
}

uint64_t modulo_64_offset(uint64_t from, uint64_t to) {
  if (from <= to)
    return to - from;
  else
    return UINT64_MAX - from + to + 1;
}

void do_flush(uint32_t timestamp, rtsp_conn_info *conn);

static void ab_resync(rtsp_conn_info *conn) {
  int i;
  for (i = 0; i < BUFFER_FRAMES; i++) {
    conn->audio_buffer[i].ready = 0;
    conn->audio_buffer[i].resend_request_number = 0;
    conn->audio_buffer[i].resend_time =
        0; // this is either zero or the time the last resend was requested.
    conn->audio_buffer[i].initialisation_time =
        0; // this is either the time the packet was received or the time it was noticed the packet
           // was missing.
    conn->audio_buffer[i].sequence_number = 0;
  }
  conn->ab_synced = 0;
  conn->last_seqno_read = -1;
  conn->ab_buffering = 1;
}


// given starting and ending points as unsigned 16-bit integers running modulo 2^16, returns the
// position of x in the interval in *pos
// returns true if x is actually within the buffer

int position_in_modulo_uint16_t_buffer(uint16_t x, uint16_t start, uint16_t end, uint16_t *pos) {
  int response = 0; // not in the buffer
  if (start <= end) {
    if (x < start) { // this means that it's up around the wrap
      if (pos)
        *pos = UINT16_MAX - start + 1 + x;
    } else {
      if (pos)
        *pos = x - start;
      if (x < end)
        response = 1;
    }
  } else if ((x >= start)) { // && (x <= UINT16_MAX)) { // always true
    response = 1;
    if (pos)
      *pos = x - start;
  } else {
    if (pos)
      *pos = UINT16_MAX - start + 1 + x;
    if (x < end) {
      response = 1;
    }
  }
  return response;
}

static inline seq_t SUCCESSOR(seq_t x) {
  return x + 1;
}

// a minus b
int16_t seq_diff(seq_t a, seq_t b) {
	int16_t response;
	seq_t diff = a - b;
	seq_t invdiff = b - a;
	if (diff < invdiff)
		response = diff;
	else
		response = -invdiff;
  return response;
}

static inline seq_t seq_sum(seq_t a, seq_t b) {
  return a + b;
}

// This orders u and v by picking the smaller of the two modulo differences
// in unsigned modulo arithmetic and setting the sign of the result accordingly.

// if u - v gives the smaller modulo difference, then that modulo difference is returned
// otherwise the negative of the  v - u modulo difference is returned.

// (Think of a modulo ring starting at 0 and circling around clockwise finally to
// modulo-2, modulo-1 to 0 again. To determine the ordering of the two numbers,
// Find the shorter path between them around the ring.
// If you go from v to u in the positive (0, 1, 2 ... or clockwise) direction,
// then u is greater than (or "after") v.)

// The result will always fit in an int64_t as it must be less or equal to half way
// around the ring.
// Due to the asymmetry of 2's complement representation, however,
// if the difference is equal to modulo / 2, it is ambiguous as to whether
// u is "after" or "before" (i.e. greater or less than) v.
// and will be returned as -modulo / 2, that is, "before".
// If that ever happens and there is a real ambiguity in the application,
// the modulo chosen is too small.


int64_t int64_mod_difference(const uint64_t u, const uint64_t v, const uint64_t modulo) {
	int64_t response;
	uint64_t diff = (u - v) % modulo;
	uint64_t invdiff = (v - u) % modulo;
	if (diff < invdiff)
		response = diff;
	else
		response = -invdiff;
	return response;
}

void reset_input_flow_metrics(rtsp_conn_info *conn) {
  conn->play_number_after_flush = 0;
  conn->packet_count_since_flush = 0;
  conn->input_frame_rate_starting_point_is_valid = 0;
  conn->initial_reference_time = 0;
  conn->initial_reference_timestamp = 0;
}

void unencrypted_packet_decode(unsigned char *packet, int length, short *dest, int *outsize,
                               int size_limit, rtsp_conn_info *conn) {
  if (conn->stream.type == ast_apple_lossless) {
#ifdef CONFIG_APPLE_ALAC
    if (config.use_apple_decoder) {
      if (conn->decoder_in_use != 1 << decoder_apple_alac) {
        debug(2, "Apple ALAC Decoder used on encrypted audio.");
        conn->decoder_in_use = 1 << decoder_apple_alac;
      }
      apple_alac_decode_frame(packet, length, (unsigned char *)dest, outsize);
      *outsize = *outsize * 4; // bring the size to bytes
    } else
#endif
    {
      if (conn->decoder_in_use != 1 << decoder_hammerton) {
        debug(2, "Hammerton Decoder used on encrypted audio.");
        conn->decoder_in_use = 1 << decoder_hammerton;
      }
      alac_decode_frame(conn->decoder_info, packet, (unsigned char *)dest, outsize);
    }
  } else if (conn->stream.type == ast_uncompressed) {
    int length_to_use = length;
    if (length_to_use > size_limit) {
      warn("unencrypted_packet_decode: uncompressed audio packet too long (size: %d bytes) to "
           "process -- truncated",
           length);
      length_to_use = size_limit;
    }
    int i;
    short *source = (short *)packet;
    for (i = 0; i < (length_to_use / 2); i++) {
      *dest = ntohs(*source);
      dest++;
      source++;
    }
    *outsize = length_to_use;
  }
}

int audio_packet_decode(short *dest, int *destlen, uint8_t *buf, int len, rtsp_conn_info *conn) {
  // parameters: where the decoded stuff goes, its length in samples,
  // the incoming packet, the length of the incoming packet in bytes
  // destlen should contain the allowed max number of samples on entry

  if (len > MAX_PACKET) {
    warn("Incoming audio packet size is too large at %d; it should not exceed %d.", len,
         MAX_PACKET);
    return -1;
  }
  unsigned char packet[MAX_PACKET];
  // unsigned char packetp[MAX_PACKET];
  assert(len <= MAX_PACKET);
  int reply = 0;                                          // everything okay
  int outsize = conn->input_bytes_per_frame * (*destlen); // the size the output should be, in bytes
  int maximum_possible_outsize = outsize;

  if (conn->stream.encrypted) {
    unsigned char iv[16];
    int aeslen = len & ~0xf;
    memcpy(iv, conn->stream.aesiv, sizeof(iv));
#ifdef CONFIG_MBEDTLS
    mbedtls_aes_crypt_cbc(&conn->dctx, MBEDTLS_AES_DECRYPT, aeslen, iv, buf, packet);
#endif
#ifdef CONFIG_POLARSSL
    aes_crypt_cbc(&conn->dctx, AES_DECRYPT, aeslen, iv, buf, packet);
#endif
#ifdef CONFIG_OPENSSL
    AES_cbc_encrypt(buf, packet, aeslen, &conn->aes, iv, AES_DECRYPT);
#endif
    memcpy(packet + aeslen, buf + aeslen, len - aeslen);
    unencrypted_packet_decode(packet, len, dest, &outsize, maximum_possible_outsize, conn);
  } else {
    // not encrypted
    unencrypted_packet_decode(buf, len, dest, &outsize, maximum_possible_outsize, conn);
  }

  if (outsize > maximum_possible_outsize) {
    debug(2,
          "Output from alac_decode larger (%d bytes, not frames) than expected (%d bytes) -- "
          "truncated, but buffer overflow possible! Encrypted = %d.",
          outsize, maximum_possible_outsize, conn->stream.encrypted);
    reply = -1; // output packet is the wrong size
  }

  *destlen = outsize / conn->input_bytes_per_frame;
  if ((outsize % conn->input_bytes_per_frame) != 0)
    debug(1,
          "Number of audio frames (%d) does not correspond exactly to the number of bytes (%d) "
          "and the audio frame size (%d).",
          *destlen, outsize, conn->input_bytes_per_frame);
  return reply;
}

static int init_alac_decoder(int32_t fmtp[12], rtsp_conn_info *conn) {

  // This is a guess, but the format of the fmtp looks identical to the format of an
  // ALACSpecificCOnfig
  // which is detailed in the file ALACMagicCookieDescription.txt in the Apple ALAC sample
  // implementation
  // Here it is:

  /*
      struct	ALACSpecificConfig (defined in ALACAudioTypes.h)
      abstract   	This struct is used to describe codec provided information about the encoded
     Apple Lossless bitstream.
                  It must accompany the encoded stream in the containing audio file and be provided
     to the decoder.

      field      	frameLength 		uint32_t	indicating the frames per packet
     when
     no
     explicit
     frames per packet setting is
                                                            present in the packet header. The
     encoder frames per packet can be explicitly set
                                                            but for maximum compatibility, the
     default encoder setting of 4096 should be used.

      field      	compatibleVersion 	uint8_t 	indicating compatible version,
                                                            value must be set to 0

      field      	bitDepth 		uint8_t 	describes the bit depth of the
     source
     PCM
     data
     (maximum
     value = 32)

      field      	pb 			uint8_t 	currently unused tuning
     parametetbugr.
                                                            value should be set to 40

      field      	mb 			uint8_t 	currently unused tuning parameter.
                                                            value should be set to 14

      field      	kb			uint8_t 	currently unused tuning parameter.
                                                            value should be set to 10

      field      	numChannels 		uint8_t 	describes the channel count (1 =
     mono,
     2
     =
     stereo,
     etc...)
                                                            when channel layout info is not provided
     in the 'magic cookie', a channel count > 2
                                                            describes a set of discreet channels
     with no specific ordering

      field      	maxRun			uint16_t 	currently unused.
                                                    value should be set to 255

      field      	maxFrameBytes 		uint32_t 	the maximum size of an Apple
     Lossless
     packet
     within
     the encoded stream.
                                                          value of 0 indicates unknown

      field      	avgBitRate 		uint32_t 	the average bit rate in bits per
     second
     of
     the
     Apple
     Lossless stream.
                                                          value of 0 indicates unknown

      field      	sampleRate 		uint32_t 	sample rate of the encoded stream
   */

  // We are going to go on that basis

  alac_file *alac;

  alac = alac_create(conn->input_bit_depth,
                     conn->input_num_channels); // no pthread cancellation point in here
  if (!alac)
    return 1;
  conn->decoder_info = alac;

  alac->setinfo_max_samples_per_frame = conn->max_frames_per_packet;
  alac->setinfo_7a = fmtp[2];
  alac->setinfo_sample_size = conn->input_bit_depth;
  alac->setinfo_rice_historymult = fmtp[4];
  alac->setinfo_rice_initialhistory = fmtp[5];
  alac->setinfo_rice_kmodifier = fmtp[6];
  alac->setinfo_7f = fmtp[7];
  alac->setinfo_80 = fmtp[8];
  alac->setinfo_82 = fmtp[9];
  alac->setinfo_86 = fmtp[10];
  alac->setinfo_8a_rate = fmtp[11];
  alac_allocate_buffers(alac); // no pthread cancellation point in here

#ifdef CONFIG_APPLE_ALAC
  apple_alac_init(fmtp); // no pthread cancellation point in here
#endif

  return 0;
}

static void terminate_decoders(rtsp_conn_info *conn) {
  alac_free(conn->decoder_info);
#ifdef CONFIG_APPLE_ALAC
  apple_alac_terminate();
#endif
}

static void init_buffer(rtsp_conn_info *conn) {
  int i;
  for (i = 0; i < BUFFER_FRAMES; i++)
    conn->audio_buffer[i].data = malloc(conn->input_bytes_per_frame * conn->max_frames_per_packet);
  ab_resync(conn);
}

static void free_audio_buffers(rtsp_conn_info *conn) {
  int i;
  for (i = 0; i < BUFFER_FRAMES; i++)
    free(conn->audio_buffer[i].data);
}

int first_possibly_missing_frame = -1;

void player_put_packet(seq_t seqno, uint32_t actual_timestamp, uint8_t *data, int len,
                       rtsp_conn_info *conn) {

  debug_mutex_lock(&conn->ab_mutex, 30000, 0);
  uint64_t time_now = get_absolute_time_in_ns();
  conn->packet_count++;
  conn->packet_count_since_flush++;
  conn->time_of_last_audio_packet = time_now;
  if (conn->connection_state_to_output) { // if we are supposed to be processing these packets
		abuf_t *abuf = 0;
		if (!conn->ab_synced) {
			// if this is the first packet...
			debug(3, "syncing to seqno %u.", seqno);
			conn->ab_write = seqno;
			conn->ab_read = seqno;
			conn->ab_synced = 1;
		}
		int16_t write_point_gap = seq_diff(seqno,conn->ab_write); // this is the difference between
		// the incoming packet number and the packet number that was expected.
		if (write_point_gap == 0) { // if this is the expected packet (which could be the first packet...)
			if (conn->input_frame_rate_starting_point_is_valid == 0) {
				if ((conn->packet_count_since_flush >= 500) && (conn->packet_count_since_flush <= 510)) {
					conn->frames_inward_measurement_start_time = time_now;
					conn->frames_inward_frames_received_at_measurement_start_time = actual_timestamp;
					conn->input_frame_rate_starting_point_is_valid = 1; // valid now
				}
			}
			conn->frames_inward_measurement_time = time_now;
			conn->frames_inward_frames_received_at_measurement_time = actual_timestamp;
			abuf = conn->audio_buffer + BUFIDX(seqno);
			conn->ab_write = SUCCESSOR(seqno); // move the write pointer to the next free space
		} else if (write_point_gap > 0) { // newer than expected
			// initialise  the frames in between
			int i;
			for (i = 0; i < write_point_gap; i++) {
				abuf = conn->audio_buffer + BUFIDX(seq_sum(conn->ab_write, i));
				abuf->ready = 0; // to be sure, to be sure
				abuf->resend_request_number = 0;
				abuf->initialisation_time =
						time_now;          // this represents when the packet was noticed to be missing
				abuf->status = 1 << 0; // signifying missing
				abuf->resend_time = 0;
				abuf->given_timestamp = 0;
				abuf->sequence_number = 0;
			}
			abuf = conn->audio_buffer + BUFIDX(seqno);
			conn->ab_write = SUCCESSOR(seqno);
		} else if (seq_diff(seqno,conn->ab_read) > 0) { // older than expected but still not too late
			conn->late_packets++;
			abuf = conn->audio_buffer + BUFIDX(seqno);
		} else { // too late.
			conn->too_late_packets++;
		}

		if (abuf) {
			int datalen = conn->max_frames_per_packet;
			abuf->initialisation_time = time_now;
			abuf->resend_time = 0;
			if (audio_packet_decode(abuf->data, &datalen, data, len, conn) == 0) {
				abuf->ready = 1;
				abuf->status = 0; // signifying that it was received
				abuf->length = datalen;
				abuf->given_timestamp = actual_timestamp;
				abuf->sequence_number = seqno;
			} else {
				debug(1, "Bad audio packet detected and discarded.");
				abuf->ready = 0;
				abuf->status = 1 << 1; // bad packet, discarded
				abuf->resend_request_number = 0;
				abuf->given_timestamp = 0;
				abuf->sequence_number = 0;
			}
		}

		int rc = pthread_cond_signal(&conn->flowcontrol);
		if (rc)
			debug(1, "Error signalling flowcontrol.");

		// resend checks
		{
			uint64_t minimum_wait_time =
					(uint64_t)(config.resend_control_first_check_time * (uint64_t)1000000000);
			uint64_t resend_repeat_interval =
					(uint64_t)(config.resend_control_check_interval_time * (uint64_t)1000000000);
			uint64_t minimum_remaining_time = (uint64_t)(
					(config.resend_control_last_check_time + config.audio_backend_buffer_desired_length) *
					(uint64_t)1000000000);
			uint64_t latency_time = (uint64_t)(conn->latency * (uint64_t)1000000000);
			latency_time = latency_time / (uint64_t)conn->input_rate;

			int x; // this is the first frame to be checked
			// if we detected a first empty frame before and if it's still in the buffer!
			if ((first_possibly_missing_frame >= 0) &&
					(position_in_modulo_uint16_t_buffer(first_possibly_missing_frame, conn->ab_read,
																							conn->ab_write, NULL))) {
				x = first_possibly_missing_frame;
			} else {
				x = conn->ab_read;
			}

			first_possibly_missing_frame = -1; // has not been set

			int missing_frame_run_count = 0;
			int start_of_missing_frame_run = -1;
			int number_of_missing_frames = 0;
			while (x != conn->ab_write) {
				abuf_t *check_buf = conn->audio_buffer + BUFIDX(x);
				if (!check_buf->ready) {
					if (first_possibly_missing_frame < 0)
						first_possibly_missing_frame = x;
					number_of_missing_frames++;
					// debug(1, "frame %u's initialisation_time is 0x%" PRIx64 ", latency_time is 0x%"
					// PRIx64 ", time_now is 0x%" PRIx64 ", minimum_remaining_time is 0x%" PRIx64 ".", x,
					// check_buf->initialisation_time, latency_time, time_now, minimum_remaining_time);
					int too_late = ((check_buf->initialisation_time < (time_now - latency_time)) ||
													((check_buf->initialisation_time - (time_now - latency_time)) <
													 minimum_remaining_time));
					int too_early = ((time_now - check_buf->initialisation_time) < minimum_wait_time);
					int too_soon_after_last_request =
							((check_buf->resend_time != 0) &&
							 ((time_now - check_buf->resend_time) <
								resend_repeat_interval)); // time_now can never be less than the time_tag

					if (too_late)
						check_buf->status |= 1 << 2; // too late
					else
						check_buf->status &= 0xFF - (1 << 2); // not too late
					if (too_early)
						check_buf->status |= 1 << 3; // too early
					else
						check_buf->status &= 0xFF - (1 << 3); // not too early
					if (too_soon_after_last_request)
						check_buf->status |= 1 << 4; // too soon after last request
					else
						check_buf->status &= 0xFF - (1 << 4); // not too soon after last request

					if ((!too_soon_after_last_request) && (!too_late) && (!too_early)) {
						if (start_of_missing_frame_run == -1) {
							start_of_missing_frame_run = x;
							missing_frame_run_count = 1;
						} else {
							missing_frame_run_count++;
						}
						check_buf->resend_time = time_now; // setting the time to now because we are
																							 // definitely going to take action
						check_buf->resend_request_number++;
						debug(3, "Frame %d is missing with ab_read of %u and ab_write of %u.", x,
									conn->ab_read, conn->ab_write);
					}
					// if (too_late) {
					//   debug(1,"too late to get missing frame %u.", x);
					// }
				}
				// if (number_of_missing_frames != 0)
				//  debug(1,"check with x = %u, ab_read = %u, ab_write = %u, first_possibly_missing_frame
				//  = %d.", x, conn->ab_read, conn->ab_write, first_possibly_missing_frame);
				x = (x + 1) & 0xffff;
				if (((check_buf->ready) || (x == conn->ab_write)) && (missing_frame_run_count > 0)) {
					// send a resend request
					if (missing_frame_run_count > 1)
						debug(3, "request resend of %d packets starting at seqno %u.",
									missing_frame_run_count, start_of_missing_frame_run);
					if (config.disable_resend_requests == 0) {
						debug_mutex_unlock(&conn->ab_mutex, 3);
						rtp_request_resend(start_of_missing_frame_run, missing_frame_run_count, conn);
						debug_mutex_lock(&conn->ab_mutex, 20000, 1);
						conn->resend_requests++;
					}
					start_of_missing_frame_run = -1;
					missing_frame_run_count = 0;
				}
			}
			if (number_of_missing_frames == 0)
				first_possibly_missing_frame = conn->ab_write;
		}
  }
  debug_mutex_unlock(&conn->ab_mutex, 0);
}

int32_t rand_in_range(int32_t exclusive_range_limit) {
  static uint32_t lcg_prev = 12345;
  // returns a pseudo random integer in the range 0 to (exclusive_range_limit-1) inclusive
  int64_t sp = lcg_prev;
  int64_t rl = exclusive_range_limit;
  lcg_prev = lcg_prev * 69069 + 3; // crappy psrg
  sp = sp * rl; // 64 bit calculation. Interesting part is above the 32 rightmost bits;
  return sp >> 32;
}

int get_and_check_effective_latency(rtsp_conn_info *conn, uint32_t *effective_latency,
                                    double offset_time) {
  // check that the overall effective latency remains positive and is not greater than the capacity
  // of the buffers return 0 if okay, -1 if the latency would be negative, +1 if it would be too
  // large

  int result = 0;
  if (offset_time >= 0.0) {
    uint32_t latency_addition = (uint32_t)(offset_time * conn->input_rate);
    // keep about one second of buffers back
    if ((*effective_latency + latency_addition) <=
        (conn->max_frames_per_packet * (BUFFER_FRAMES - config.minimum_free_buffer_headroom)))
      *effective_latency += latency_addition;
    else
      result = 1;
  } else {
    uint32_t latency_reduction = (uint32_t)((-offset_time) * conn->input_rate);
    if (latency_reduction <= *effective_latency)
      *effective_latency -= latency_reduction;
    else
      result = -1;
  }
  return result;
}

static inline void process_sample(int32_t sample, char **outp, sps_format_t format, int volume,
                                  int dither, rtsp_conn_info *conn) {
  /*
  {
                static int old_volume = 0;
                if (volume != old_volume) {
                        debug(1,"Volume is now %d.",volume);
                        old_volume = volume;
                }
  }
  */

  int64_t hyper_sample = sample;
  int result = 0;

  if (config.loudness) {
    hyper_sample <<=
        32; // Do not apply volume as it has already been done with the Loudness DSP filter
  } else {
    int64_t hyper_volume = (int64_t)volume << 16;
    hyper_sample = hyper_sample * hyper_volume; // this is 64 bit bit multiplication -- we may need
                                                // to dither it down to its target resolution
  }

  // next, do dither, if necessary
  if (dither) {

    // add a TPDF dither -- see
    // http://educypedia.karadimov.info/library/DitherExplained.pdf
    // and the discussion around https://www.hydrogenaud.io/forums/index.php?showtopic=16963&st=25

    // I think, for a 32 --> 16 bits, the range of
    // random numbers needs to be from -2^16 to 2^16, i.e. from -65536 to 65536 inclusive, not from
    // -32768 to +32767

    // Actually, what would be generated here is from -65535 to 65535, i.e. one less on the limits.

    // See the original paper at
    // http://www.ece.rochester.edu/courses/ECE472/resources/Papers/Lipshitz_1992.pdf
    // by Lipshitz, Wannamaker and Vanderkooy, 1992.

    int64_t dither_mask = 0;
    switch (format) {
    case SPS_FORMAT_S32:
    case SPS_FORMAT_S32_LE:
    case SPS_FORMAT_S32_BE:
      dither_mask = (int64_t)1 << (64 - 32);
      break;
    case SPS_FORMAT_S24:
    case SPS_FORMAT_S24_LE:
    case SPS_FORMAT_S24_BE:
    case SPS_FORMAT_S24_3LE:
    case SPS_FORMAT_S24_3BE:
      dither_mask = (int64_t)1 << (64 - 24);
      break;
    case SPS_FORMAT_S16:
    case SPS_FORMAT_S16_LE:
    case SPS_FORMAT_S16_BE:
      dither_mask = (int64_t)1 << (64 - 16);
      break;
    case SPS_FORMAT_S8:
    case SPS_FORMAT_U8:
      dither_mask = (int64_t)1 << (64 - 8);
      break;
    case SPS_FORMAT_UNKNOWN:
      die("Unexpected SPS_FORMAT_UNKNOWN while calculating dither mask.");
      break;
    case SPS_FORMAT_AUTO:
      die("Unexpected SPS_FORMAT_AUTO while calculating dither mask.");
      break;
    case SPS_FORMAT_INVALID:
      die("Unexpected SPS_FORMAT_INVALID while calculating dither mask.");
      break;
    }
    dither_mask -= 1;
    int64_t r = r64i();

    int64_t tpdf = (r & dither_mask) - (conn->previous_random_number & dither_mask);
    conn->previous_random_number = r;
    // add dither, allowing for clipping
    if (tpdf >= 0) {
      if (INT64_MAX - tpdf >= hyper_sample)
        hyper_sample += tpdf;
      else
        hyper_sample = INT64_MAX;
    } else {
      if (INT64_MIN - tpdf <= hyper_sample)
        hyper_sample += tpdf;
      else
        hyper_sample = INT64_MIN;
    }
    // dither is complete here
  }

  // move the result to the desired position in the int64_t
  char *op = *outp;
  uint8_t byt;
  switch (format) {
  case SPS_FORMAT_S32_LE:
    hyper_sample >>= (64 - 32);
    byt = (uint8_t)hyper_sample;
    *op++ = byt;
    byt = (uint8_t)(hyper_sample >> 8);
    *op++ = byt;
    byt = (uint8_t)(hyper_sample >> 16);
    *op++ = byt;
    byt = (uint8_t)(hyper_sample >> 24);
    *op++ = byt;
    result = 4;
    break;
  case SPS_FORMAT_S32_BE:
    hyper_sample >>= (64 - 32);
    byt = (uint8_t)(hyper_sample >> 24);
    *op++ = byt;
    byt = (uint8_t)(hyper_sample >> 16);
    *op++ = byt;
    byt = (uint8_t)(hyper_sample >> 8);
    *op++ = byt;
    byt = (uint8_t)hyper_sample;
    *op++ = byt;
    result = 4;
    break;
  case SPS_FORMAT_S32:
    hyper_sample >>= (64 - 32);
    *(int32_t *)op = hyper_sample;
    result = 4;
    break;
  case SPS_FORMAT_S24_3LE:
    hyper_sample >>= (64 - 24);
    byt = (uint8_t)hyper_sample;
    *op++ = byt;
    byt = (uint8_t)(hyper_sample >> 8);
    *op++ = byt;
    byt = (uint8_t)(hyper_sample >> 16);
    *op++ = byt;
    result = 3;
    break;
  case SPS_FORMAT_S24_3BE:
    hyper_sample >>= (64 - 24);
    byt = (uint8_t)(hyper_sample >> 16);
    *op++ = byt;
    byt = (uint8_t)(hyper_sample >> 8);
    *op++ = byt;
    byt = (uint8_t)hyper_sample;
    *op++ = byt;
    result = 3;
    break;
  case SPS_FORMAT_S24_LE:
    hyper_sample >>= (64 - 24);
    byt = (uint8_t)hyper_sample;
    *op++ = byt;
    byt = (uint8_t)(hyper_sample >> 8);
    *op++ = byt;
    byt = (uint8_t)(hyper_sample >> 16);
    *op++ = byt;
    *op++ = 0;
    result = 4;
    break;
  case SPS_FORMAT_S24_BE:
    hyper_sample >>= (64 - 24);
    *op++ = 0;
    byt = (uint8_t)(hyper_sample >> 16);
    *op++ = byt;
    byt = (uint8_t)(hyper_sample >> 8);
    *op++ = byt;
    byt = (uint8_t)hyper_sample;
    *op++ = byt;
    result = 4;
    break;
  case SPS_FORMAT_S24:
    hyper_sample >>= (64 - 24);
    *(int32_t *)op = hyper_sample;
    result = 4;
    break;
  case SPS_FORMAT_S16_LE:
    hyper_sample >>= (64 - 16);
    byt = (uint8_t)hyper_sample;
    *op++ = byt;
    byt = (uint8_t)(hyper_sample >> 8);
    *op++ = byt;
    result = 2;
    break;
  case SPS_FORMAT_S16_BE:
    hyper_sample >>= (64 - 16);
    byt = (uint8_t)(hyper_sample >> 8);
    *op++ = byt;
    byt = (uint8_t)hyper_sample;
    *op++ = byt;
    result = 2;
    break;
  case SPS_FORMAT_S16:
    hyper_sample >>= (64 - 16);
    *(int16_t *)op = (int16_t)hyper_sample;
    result = 2;
    break;
  case SPS_FORMAT_S8:
    hyper_sample >>= (int8_t)(64 - 8);
    *op = hyper_sample;
    result = 1;
    break;
  case SPS_FORMAT_U8:
    hyper_sample >>= (uint8_t)(64 - 8);
    hyper_sample += 128;
    *op = hyper_sample;
    result = 1;
    break;
  case SPS_FORMAT_UNKNOWN:
    die("Unexpected SPS_FORMAT_UNKNOWN while outputting samples");
    break;
  case SPS_FORMAT_AUTO:
    die("Unexpected SPS_FORMAT_AUTO while outputting samples");
    break;
  case SPS_FORMAT_INVALID:
    die("Unexpected SPS_FORMAT_INVALID while outputting samples");
    break;
  }

  *outp += result;
}

void buffer_get_frame_cleanup_handler(void *arg) {
  rtsp_conn_info *conn = (rtsp_conn_info *)arg;
  debug_mutex_unlock(&conn->ab_mutex, 0);
}

// get the next frame, when available. return 0 if underrun/stream reset.
static abuf_t *buffer_get_frame(rtsp_conn_info *conn) {
  // int16_t buf_fill;
  uint64_t local_time_now;
  // struct timespec tn;
  abuf_t *curframe = NULL;
  int notified_buffer_empty = 0; // diagnostic only

  debug_mutex_lock(&conn->ab_mutex, 30000, 0);

  int wait;
  long dac_delay = 0; // long because alsa returns a long

  int have_sent_prefiller_silence =
      0; // set to true when we have sent at least one silent frame to the DAC

  pthread_cleanup_push(buffer_get_frame_cleanup_handler,
                       (void *)conn); // undo what's been done so far
  do {
    // get the time
    local_time_now = get_absolute_time_in_ns(); // type okay
    // debug(3, "buffer_get_frame is iterating");

    int rco = get_requested_connection_state_to_output();

    if (conn->connection_state_to_output != rco) {
      conn->connection_state_to_output = rco;
      // change happening
      if (conn->connection_state_to_output == 0) { // going off
        debug(2, "request flush because connection_state_to_output is off");
        debug_mutex_lock(&conn->flush_mutex, 1000, 1);
        conn->flush_requested = 1;
        conn->flush_rtp_timestamp = 0;
        debug_mutex_unlock(&conn->flush_mutex, 3);
      }
    }

    if (config.output->is_running)
      if (config.output->is_running() != 0) { // if the back end isn't running for any reason
        debug(2, "request flush because back end is not running");
        debug_mutex_lock(&conn->flush_mutex, 1000, 0);
        conn->flush_requested = 1;
        conn->flush_rtp_timestamp = 0;
        debug_mutex_unlock(&conn->flush_mutex, 0);
      }

    debug_mutex_lock(&conn->flush_mutex, 1000, 0);
    if (conn->flush_requested == 1) {
    	if (conn->flush_output_flushed == 0)
      	if (config.output->flush) {
         config.output->flush(); // no cancellation points
         debug(2, "flush request: flush output device.");
        }
      conn->flush_output_flushed = 1;
      // now check to see it the flush request is for frames in the buffer or not
      // if the first_packet_timestamp is zero, don't check
      int flush_needed = 0;
      int drop_request = 0;
      if (conn->flush_rtp_timestamp == 0) {
      	debug(1, "flush request: flush frame 0 -- flush assumed to be needed.");
      	flush_needed = 1;
      	drop_request = 1;
      } else {
				if ((conn->ab_synced) && ((conn->ab_write - conn->ab_read) > 0)) {
					abuf_t *firstPacket = conn->audio_buffer + BUFIDX(conn->ab_read);
					abuf_t *lastPacket = conn->audio_buffer + BUFIDX(conn->ab_write - 1);
					if ((firstPacket != NULL) && (firstPacket->ready)) {
						// discard flushes more than 10 seconds into the future -- they are probably bogus
						uint32_t first_frame_in_buffer = firstPacket->given_timestamp;
						int32_t offset_from_first_frame = (int32_t)(conn->flush_rtp_timestamp - first_frame_in_buffer);
						if (offset_from_first_frame > (int)conn->input_rate * 10) {
							debug(1, "flush request: sanity check -- flush frame %u is too far into the future from the first frame %u -- discarded.", conn->flush_rtp_timestamp, first_frame_in_buffer);
							drop_request = 1;
						} else {
							if ((lastPacket != NULL) && (lastPacket->ready)) {
								// we have enough information to check if the flush is needed or can be discarded
								uint32_t last_frame_in_buffer = lastPacket->given_timestamp + lastPacket->length - 1;
								// now we have to work out if the flush frame is in the buffer
								// if it is later than the end of the buffer, flush everything and keep the request active.
								// if it is in the buffer, we need to flush part of the buffer. Actually we flush the entire buffer and drop the request.
								// if it is before the buffer, no flush is needed. Drop the request.
								if (offset_from_first_frame > 0) {
									int32_t offset_to_last_frame = (int32_t)(last_frame_in_buffer - conn->flush_rtp_timestamp);
									if (offset_to_last_frame >= 0) {
										debug(2,"flush request: flush frame %u active -- buffer contains %u frames, from %u to %u", conn->flush_rtp_timestamp, last_frame_in_buffer - first_frame_in_buffer + 1, first_frame_in_buffer, last_frame_in_buffer);
										drop_request = 1;
										flush_needed = 1;
									} else {
										debug(2,"flush request: flush frame %u pending -- buffer contains %u frames, from %u to %u", conn->flush_rtp_timestamp, last_frame_in_buffer - first_frame_in_buffer + 1, first_frame_in_buffer, last_frame_in_buffer);
										flush_needed = 1;
									}
								} else {
										debug(2,"flush request: flush frame %u expired -- buffer contains %u frames, from %u to %u", conn->flush_rtp_timestamp, last_frame_in_buffer - first_frame_in_buffer + 1, first_frame_in_buffer, last_frame_in_buffer);
										drop_request = 1;
								}
							}
						}
					}
				} else {
<<<<<<< HEAD
					debug(2, "flush request: flush frame %u  -- buffer not synced or empty: synced: %d, ab_read: %u, ab_write: %u", conn->flush_rtp_timestamp, conn->ab_synced, conn->ab_read, conn->ab_write);
=======
					debug(3, "flush request: flush frame %u  -- buffer not synced or empty: synced: %d, ab_read: %u, ab_write: %u", conn->flush_rtp_timestamp, conn->ab_synced, conn->ab_read, conn->ab_write);
>>>>>>> 0dbc37ea
					// leave flush request pending and don't do a buffer flush, because there isn't one
				}
      }
			if (flush_needed) {
				debug(2, "flush request: flush done.");
				ab_resync(conn);          // no cancellation points
				conn->first_packet_timestamp = 0;
				conn->first_packet_time_to_play = 0;
				conn->time_since_play_started = 0;
				have_sent_prefiller_silence = 0;
				dac_delay = 0;
			}
			if (drop_request) {
				debug(2, "flush request: request dropped.");
				conn->flush_requested = 0;
				conn->flush_rtp_timestamp = 0;
				conn->flush_output_flushed = 0;
			}
    }
    debug_mutex_unlock(&conn->flush_mutex, 0);
    if (conn->ab_synced) {
      curframe = conn->audio_buffer + BUFIDX(conn->ab_read);

      if ((conn->ab_read != conn->ab_write) &&
          (curframe->ready)) { // it could be synced and empty, under
                               // exceptional circumstances, with the
                               // frame unused, thus apparently ready

        if (curframe->sequence_number != conn->ab_read) {
          // some kind of sync problem has occurred.
          if (BUFIDX(curframe->sequence_number) == BUFIDX(conn->ab_read)) {
            // it looks like aliasing has happened
            // jump to the new incoming stuff...
            conn->ab_read = curframe->sequence_number;
            debug(1, "Aliasing of buffer index -- reset.");
          } else {
            debug(1, "Inconsistent sequence numbers detected");
          }
        }
      }


      if ((curframe) && (curframe->ready)) {
        notified_buffer_empty = 0; // at least one buffer now -- diagnostic only.
        if (conn->ab_buffering) {  // if we are getting packets but not yet forwarding them to the
                                   // player
          if (conn->first_packet_timestamp == 0) {         // if this is the very first packet
            if (have_timestamp_timing_information(conn)) { // if we have a reference time
              // debug(1,"First frame seen with timestamp...");
              conn->first_packet_timestamp =
                  curframe->given_timestamp; // we will keep buffering until we are
                                             // supposed to start playing this
#ifdef CONFIG_METADATA
              // say we have started receiving frames here
              debug(2, "pffr");
              send_ssnc_metadata(
                  'pffr', NULL, 0,
                  0); // "first frame received", but don't wait if the queue is locked
#endif
              // Here, calculate when we should start playing. We need to know when to allow the
              // packets to be sent to the player.


              // every second or so, we get a reference on when a particular packet should be
              // played.

              // It probably won't  be the timestamp of our first packet, however, so we might have
              // to do some calculations.

              // To calculate when the first packet will be played, we figure out the exact time the
              // packet should be played according to its timestamp and the reference time.
              // We then need to add the desired latency, typically 88200 frames.

              // Then we need to offset this by the backend latency offset. For example, if we knew
              // that the audio back end has a latency of 100 ms, we would
              // ask for the first packet to be emitted 100 ms earlier than it should, i.e. -4410
              // frames, so that when it got through the audio back end,

              // if would be in sync. To do this, we would give it a latency offset of -0.1 sec,
              // i.e. -4410 frames.

              uint64_t should_be_time;
              uint32_t effective_latency = conn->latency;

              get_and_check_effective_latency(conn, &effective_latency,
                                              config.audio_backend_latency_offset);
              // we are ignoring the returned status because it will be captured on subsequent
              // frames, below.

              // what we are asking for here is "what is the local time at which time the calculated
              // frame should be played"

              frame_to_local_time(conn->first_packet_timestamp +
                                      effective_latency, // this will go modulo 2^32
                                  &should_be_time, conn);

              conn->first_packet_time_to_play = should_be_time;
              debug(2,"first_packet_time set for frame %u.", conn->first_packet_timestamp);


              if (local_time_now > conn->first_packet_time_to_play) {
                uint64_t lateness = local_time_now - conn->first_packet_time_to_play;
                debug(2, "First packet is %" PRIu64 " nanoseconds late! Flushing 0.5 seconds",
                      lateness);
                do_flush(conn->first_packet_timestamp + 5 * 4410, conn);
              }
            }
          }



          if (conn->first_packet_time_to_play != 0) {
 						// Now that we know the timing of the first packet...
						if (config.output->delay) {
							// and that the output device is capable of synchronization...

							// We may send packets of
							// silence from now until the time the first audio packet should be sent
							// and then we will send the first packet, which will be followed by
							// the subsequent packets.
							// here, we figure out whether and what silence to send.

								uint64_t should_be_time;
								uint32_t effective_latency = conn->latency;

								switch (get_and_check_effective_latency(conn, &effective_latency,
																												config.audio_backend_latency_offset)) {
								case -1:
									if (conn->unachievable_audio_backend_latency_offset_notified == 0) {
										warn("Negative latency! A latency of %d frames requested by the player, when "
												 "combined with an audio_backend_latency_offset of %f seconds, would make the "
												 "overall latency negative. The audio_backend_latency_offset setting is "
												 "ignored.",
												 conn->latency, config.audio_backend_latency_offset);
										config.audio_backend_latency_offset = 0; // set it to zero
										conn->unachievable_audio_backend_latency_offset_notified = 1;
									};
									break;
								case 1:
									if (conn->unachievable_audio_backend_latency_offset_notified == 0) {
										warn("An audio_backend_latency_offset of %f seconds may exceed the frame buffering "
												 "capacity -- the setting is ignored.",
												 config.audio_backend_latency_offset);
										config.audio_backend_latency_offset = 0; // set it to zero;
										conn->unachievable_audio_backend_latency_offset_notified = 1;
									};
									break;
								default:
									break;
								}

								// readjust first packet time to play
								frame_to_local_time(conn->first_packet_timestamp +
																				effective_latency, // this will go modulo 2^32
																		&should_be_time, conn);

								int64_t change_in_should_be_time = (int64_t)(should_be_time - conn->first_packet_time_to_play);

								if (fabs(0.000001*change_in_should_be_time) > 0.001) // the clock drift estimation might be nudging the estimate, and we can ignore this unless if's more than a microsecond
									debug(2,"Change in estimated first_packet_time: %8.4f milliseconds.", 0.000001*change_in_should_be_time);

								conn->first_packet_time_to_play = should_be_time;

								if (local_time_now > conn->first_packet_time_to_play) {
									uint64_t lateness = local_time_now - conn->first_packet_time_to_play;
									debug(2, "Gone past starting time by %" PRIu64 " nanoseconds.", lateness);
									conn->ab_buffering = 0;
								} else {
									// do some calculations
									int64_t lead_time = conn->first_packet_time_to_play - local_time_now;
									if ((config.audio_backend_silent_lead_in_time_auto == 1) ||
											(lead_time <=
											 (int64_t)(config.audio_backend_silent_lead_in_time * (int64_t)1000000000))) {
										// debug(1, "Lead time: %" PRId64 " nanoseconds.", lead_time);
										int resp = 0;
										dac_delay = 0;
										if (have_sent_prefiller_silence != 0)
											resp = config.output->delay(&dac_delay); // we know the output device must have a delay function
										if (resp == 0) {
											int64_t gross_frame_gap =
													((conn->first_packet_time_to_play - local_time_now) * config.output_rate) /
													1000000000;
											int64_t exact_frame_gap = gross_frame_gap - dac_delay;
											int64_t frames_needed_to_maintain_desired_buffer =
													(int64_t)(config.audio_backend_buffer_desired_length * config.output_rate) -
													dac_delay;
											// below, remember that exact_frame_gap and
											// frames_needed_to_maintain_desired_buffer could both be negative
											int64_t fs = frames_needed_to_maintain_desired_buffer;

											// if there isn't enough time to have the desired buffer size
											if (exact_frame_gap <= frames_needed_to_maintain_desired_buffer) {
												fs = conn->max_frames_per_packet * 2;
											}

											// if we are very close to the end of buffering, i.e. within two frame-lengths,
											// add the remaining silence needed and end buffering
											if (exact_frame_gap <= conn->max_frames_per_packet * 2) {
												fs = exact_frame_gap;
												if (fs > first_frame_early_bias)
													fs = fs - first_frame_early_bias; // deliberately make the first packet a tiny bit early so that the player may compensate for it at the last minute
												conn->ab_buffering = 0;
											}
											void *silence;
											if (fs > 0) {
												silence = malloc(conn->output_bytes_per_frame * fs);
												if (silence == NULL)
													debug(1, "Failed to allocate %d byte silence buffer.", fs);
												else {
													// generate frames of silence with dither if necessary
													conn->previous_random_number =
															generate_zero_frames(silence, fs, config.output_format,
																									 conn->enable_dither, conn->previous_random_number);
													config.output->play(silence, fs);
													// debug(1, "Sent %" PRId64 " frames of silence", fs);
													free(silence);
													have_sent_prefiller_silence = 1;
												}
											}
										} else {

											if (resp == sps_extra_code_output_stalled) {
												if (conn->unfixable_error_reported == 0) {
													conn->unfixable_error_reported = 1;
													if (config.cmd_unfixable) {
														command_execute(config.cmd_unfixable, "output_device_stalled", 1);
													} else {
														warn("an unrecoverable error, \"output_device_stalled\", has been "
																 "detected.",
																 conn->connection_number);
													}
												}
											} else {
												debug(2, "Unexpected response to getting dac delay: %d.", resp);
											}
										}
									}
								}
							} else {
								// if the output device doesn't have a delay, we simply send the lead-in
								int64_t lead_time = conn->first_packet_time_to_play - local_time_now; // negative if we are late
								void *silence;
								int64_t frame_gap = (lead_time * config.output_rate) / 1000000000;
								// debug(1,"%d frames needed.",frame_gap);
								while (frame_gap > 0) {
									ssize_t fs = config.output_rate / 10;
									if (fs > frame_gap)
										fs = frame_gap;

									silence = malloc(conn->output_bytes_per_frame * fs);
									if (silence == NULL)
										debug(1, "Failed to allocate %d frame silence buffer.", fs);
									else {
										// debug(1, "No delay function -- outputting %d frames of silence.", fs);
										conn->previous_random_number =
												generate_zero_frames(silence, fs, config.output_format,
																						 conn->enable_dither, conn->previous_random_number);
										config.output->play(silence, fs);
										free(silence);
									}
									frame_gap -= fs;
								}
								conn->ab_buffering = 0;
							}
						}
#ifdef CONFIG_METADATA
						if (conn->ab_buffering == 0) {
							debug(2, "prsm");
							send_ssnc_metadata('prsm', NULL, 0,
																 0); // "resume", but don't wait if the queue is locked
						}
#endif
          }
        }
      }

    // Here, we work out whether to release a packet or wait
    // We release a packet when the time is right.

    // To work out when the time is right, we need to take account of (1) the actual time the packet
    // should be released,
    // (2) the latency requested, (3) the audio backend latency offset and (4) the desired length of
    // the audio backend's buffer

    // The time is right if the current time is later or the same as
    // The packet time + (latency + latency offset - backend_buffer_length).
    // Note: the last three items are expressed in frames and must be converted to time.

    int do_wait = 0; // don't wait unless we can really prove we must
    if ((conn->ab_synced) && (curframe) && (curframe->ready) && (curframe->given_timestamp)) {
      do_wait =
          1; // if the current frame exists and is ready, then wait unless it's time to let it go...

      // here, get the time to play the current frame.

      if (have_timestamp_timing_information(conn)) { // if we have a reference time

        uint64_t time_to_play;
        uint32_t effective_latency = conn->latency;

        switch (get_and_check_effective_latency(conn, &effective_latency,
                                                config.audio_backend_latency_offset -
                                                    config.audio_backend_buffer_desired_length)) {
        case -1:
          // this means that the latency is negative, i.e. the packet must be played before its
          // time. This is clearly a mistake, and can arise if the combination of a large negative
          // latency offset and the desired buffer length are greater than the latency chosen by the
          // player. For example if the latency is 88200 frames (2 seconds), the
          // audio_backend_latency_offset is -1.9 and the audio_backend_buffer_desired_length is 0.2
          // the effective latency is -0.1, so the frame must be played 0.1 seconds before it is
          // time-tagged for, and in reality before it arrives at the player.

          // to deal with the problem, rather than block the packets, we'll just let 'em go...

          //
          if (conn->unachievable_audio_backend_latency_offset_notified == 0) {
            warn("Negative latency! A latency of %d frames requested by the player, when combined "
                 "with an audio_backend_latency_offset of %f seconds an "
                 "audio_backend_buffer_desired_length of %f seconds, would make the overall "
                 "latency negative. No latency is used. Synchronisation may fail.",
                 conn->latency, config.audio_backend_latency_offset,
                 config.audio_backend_buffer_desired_length);
            conn->unachievable_audio_backend_latency_offset_notified = 1;
          };
          time_to_play = local_time_now; // pretend the frame should be played now...
          break;
        case 1:
          if (conn->unachievable_audio_backend_latency_offset_notified == 0) {
            warn("Latency too long! An audio_backend_latency_offset of %f seconds combined with an "
                 "audio_backend_buffer_desired_length of %f seconds  may exceed the frame "
                 "buffering capacity.",
                 config.audio_backend_latency_offset, config.audio_backend_buffer_desired_length);
            conn->unachievable_audio_backend_latency_offset_notified = 1;
          };
          time_to_play = local_time_now; // pretend the frame should be played now...
          break;
        default:
          frame_to_local_time(curframe->given_timestamp +
                                  effective_latency, // this will go modulo 2^32
                              &time_to_play, conn);
          break;
        }

        if (local_time_now >= time_to_play) {
          do_wait = 0;
        }
      }
    }
    if (do_wait == 0)
      if ((conn->ab_synced != 0) && (conn->ab_read == conn->ab_write)) { // the buffer is empty!
        if (notified_buffer_empty == 0) {
          debug(3, "Buffers exhausted.");
          notified_buffer_empty = 1;
          // reset_input_flow_metrics(conn); // don't do a full flush parameters reset
          conn->initial_reference_time = 0;
          conn->initial_reference_timestamp = 0;
        }
        do_wait = 1;
      }
    wait = (conn->ab_buffering || (do_wait != 0) || (!conn->ab_synced));

    if (wait) {
      uint64_t time_to_wait_for_wakeup_ns =
          1000000000 / conn->input_rate;     // this is time period of one frame
      time_to_wait_for_wakeup_ns *= 2 * 352; // two full 352-frame packets
      time_to_wait_for_wakeup_ns /= 3;       // two thirds of a packet time

#ifdef COMPILE_FOR_LINUX_AND_FREEBSD_AND_CYGWIN_AND_OPENBSD
      uint64_t time_of_wakeup_ns = local_time_now + time_to_wait_for_wakeup_ns;
      uint64_t sec = time_of_wakeup_ns / 1000000000;
      uint64_t nsec = time_of_wakeup_ns % 1000000000;

      struct timespec time_of_wakeup;
      time_of_wakeup.tv_sec = sec;
      time_of_wakeup.tv_nsec = nsec;
      //      pthread_cond_timedwait(&conn->flowcontrol, &conn->ab_mutex, &time_of_wakeup);
      int rc = pthread_cond_timedwait(&conn->flowcontrol, &conn->ab_mutex,
                                      &time_of_wakeup); // this is a pthread cancellation point
      if ((rc != 0) && (rc != ETIMEDOUT))
        debug(3, "pthread_cond_timedwait returned error code %d.", rc);
#endif
#ifdef COMPILE_FOR_OSX
      uint64_t sec = time_to_wait_for_wakeup_ns / 1000000000;
      uint64_t nsec = time_to_wait_for_wakeup_ns % 1000000000;
      struct timespec time_to_wait;
      time_to_wait.tv_sec = sec;
      time_to_wait.tv_nsec = nsec;
      pthread_cond_timedwait_relative_np(&conn->flowcontrol, &conn->ab_mutex, &time_to_wait);
#endif
    }
  } while (wait);

  // seq_t read = conn->ab_read;
  if (curframe) {
    if (!curframe->ready) {
      // debug(1, "Supplying a silent frame for frame %u", read);
      conn->missing_packets++;
      curframe->given_timestamp = 0; // indicate a silent frame should be substituted
    }
    curframe->ready = 0;
  }
  conn->ab_read = SUCCESSOR(conn->ab_read);
  pthread_cleanup_pop(1);
  return curframe;
}

static inline int32_t mean_32(int32_t a, int32_t b) {
  int64_t al = a;
  int64_t bl = b;
  int64_t mean = (al + bl) / 2;
  int32_t r = (int32_t)mean;
  if (r != mean)
    debug(1, "Error calculating average of two int32_ts");
  return r;
}

// this takes an array of signed 32-bit integers and (a) removes or inserts a frame as specified in
// stuff,
// (b) multiplies each sample by the fixedvolume (a 16-bit quantity)
// (c) dithers the result to the output size 32/24/16/8 bits
// (d) outputs the result in the approprate format
// formats accepted so far include U8, S8, S16, S24, S24_3LE, S24_3BE and S32

// stuff: 1 means add 1; 0 means do nothing; -1 means remove 1
static int stuff_buffer_basic_32(int32_t *inptr, int length, sps_format_t l_output_format,
                                 char *outptr, int stuff, int dither, rtsp_conn_info *conn) {
  int tstuff = stuff;
  char *l_outptr = outptr;
  if ((stuff > 1) || (stuff < -1) || (length < 100)) {
    // debug(1, "Stuff argument to stuff_buffer must be from -1 to +1 and length >100.");
    tstuff = 0; // if any of these conditions hold, don't stuff anything/
  }

  int i;
  int stuffsamp = length;
  if (tstuff)
    //      stuffsamp = rand() % (length - 1);
    stuffsamp =
        (rand() % (length - 2)) + 1; // ensure there's always a sample before and after the item

  for (i = 0; i < stuffsamp; i++) { // the whole frame, if no stuffing
    process_sample(*inptr++, &l_outptr, l_output_format, conn->fix_volume, dither, conn);
    process_sample(*inptr++, &l_outptr, l_output_format, conn->fix_volume, dither, conn);
  };
  if (tstuff) {
    if (tstuff == 1) {
      // debug(3, "+++++++++");
      // interpolate one sample
      process_sample(mean_32(inptr[-2], inptr[0]), &l_outptr, l_output_format, conn->fix_volume,
                     dither, conn);
      process_sample(mean_32(inptr[-1], inptr[1]), &l_outptr, l_output_format, conn->fix_volume,
                     dither, conn);
    } else if (stuff == -1) {
      // debug(3, "---------");
      inptr++;
      inptr++;
    }

    // if you're removing, i.e. stuff < 0, copy that much less over. If you're adding, do all the
    // rest.
    int remainder = length;
    if (tstuff < 0)
      remainder = remainder + tstuff; // don't run over the correct end of the output buffer

    for (i = stuffsamp; i < remainder; i++) {
      process_sample(*inptr++, &l_outptr, l_output_format, conn->fix_volume, dither, conn);
      process_sample(*inptr++, &l_outptr, l_output_format, conn->fix_volume, dither, conn);
    }
  }
  conn->amountStuffed = tstuff;
  return length + tstuff;
}

#ifdef CONFIG_SOXR
// this takes an array of signed 32-bit integers and
// (a) uses libsoxr to
// resample the array to have one more or one less frame, as specified in
// stuff,
// (b) multiplies each sample by the fixedvolume (a 16-bit quantity)
// (c) dithers the result to the output size 32/24/16/8 bits
// (d) outputs the result in the approprate format
// formats accepted so far include U8, S8, S16, S24, S24_3LE, S24_3BE and S32

int32_t stat_n = 0;
double stat_mean = 0.0;
double stat_M2 = 0.0;
double longest_soxr_execution_time = 0.0;
int64_t packets_processed = 0;

int stuff_buffer_soxr_32(int32_t *inptr, int32_t *scratchBuffer, int length,
                         sps_format_t l_output_format, char *outptr, int stuff, int dither,
                         rtsp_conn_info *conn) {
  if (scratchBuffer == NULL) {
    die("soxr scratchBuffer not initialised.");
  }
  packets_processed++;
  int tstuff = stuff;
  if ((stuff > 1) || (stuff < -1) || (length < 100)) {
    // debug(1, "Stuff argument to stuff_buffer must be from -1 to +1 and length >100.");
    tstuff = 0; // if any of these conditions hold, don't stuff anything/
  }

  if (tstuff) {
    // debug(1,"Stuff %d.",stuff);

    soxr_io_spec_t io_spec;
    io_spec.itype = SOXR_INT32_I;
    io_spec.otype = SOXR_INT32_I;
    io_spec.scale = 1.0; // this seems to crash if not = 1.0
    io_spec.e = NULL;
    io_spec.flags = 0;

    size_t odone;

    uint64_t soxr_start_time = get_absolute_time_in_ns();

    soxr_error_t error = soxr_oneshot(length, length + tstuff, 2, // Rates and # of chans.
                                      inptr, length, NULL,        // Input.
                                      scratchBuffer, length + tstuff, &odone, // Output.
                                      &io_spec,    // Input, output and transfer spec.
                                      NULL, NULL); // Default configuration.

    if (error)
      die("soxr error: %s\n", "error: %s\n", soxr_strerror(error));

    if (odone > (size_t)(length + 1))
      die("odone = %u!\n", odone);

    // mean and variance calculations from "online_variance" algorithm at
    // https://en.wikipedia.org/wiki/Algorithms_for_calculating_variance#Online_algorithm

    double soxr_execution_time = (get_absolute_time_in_ns() - soxr_start_time) * 0.000000001;
    // debug(1,"soxr_execution_time_us: %10.1f",soxr_execution_time_us);
    if (soxr_execution_time > longest_soxr_execution_time)
      longest_soxr_execution_time = soxr_execution_time;
    stat_n += 1;
    double stat_delta = soxr_execution_time - stat_mean;
    stat_mean += stat_delta / stat_n;
    stat_M2 += stat_delta * (soxr_execution_time - stat_mean);

    int i;
    int32_t *ip, *op;
    ip = inptr;
    op = scratchBuffer;

    const int gpm = 5;
    // keep the first (dpm) samples, to mitigate the Gibbs phenomenon
    for (i = 0; i < gpm; i++) {
      *op++ = *ip++;
      *op++ = *ip++;
    }

    // keep the last (dpm) samples, to mitigate the Gibbs phenomenon

    // pointer arithmetic, baby -- it's da bomb.
    op = scratchBuffer + (length + tstuff - gpm) * 2;
    ip = inptr + (length - gpm) * 2;
    for (i = 0; i < gpm; i++) {
      *op++ = *ip++;
      *op++ = *ip++;
    }

    // now, do the volume, dither and formatting processing
    ip = scratchBuffer;
    char *l_outptr = outptr;
    for (i = 0; i < length + tstuff; i++) {
      process_sample(*ip++, &l_outptr, l_output_format, conn->fix_volume, dither, conn);
      process_sample(*ip++, &l_outptr, l_output_format, conn->fix_volume, dither, conn);
    };

  } else { // the whole frame, if no stuffing

    // now, do the volume, dither and formatting processing
    int32_t *ip = inptr;
    char *l_outptr = outptr;
    int i;

    for (i = 0; i < length; i++) {
      process_sample(*ip++, &l_outptr, l_output_format, conn->fix_volume, dither, conn);
      process_sample(*ip++, &l_outptr, l_output_format, conn->fix_volume, dither, conn);
    };
  }

  if (packets_processed % 1250 == 0) {
    debug(3,
          "soxr_oneshot execution time in nanoseconds: mean, standard deviation and max "
          "for %" PRId32 " interpolations in the last "
          "1250 packets. %10.6f, %10.6f, %10.6f.",
          stat_n, stat_mean, stat_n <= 1 ? 0.0 : sqrtf(stat_M2 / (stat_n - 1)),
          longest_soxr_execution_time);
    stat_n = 0;
    stat_mean = 0.0;
    stat_M2 = 0.0;
    longest_soxr_execution_time = 0.0;
  }

  conn->amountStuffed = tstuff;
  return length + tstuff;
}
#endif

void player_thread_initial_cleanup_handler(__attribute__((unused)) void *arg) {
  rtsp_conn_info *conn = (rtsp_conn_info *)arg;
  debug(3, "Connection %d: player thread main loop exit via player_thread_initial_cleanup_handler.",
        conn->connection_number);
}

void player_thread_cleanup_handler(void *arg) {
  rtsp_conn_info *conn = (rtsp_conn_info *)arg;
  int oldState;
  pthread_setcancelstate(PTHREAD_CANCEL_DISABLE, &oldState);
  debug(3, "Connection %d: player thread main loop exit via player_thread_cleanup_handler.",
        conn->connection_number);

  if (config.output->stop)
    config.output->stop();

  if (config.statistics_requested) {
    int rawSeconds = (int)difftime(time(NULL), conn->playstart);
    int elapsedHours = rawSeconds / 3600;
    int elapsedMin = (rawSeconds / 60) % 60;
    int elapsedSec = rawSeconds % 60;
    if (conn->frame_rate_status)
      inform("Playback Stopped. Total playing time %02d:%02d:%02d. Input: %0.2f, output: %0.2f "
             "frames per second.",
             elapsedHours, elapsedMin, elapsedSec, conn->input_frame_rate, conn->frame_rate);
    else
      inform("Playback Stopped. Total playing time %02d:%02d:%02d. Input: %0.2f frames per second.",
             elapsedHours, elapsedMin, elapsedSec, conn->input_frame_rate);
  }

#ifdef CONFIG_DACP_CLIENT
  relinquish_dacp_server_information(
      conn); // say it doesn't belong to this conversation thread any more...
#else
  mdns_dacp_monitor_set_id(NULL); // say we're not interested in following that DACP id any more
#endif

  debug(3, "Cancelling timing, control and audio threads...");
  debug(3, "Cancel timing thread.");
  pthread_cancel(conn->rtp_timing_thread);
  debug(3, "Join timing thread.");
  pthread_join(conn->rtp_timing_thread, NULL);
  debug(3, "Timing thread terminated.");
  debug(3, "Cancel control thread.");
  pthread_cancel(conn->rtp_control_thread);
  debug(3, "Join control thread.");
  pthread_join(conn->rtp_control_thread, NULL);
  debug(3, "Control thread terminated.");
  debug(3, "Cancel audio thread.");
  pthread_cancel(conn->rtp_audio_thread);
  debug(3, "Join audio thread.");
  pthread_join(conn->rtp_audio_thread, NULL);
  debug(3, "Audio thread terminated.");

  if (conn->outbuf) {
    free(conn->outbuf);
    conn->outbuf = NULL;
  }
  if (conn->sbuf) {
    free(conn->sbuf);
    conn->sbuf = NULL;
  }
  if (conn->tbuf) {
    free(conn->tbuf);
    conn->tbuf = NULL;
  }

  if (conn->statistics) {
  	free(conn->statistics);
  	conn->statistics = NULL;
  }
  free_audio_buffers(conn);
  if (conn->stream.type == ast_apple_lossless)
    terminate_decoders(conn);

  clear_reference_timestamp(conn);
  conn->rtp_running = 0;
  pthread_setcancelstate(oldState, NULL);
}

void *player_thread_func(void *arg) {
  rtsp_conn_info *conn = (rtsp_conn_info *)arg;
  // pthread_cleanup_push(player_thread_initial_cleanup_handler, arg);
  conn->packet_count = 0;
  conn->packet_count_since_flush = 0;
  conn->previous_random_number = 0;
  conn->input_bytes_per_frame = 4;
  conn->decoder_in_use = 0;
  conn->ab_buffering = 1;
  conn->ab_synced = 0;
  conn->first_packet_timestamp = 0;
  conn->flush_requested = 0;
  conn->flush_output_flushed = 0; // only send a flush command to the output device once
  conn->flush_rtp_timestamp = 0; // it seems this number has a special significance -- it seems to
                                 // be used as a null operand, so we'll use it like that too
  conn->fix_volume = 0x10000;

  if (conn->latency == 0) {
    debug(3, "No latency has (yet) been specified. Setting 88,200 (2 seconds) frames "
             "as a default.");
    conn->latency = 88200;
  }

  if (conn->stream.type == ast_apple_lossless)
    init_alac_decoder((int32_t *)&conn->stream.fmtp,
                      conn); // this sets up incoming rate, bit depth, channels.
                             // No pthread cancellation point in here
  // This must be after init_alac_decoder
  init_buffer(conn); // will need a corresponding deallocation. No cancellation points in here

  if (conn->stream.encrypted) {
#ifdef CONFIG_MBEDTLS
    memset(&conn->dctx, 0, sizeof(mbedtls_aes_context));
    mbedtls_aes_setkey_dec(&conn->dctx, conn->stream.aeskey, 128);
#endif

#ifdef CONFIG_POLARSSL
    memset(&conn->dctx, 0, sizeof(aes_context));
    aes_setkey_dec(&conn->dctx, conn->stream.aeskey, 128);
#endif

#ifdef CONFIG_OPENSSL
    AES_set_decrypt_key(conn->stream.aeskey, 128, &conn->aes);
#endif
  }

  conn->timestamp_epoch = 0; // indicate that the next timestamp will be the first one.
  conn->maximum_timestamp_interval = conn->input_rate * 60; // actually there shouldn't be more than
                                                            // about 13 seconds of a gap between
                                                            // successive rtptimes, at worst

  conn->output_sample_ratio = config.output_rate / conn->input_rate;

  //  debug(1, "Output sample ratio is %d.", conn->output_sample_ratio);

  conn->max_frame_size_change =
      1 * conn->output_sample_ratio; // we add or subtract one frame at the nominal
                                     // rate, multiply it by the frame ratio.
                                     // but, on some occasions, more than one frame could be added

  switch (config.output_format) {
  case SPS_FORMAT_S24_3LE:
  case SPS_FORMAT_S24_3BE:
    conn->output_bytes_per_frame = 6;
    break;

  case SPS_FORMAT_S24:
  case SPS_FORMAT_S24_LE:
  case SPS_FORMAT_S24_BE:
    conn->output_bytes_per_frame = 8;
    break;
  case SPS_FORMAT_S32:
  case SPS_FORMAT_S32_LE:
  case SPS_FORMAT_S32_BE:
    conn->output_bytes_per_frame = 8;
    break;
  default:
    conn->output_bytes_per_frame = 4;
  }

  debug(3, "Output frame bytes is %d.", conn->output_bytes_per_frame);

  conn->dac_buffer_queue_minimum_length = (uint64_t)(
      config.audio_backend_buffer_interpolation_threshold_in_seconds * config.output_rate);
  debug(3, "dac_buffer_queue_minimum_length is %" PRIu64 " frames.",
        conn->dac_buffer_queue_minimum_length);

  conn->session_corrections = 0;
  // conn->play_segment_reference_frame = 0; // zero signals that we are not in a play segment

  // check that there are enough buffers to accommodate the desired latency and the latency offset

  int maximum_latency =
      conn->latency + (int)(config.audio_backend_latency_offset * config.output_rate);
  if ((maximum_latency + (352 - 1)) / 352 + 10 > BUFFER_FRAMES)
    die("Not enough buffers available for a total latency of %d frames. A maximum of %d 352-frame "
        "packets may be accommodated.",
        maximum_latency, BUFFER_FRAMES);
  conn->connection_state_to_output = get_requested_connection_state_to_output();
// this is about half a minute
//#define trend_interval 3758

// this is about 8 seconds
#define trend_interval 1003

  int number_of_statistics, oldest_statistic, newest_statistic;
  int at_least_one_frame_seen = 0;
  int at_least_one_frame_seen_this_session = 0;
  int64_t tsum_of_sync_errors, tsum_of_corrections, tsum_of_insertions_and_deletions,
      tsum_of_drifts;
  int64_t previous_sync_error = 0, previous_correction = 0;
  uint64_t minimum_dac_queue_size = UINT64_MAX;
  int32_t minimum_buffer_occupancy = INT32_MAX;
  int32_t maximum_buffer_occupancy = INT32_MIN;

  conn->playstart = time(NULL);

  conn->frame_rate = 0.0;
  conn->frame_rate_status = 0;

  conn->input_frame_rate = 0.0;
  conn->input_frame_rate_starting_point_is_valid = 0;

  conn->buffer_occupancy = 0;

  int play_samples = 0;
  uint64_t current_delay;
  int play_number = 0;
  conn->play_number_after_flush = 0;
  //  int last_timestamp = 0; // for debugging only
  conn->time_of_last_audio_packet = 0;
  // conn->shutdown_requested = 0;
  number_of_statistics = oldest_statistic = newest_statistic = 0;
  tsum_of_sync_errors = tsum_of_corrections = tsum_of_insertions_and_deletions = tsum_of_drifts = 0;

  const int print_interval = trend_interval; // don't ask...
  // I think it's useful to keep this prime to prevent it from falling into a pattern with some
  // other process.

  static char rnstate[256];
  initstate(time(NULL), rnstate, 256);

  signed short *inbuf;
  int inbuflength;

  unsigned int output_bit_depth = 16; // default;

  switch (config.output_format) {
  case SPS_FORMAT_S8:
  case SPS_FORMAT_U8:
    output_bit_depth = 8;
    break;
  case SPS_FORMAT_S16:
  case SPS_FORMAT_S16_LE:
  case SPS_FORMAT_S16_BE:
    output_bit_depth = 16;
    break;
  case SPS_FORMAT_S24:
  case SPS_FORMAT_S24_LE:
  case SPS_FORMAT_S24_BE:
  case SPS_FORMAT_S24_3LE:
  case SPS_FORMAT_S24_3BE:
    output_bit_depth = 24;
    break;
  case SPS_FORMAT_S32:
  case SPS_FORMAT_S32_LE:
  case SPS_FORMAT_S32_BE:
    output_bit_depth = 32;
    break;
  case SPS_FORMAT_UNKNOWN:
    die("Unknown format choosing output bit depth");
    break;
  case SPS_FORMAT_AUTO:
    die("Invalid format -- SPS_FORMAT_AUTO -- choosing output bit depth");
    break;
  case SPS_FORMAT_INVALID:
    die("Invalid format -- SPS_FORMAT_INVALID -- choosing output bit depth");
    break;
  }

  debug(3, "Output bit depth is %d.", output_bit_depth);

  if (conn->input_bit_depth > output_bit_depth) {
    debug(3, "Dithering will be enabled because the input bit depth is greater than the output bit "
             "depth");
  }
  if (config.output->parameters == NULL) {
    debug(3, "Dithering will be enabled because the output volume is being altered in software");
  }

  if ((config.output->parameters == NULL) || (conn->input_bit_depth > output_bit_depth) ||
      (config.playback_mode == ST_mono))
    conn->enable_dither = 1;

  // remember, the output device may never have been initialised prior to this call
  config.output->start(config.output_rate, config.output_format); // will need a corresponding stop

  // we need an intermediate "transition" buffer

  conn->tbuf = malloc(
      sizeof(int32_t) * 2 *
      (conn->max_frames_per_packet * conn->output_sample_ratio + conn->max_frame_size_change));
  if (conn->tbuf == NULL)
    die("Failed to allocate memory for the transition buffer.");

  // initialise this, because soxr stuffing might be chosen later

  conn->sbuf = malloc(
      sizeof(int32_t) * 2 *
      (conn->max_frames_per_packet * conn->output_sample_ratio + conn->max_frame_size_change));
  if (conn->sbuf == NULL)
    die("Failed to allocate memory for the sbuf buffer.");

  // The size of these dependents on the number of frames, the size of each frame and the maximum
  // size change
  conn->outbuf = malloc(
      conn->output_bytes_per_frame *
      (conn->max_frames_per_packet * conn->output_sample_ratio + conn->max_frame_size_change));
  if (conn->outbuf == NULL)
    die("Failed to allocate memory for an output buffer.");
  conn->first_packet_timestamp = 0;
  conn->missing_packets = conn->late_packets = conn->too_late_packets = conn->resend_requests = 0;
  int sync_error_out_of_bounds =
      0; // number of times in a row that there's been a serious sync error

  conn->statistics = malloc(sizeof(stats_t)*trend_interval);
  if (conn->statistics == NULL)
  	die("Failed to allocate a statistics buffer");

  conn->framesProcessedInThisEpoch = 0;
  conn->framesGeneratedInThisEpoch = 0;
  conn->correctionsRequestedInThisEpoch = 0;

  if (config.statistics_requested) {
    if ((config.output->delay)) {
      if (config.no_sync == 0) {
        inform("sync error in milliseconds, "
               "net correction in ppm, "
               "corrections in ppm, "
               "total packets, "
               "missing packets, "
               "late packets, "
               "too late packets, "
               "resend requests, "
               "min DAC queue size, "
               "min buffer occupancy, "
               "max buffer occupancy, "
               "source nominal frames per second, "
               "source actual frames per second, "
               "output frames per second, "
               "source clock drift in ppm, "
               "source clock drift sample count, "
               "rough calculated correction in ppm");
      } else {
        inform("sync error in milliseconds, "
               "total packets, "
               "missing packets, "
               "late packets, "
               "too late packets, "
               "resend requests, "
               "min DAC queue size, "
               "min buffer occupancy, "
               "max buffer occupancy, "
               "source nominal frames per second, "
               "source actual frames per second, "
               "source clock drift in ppm, "
               "source clock drift sample count");
      }
    } else {
      inform("total packets, "
             "missing packets, "
             "late packets, "
             "too late packets, "
             "resend requests, "
             "min buffer occupancy, "
             "max buffer occupancy, "
             "source nominal frames per second, "
             "source actual frames per second, "
             "source clock drift in ppm, "
             "source clock drift sample count");
    }
  }

  // create and start the timing, control and audio receiver threads
  pthread_create(&conn->rtp_audio_thread, NULL, &rtp_audio_receiver, (void *)conn);
  pthread_create(&conn->rtp_control_thread, NULL, &rtp_control_receiver, (void *)conn);
  pthread_create(&conn->rtp_timing_thread, NULL, &rtp_timing_receiver, (void *)conn);

  pthread_cleanup_push(player_thread_cleanup_handler, arg); // undo what's been done so far

  // stop looking elsewhere for DACP stuff
  int oldState;
  pthread_setcancelstate(PTHREAD_CANCEL_DISABLE, &oldState);

#ifdef CONFIG_DACP_CLIENT
  set_dacp_server_information(conn);
#else
  mdns_dacp_monitor_set_id(conn->dacp_id);
#endif

  pthread_setcancelstate(oldState, NULL);

  // set the default volume to whatever it was before, as stored in the config airplay_volume
  debug(2, "Set initial volume to %f.", config.airplay_volume);
  player_volume(config.airplay_volume, conn); // will contain a cancellation point if asked to wait

  debug(2, "Play begin");
  while (1) {
    pthread_testcancel();                     // allow a pthread_cancel request to take effect.
    abuf_t *inframe = buffer_get_frame(conn); // this has cancellation point(s), but it's not
                                              // guaranteed that they'll always be executed
    if (inframe) {
      inbuf = inframe->data;
      inbuflength = inframe->length;
      if (inbuf) {
        play_number++;
        //        if (play_number % 100 == 0)
        //          debug(3, "Play frame %d.", play_number);
        conn->play_number_after_flush++;
        if (inframe->given_timestamp == 0) {
          debug(1,
                "Player has supplied a silent frame, (possibly frame %u) for play number %d, "
                "status 0x%X after %u resend requests.",
                SUCCESSOR(conn->last_seqno_read), play_number, inframe->status,
                inframe->resend_request_number);
          conn->last_seqno_read = SUCCESSOR(conn->last_seqno_read); // manage the packet out of sequence minder

          void *silence = malloc(conn->output_bytes_per_frame * conn->max_frames_per_packet *
                                 conn->output_sample_ratio);
          if (silence == NULL) {
            debug(1, "Failed to allocate memory for a silent frame silence buffer.");
          } else {
            // the player may change the contents of the buffer, so it has to be zeroed each time;
            // might as well malloc and free it locally
            conn->previous_random_number = generate_zero_frames(
                silence, conn->max_frames_per_packet * conn->output_sample_ratio,
                config.output_format, conn->enable_dither, conn->previous_random_number);
            config.output->play(silence, conn->max_frames_per_packet * conn->output_sample_ratio);
            free(silence);
          }
        } else if (conn->play_number_after_flush < 10) {
          /*
          int64_t difference = 0;
          if (last_timestamp)
            difference = inframe->timestamp - last_timestamp;
          last_timestamp = inframe->timestamp;
          debug(1, "Play number %d, monotonic timestamp %llx, difference
          %lld.",conn->play_number_after_flush,inframe->timestamp,difference);
          */
          void *silence = malloc(conn->output_bytes_per_frame * conn->max_frames_per_packet *
                                 conn->output_sample_ratio);
          if (silence == NULL) {
            debug(1, "Failed to allocate memory for a flush silence buffer.");
          } else {
            // the player may change the contents of the buffer, so it has to be zeroed each time;
            // might as well malloc and free it locally
            conn->previous_random_number = generate_zero_frames(
                silence, conn->max_frames_per_packet * conn->output_sample_ratio,
                config.output_format, conn->enable_dither, conn->previous_random_number);
            config.output->play(silence, conn->max_frames_per_packet * conn->output_sample_ratio);
            free(silence);
          }
        } else {

          if (((config.output->parameters == NULL) && (config.ignore_volume_control == 0) &&
               (config.airplay_volume != 0.0)) ||
              (conn->input_bit_depth > output_bit_depth) || (config.playback_mode == ST_mono))
            conn->enable_dither = 1;
          else
            conn->enable_dither = 0;

          // here, let's transform the frame of data, if necessary

          switch (conn->input_bit_depth) {
          case 16: {
            int i, j;
            int16_t ls, rs;
            int32_t ll = 0, rl = 0;
            int16_t *inps = inbuf;
            // int16_t *outps = tbuf;
            int32_t *outpl = (int32_t *)conn->tbuf;
            for (i = 0; i < inbuflength; i++) {
              ls = *inps++;
              rs = *inps++;

              // here, do the mode stuff -- mono / reverse stereo / leftonly / rightonly
              // also, raise the 16-bit samples to 32 bits.

              switch (config.playback_mode) {
              case ST_mono: {
                int32_t both = ls + rs;
                both = both << (16 - 1); // keep all 17 bits of the sum of the 16bit left and right
                                         // -- the 17th bit will influence dithering later
                ll = both;
                rl = both;
              } break;
              case ST_reverse_stereo: {
                ll = rs;
                rl = ls;
                ll = ll << 16;
                rl = rl << 16;
              } break;
              case ST_left_only:
                rl = ls;
                ll = ls;
                ll = ll << 16;
                rl = rl << 16;
                break;
              case ST_right_only:
                ll = rs;
                rl = rs;
                ll = ll << 16;
                rl = rl << 16;
                break;
              case ST_stereo:
                ll = ls;
                rl = rs;
                ll = ll << 16;
                rl = rl << 16;
                break; // nothing extra to do
              }

              // here, replicate the samples if you're upsampling

              for (j = 0; j < conn->output_sample_ratio; j++) {
                *outpl++ = ll;
                *outpl++ = rl;
              }
            }

          } break;
          default:
            die("Shairport Sync only supports 16 bit input");
          }


					at_least_one_frame_seen = 1;

          // We have a frame of data. We need to see if we want to add or remove a frame from it to
          // keep in sync.
          // So we calculate the timing error for the first frame in the DAC.
          // If it's ahead of time, we add one audio frame to this frame to delay a subsequent frame
          // If it's late, we remove an audio frame from this frame to bring a subsequent frame
          // forward in time

          // now, go back as far as the total latency less, say, 100 ms, and check the presence of
          // frames from then onwards

          inbuflength *= conn->output_sample_ratio;
          /*
          uint32_t reference_timestamp;
          uint64_t reference_timestamp_time, remote_reference_timestamp_time;
          get_reference_timestamp_stuff(&reference_timestamp, &reference_timestamp_time,
                                        &remote_reference_timestamp_time, conn); // types okay
          */

          // nt is the rtp timestamp of the first frame of the current packet of
          // frames from the source.
          // multiply it by the output frame ratio to get, effectively, the rtp timestamp
          // of the first frame of the corresponding packet of output frames.

          uint64_t nt;
          nt = inframe->given_timestamp; // uint32_t to int64_t
          nt = nt * conn->output_sample_ratio;

          uint64_t local_time_now = get_absolute_time_in_ns(); // types okay

          // This is the timing error for the next audio frame in the DAC, if applicable
          int64_t sync_error = 0;

          int amount_to_stuff = 0;

          // check sequencing
          if (conn->last_seqno_read == -1)
            conn->last_seqno_read =
                inframe->sequence_number; // int32_t from seq_t, i.e. uint16_t, so okay.
          else {
            conn->last_seqno_read =
                SUCCESSOR(conn->last_seqno_read); // int32_t from seq_t, i.e. uint16_t, so okay.
            if (inframe->sequence_number !=
                conn->last_seqno_read) { // seq_t, ei.e. uint16_t and int32_t, so okay
              debug(2,
                    "Player: packets out of sequence: expected: %u, got: %u, with ab_read: %u "
                    "and ab_write: %u.",
                    conn->last_seqno_read, inframe->sequence_number, conn->ab_read, conn->ab_write);
              conn->last_seqno_read = inframe->sequence_number; // reset warning...
            }
          }

          conn->buffer_occupancy =
              seq_diff(conn->ab_write, conn->ab_read); // int32_t from int16_t

          if (conn->buffer_occupancy < minimum_buffer_occupancy)
            minimum_buffer_occupancy = conn->buffer_occupancy;

          if (conn->buffer_occupancy > maximum_buffer_occupancy)
            maximum_buffer_occupancy = conn->buffer_occupancy;




          // here, we want to check (a) if we are meant to do synchronisation,
          // (b) if we have a delay procedure, (c) if we can get the delay.

          // If any of these are false, we don't do any synchronisation stuff

          int resp = -1; // use this as a flag -- if negative, we can't rely on a real known delay

          if (config.output->delay) {
            long l_delay;
            resp = config.output->delay(&l_delay);
            if (resp == 0) { // no error
              current_delay = l_delay;
              if (l_delay >= 0)
              	current_delay = l_delay;
              else {
                debug(2, "Underrun of %ld frames reported, but ignored.", l_delay);
                current_delay =
                    0; // could get a negative value if there was underrun, but ignore it.
              }
              if (current_delay < minimum_dac_queue_size) {
                minimum_dac_queue_size = current_delay; // update for display later
              }
            } else {
              current_delay = 0;
              if ((resp == sps_extra_code_output_stalled) &&
                  (conn->unfixable_error_reported == 0)) {
                conn->unfixable_error_reported = 1;
                if (config.cmd_unfixable) {
                  warn("Connection %d: An unfixable error has been detected -- output device is "
                       "stalled. Executing the "
                       "\"run_this_if_an_unfixable_error_is_detected\" command.",
                       conn->connection_number);
                  command_execute(config.cmd_unfixable, "output_device_stalled", 1);
                } else {
                  warn("Connection %d: An unfixable error has been detected -- output device is "
                       "stalled. \"No "
                       "run_this_if_an_unfixable_error_is_detected\" command provided -- nothing "
                       "done.",
                       conn->connection_number);
                }
              } else
                debug(3, "Delay error %d when checking running latency.", resp);
            }
          }

          if (resp == 0) {

            uint32_t should_be_frame_32;
            local_time_to_frame(local_time_now, &should_be_frame_32, conn);
            // int64_t should_be_frame = ((int64_t)should_be_frame_32) * conn->output_sample_ratio;

            int64_t delay = int64_mod_difference(should_be_frame_32 * conn->output_sample_ratio, nt - current_delay, UINT32_MAX * conn->output_sample_ratio);

            //int64_t delay = should_be_frame - (nt - current_delay); // all int64_t

            // the original frame numbers are unsigned 32-bit integers that roll over modulo 2^32
            // hence these delay figures will be unsigned numbers that roll over modulo 2^32 * conn->output_sample_ratio;
            // therefore, calculating the delay must be done in the light of possible rollover



            sync_error =
                delay - ((int64_t)conn->latency * conn->output_sample_ratio +
                         (int64_t)(config.audio_backend_latency_offset *
                                   config.output_rate)); // int64_t from int64_t - int32_t, so okay

            if (at_least_one_frame_seen_this_session == 0) {
            	at_least_one_frame_seen_this_session = 1;

              // debug(2,"first frame real sync error (positive --> late): %" PRId64 " frames.", sync_error);

            	// this is a sneaky attempt to make a final adjustment to the timing of the first packet

            	// the very first packet generally has a first_frame_early_bias subtracted from its timing
            	// to make it more likely that it will be early than late,
            	// making it possible to compensate for it be adding a few frames of silence.

              // debug(2,"first frame real sync error (positive --> late): %" PRId64 " frames.", sync_error);

            	// remove the bias when reporting the error to make it the true error

            	debug(2,"first frame sync error (positive --> late): %" PRId64 " frames, %.3f mS at %d frames per second output.", sync_error+first_frame_early_bias, (1000.0*(sync_error+first_frame_early_bias))/config.output_rate, config.output_rate);

            	// if the packet is early, add the frames needed to put it in sync.
            	if (sync_error < 0) {
            	  size_t final_adjustment_length_sized = -sync_error;
                char *final_adjustment_silence = malloc(conn->output_bytes_per_frame * final_adjustment_length_sized);
                if (final_adjustment_silence) {

                  conn->previous_random_number =
                      generate_zero_frames(final_adjustment_silence, final_adjustment_length_sized, config.output_format,
                                           conn->enable_dither, conn->previous_random_number);
                  int final_adjustment = -sync_error;
                  final_adjustment = final_adjustment - first_frame_early_bias;
                  debug(2, "final sync adjustment: %" PRId64 " silent frames added with a bias of %" PRId64 " frames.", -sync_error, first_frame_early_bias);
                  config.output->play(final_adjustment_silence, final_adjustment_length_sized);
                  free(final_adjustment_silence);
                } else {
                  warn("Failed to allocate memory for a final_adjustment_silence buffer of %d frames for a "
                       "sync error of %d frames.",
                       final_adjustment_length_sized, sync_error);
                }
                sync_error = 0; // say the error was fixed!
              }
            }
            // not too sure if abs() is implemented for int64_t, so we'll do it manually
            int64_t abs_sync_error = sync_error;
            if (abs_sync_error < 0)
              abs_sync_error = -abs_sync_error;

            if ((config.no_sync == 0) && (inframe->given_timestamp != 0) &&
                (config.resyncthreshold > 0.0) &&
                (abs_sync_error > config.resyncthreshold * config.output_rate)) {
              /*
              if (abs_sync_error > 3 * config.output_rate) {

                warn("Very large sync error: %" PRId64 " frames, with should_be_frame: %" PRId64
                     ",  nt: %" PRId64 ", current_delay: %" PRId64 ", given timestamp %" PRIX32
                     ", reference timestamp %" PRIX32 ", should_be_frame %" PRIX32 ".",
                     sync_error, should_be_frame, nt, current_delay, inframe->given_timestamp,
                     reference_timestamp, should_be_frame_32);
              }
              */
              sync_error_out_of_bounds++;
            } else {
              sync_error_out_of_bounds = 0;
            }

            if (sync_error_out_of_bounds > 3) {
              // debug(1, "New lost sync with source for %d consecutive packets -- flushing and "
              //          "resyncing. Error: %lld.",
              //        sync_error_out_of_bounds, sync_error);
              sync_error_out_of_bounds = 0;

              int64_t filler_length =
                  (int64_t)(config.resyncthreshold * config.output_rate); // number of samples
              if ((sync_error > 0) && (sync_error > filler_length)) {
                debug(2, "Large positive sync error: %" PRId64 ".", sync_error);
                int64_t local_frames_to_drop = sync_error / conn->output_sample_ratio;
                uint32_t frames_to_drop_sized = local_frames_to_drop;

                debug_mutex_lock(&conn->flush_mutex, 1000, 1);
                conn->flush_rtp_timestamp =
                    inframe->given_timestamp +
                    frames_to_drop_sized; // flush all packets up to (and including?) this
                reset_input_flow_metrics(conn);
                debug_mutex_unlock(&conn->flush_mutex, 3);

              } else if ((sync_error < 0) && ((-sync_error) > filler_length)) {
                debug(2,
                      "Large negative sync error: %" PRId64 " with should_be_frame_32 of %" PRIu32
                      ", nt of %" PRId64 " and current_delay of %" PRId64 ".",
                      sync_error, should_be_frame_32, nt, current_delay);
                int64_t silence_length = -sync_error;
                if (silence_length > (filler_length * 5))
                  silence_length = filler_length * 5;
                size_t silence_length_sized = silence_length;
                char *long_silence = malloc(conn->output_bytes_per_frame * silence_length_sized);
                if (long_silence) {

                  conn->previous_random_number =
                      generate_zero_frames(long_silence, silence_length_sized, config.output_format,
                                           conn->enable_dither, conn->previous_random_number);

                  debug(2, "Play a silence of %d frames.", silence_length_sized);
                  config.output->play(long_silence, silence_length_sized);
                  free(long_silence);
                } else {
                  warn("Failed to allocate memory for a long_silence buffer of %d frames for a "
                       "sync error of %d frames.",
                       silence_length_sized, sync_error);
                }
                reset_input_flow_metrics(conn);
              }
            } else {

              /*
              // before we finally commit to this frame, check its sequencing and timing
              // require a certain error before bothering to fix it...
              if (sync_error > config.tolerance * config.output_rate) { // int64_t > int, okay
                amount_to_stuff = -1;
              }
              if (sync_error < -config.tolerance * config.output_rate) {
                amount_to_stuff = 1;
              }
              */

              if (amount_to_stuff == 0) {
                // use a "V" shaped function to decide if stuffing should occur
                int64_t s = r64i();
                s = s >> 31;
                s = s * config.tolerance * config.output_rate;
                s = (s >> 32) + config.tolerance * config.output_rate; // should be a number from 0
                                                                       // to config.tolerance *
                                                                       // config.output_rate;
                if ((sync_error > 0) && (sync_error > s)) {
                  // debug(1,"Extra stuff -1");
                  amount_to_stuff = -1;
                }
                if ((sync_error < 0) && (sync_error < (-s))) {
                  // debug(1,"Extra stuff +1");
                  amount_to_stuff = 1;
                }
              }

              // try to keep the corrections definitely below 1 in 1000 audio frames

              // calculate the time elapsed since the play session started.

              if (amount_to_stuff) {
                if ((local_time_now) && (conn->first_packet_time_to_play) &&
                    (local_time_now >= conn->first_packet_time_to_play)) {

                  int64_t tp =
                      (local_time_now - conn->first_packet_time_to_play) /
                      1000000000; // seconds int64_t from uint64_t which is always positive, so ok

                  if (tp < 5)
                    amount_to_stuff = 0; // wait at least five seconds
                  /*
                  else if (tp < 30) {
                    if ((random() % 1000) >
                        352) // keep it to about 1:1000 for the first thirty seconds
                      amount_to_stuff = 0;
                  }
                  */
                }
              }

              if (config.no_sync != 0)
                amount_to_stuff = 0; // no stuffing if it's been disabled

              // Apply DSP here

              // check the state of loudness and convolution flags here and don't change them for
              // the frame

              int do_loudness = config.loudness;

#ifdef CONFIG_CONVOLUTION
              int do_convolution = 0;
              if ((config.convolution) && (config.convolver_valid))
                do_convolution = 1;

              // we will apply the convolution gain if convolution is enabled, even if there is no
              // valid convolution happening

              int convolution_is_enabled = 0;
              if (config.convolution)
                convolution_is_enabled = 1;
#endif

              if (do_loudness
#ifdef CONFIG_CONVOLUTION
                  || convolution_is_enabled
#endif
              ) {
                int32_t *tbuf32 = (int32_t *)conn->tbuf;
                float fbuf_l[inbuflength];
                float fbuf_r[inbuflength];

                // Deinterleave, and convert to float
                int i;
                for (i = 0; i < inbuflength; ++i) {
                  fbuf_l[i] = tbuf32[2 * i];
                  fbuf_r[i] = tbuf32[2 * i + 1];
                }

#ifdef CONFIG_CONVOLUTION
                // Apply convolution
                if (do_convolution) {
                  convolver_process_l(fbuf_l, inbuflength);
                  convolver_process_r(fbuf_r, inbuflength);
                }
                if (convolution_is_enabled) {
                  float gain = pow(10.0, config.convolution_gain / 20.0);
                  for (i = 0; i < inbuflength; ++i) {
                    fbuf_l[i] *= gain;
                    fbuf_r[i] *= gain;
                  }
                }
#endif

                if (do_loudness) {
                  // Apply volume and loudness
                  // Volume must be applied here because the loudness filter will increase the
                  // signal level and it would saturate the int32_t otherwise
                  float gain = conn->fix_volume / 65536.0f;
                  // float gain_db = 20 * log10(gain);
                  // debug(1, "Applying soft volume dB: %f k: %f", gain_db, gain);

                  for (i = 0; i < inbuflength; ++i) {
                    fbuf_l[i] = loudness_process(&loudness_l, fbuf_l[i] * gain);
                    fbuf_r[i] = loudness_process(&loudness_r, fbuf_r[i] * gain);
                  }
                }

                // Interleave and convert back to int32_t
                for (i = 0; i < inbuflength; ++i) {
                  tbuf32[2 * i] = fbuf_l[i];
                  tbuf32[2 * i + 1] = fbuf_r[i];
                }
              }

#ifdef CONFIG_SOXR
              if ((current_delay < conn->dac_buffer_queue_minimum_length) ||
                  (config.packet_stuffing == ST_basic) ||
                  (config.soxr_delay_index == 0) || // not computed yet
                  ((config.packet_stuffing == ST_auto) &&
                   (config.soxr_delay_index >
                    config.soxr_delay_threshold)) // if the CPU is deemed too slow
              ) {
#endif
                play_samples =
                    stuff_buffer_basic_32((int32_t *)conn->tbuf, inbuflength, config.output_format,
                                          conn->outbuf, amount_to_stuff, conn->enable_dither, conn);
#ifdef CONFIG_SOXR
              } else { // soxr requested or auto requested with the index less or equal to the
                       // threshold
                play_samples = stuff_buffer_soxr_32((int32_t *)conn->tbuf, (int32_t *)conn->sbuf,
                                                    inbuflength, config.output_format, conn->outbuf,
                                                    amount_to_stuff, conn->enable_dither, conn);
              }
#endif

              /*
              {
                int co;
                int is_silent=1;
                short *p = outbuf;
                for (co=0;co<play_samples;co++) {
                  if (*p!=0)
                    is_silent=0;
                  p++;
                }
                if (is_silent)
                  debug(1,"Silence!");
              }
              */

              if (conn->outbuf == NULL)
                debug(1, "NULL outbuf to play -- skipping it.");
              else {
                if (play_samples == 0)
                  debug(1, "play_samples==0 skipping it (1).");
                else {
                  if (conn->software_mute_enabled) {
                    generate_zero_frames(conn->outbuf, play_samples, config.output_format,
                                         conn->enable_dither, conn->previous_random_number);
                  }
                  config.output->play(conn->outbuf, play_samples);
                }
              }

              // check for loss of sync
              // timestamp of zero means an inserted silent frame in place of a missing frame
              /*
              if ((config.no_sync == 0) && (inframe->timestamp != 0) &&
                  && (config.resyncthreshold > 0.0) &&
                  (abs_sync_error > config.resyncthreshold * config.output_rate)) {
                sync_error_out_of_bounds++;
                // debug(1,"Sync error out of bounds: Error: %lld; previous error: %lld; DAC: %lld;
                // timestamp: %llx, time now
                //
              %llx",sync_error,previous_sync_error,current_delay,inframe->timestamp,local_time_now);
                if (sync_error_out_of_bounds > 3) {
                  debug(1, "Lost sync with source for %d consecutive packets -- flushing and "
                           "resyncing. Error: %lld.",
                        sync_error_out_of_bounds, sync_error);
                  sync_error_out_of_bounds = 0;
                  player_flush(nt, conn);
                }
              } else {
                sync_error_out_of_bounds = 0;
              }
              */
            }
          } else {

            // if there is no delay procedure, then we should be sending the packet
            // to the output at the time determined by
            // the packet's time to play + requested latency + requested offset.
/*
						// This is just for checking during development

            uint32_t should_be_frame_32;
            local_time_to_frame(local_time_now, &should_be_frame_32, conn);
            // int64_t should_be_frame = ((int64_t)should_be_frame_32) * conn->output_sample_ratio;

            int32_t ilatency = (int32_t)((config.audio_backend_latency_offset - config.audio_backend_buffer_desired_length) * conn->input_rate) + conn->latency;
            if (ilatency < 0)
            	debug(1,"incorrect latency %d.", ilatency);

            int32_t idelay = (int32_t)(should_be_frame_32 - inframe->given_timestamp);

            idelay = idelay - ilatency;

            debug(2,"delay is %d input frames.", idelay);
*/

            // if this is the first frame, see if it's close to when it's supposed to be
            // release, which will be its time plus latency and any offset_time
            if (at_least_one_frame_seen_this_session == 0) {
            	at_least_one_frame_seen_this_session = 1;


            }

            play_samples =
                stuff_buffer_basic_32((int32_t *)conn->tbuf, inbuflength, config.output_format,
                                      conn->outbuf, 0, conn->enable_dither, conn);
            if (conn->outbuf == NULL)
              debug(1, "NULL outbuf to play -- skipping it.");
            else {
              if (conn->software_mute_enabled) {
                generate_zero_frames(conn->outbuf, play_samples, config.output_format,
                                     conn->enable_dither, conn->previous_random_number);
              }
              config.output->play(conn->outbuf, play_samples); // remove the (short*)!
            }
          }

          // mark the frame as finished
          inframe->given_timestamp = 0;
          inframe->sequence_number = 0;
          inframe->resend_time = 0;
          inframe->initialisation_time = 0;

          // update the watchdog
          if ((config.dont_check_timeout == 0) && (config.timeout != 0)) {
            uint64_t time_now = get_absolute_time_in_ns();
            debug_mutex_lock(&conn->watchdog_mutex, 1000, 0);
            conn->watchdog_bark_time = time_now;
            debug_mutex_unlock(&conn->watchdog_mutex, 0);
          }

          // debug(1,"Sync error %lld frames. Amount to stuff %d." ,sync_error,amount_to_stuff);

          // new stats calculation. We want a running average of sync error, drift, adjustment,
          // number of additions+subtractions

          // this is a misleading hack -- the statistics should include some data on the number of
          // valid samples and the number of times sync wasn't checked due to non availability of a
          // delay figure.
          // for the present, stats are only updated when sync has been checked
          if (config.output->delay != NULL) {
            if (number_of_statistics == trend_interval) {
              // here we remove the oldest statistical data and take it from the summaries as well
              tsum_of_sync_errors -= conn->statistics[oldest_statistic].sync_error;
              tsum_of_drifts -= conn->statistics[oldest_statistic].drift;
              if (conn->statistics[oldest_statistic].correction > 0)
                tsum_of_insertions_and_deletions -= conn->statistics[oldest_statistic].correction;
              else
                tsum_of_insertions_and_deletions += conn->statistics[oldest_statistic].correction;
              tsum_of_corrections -= conn->statistics[oldest_statistic].correction;
              oldest_statistic = (oldest_statistic + 1) % trend_interval;
              number_of_statistics--;
            }

            conn->statistics[newest_statistic].sync_error = sync_error;
            conn->statistics[newest_statistic].correction = conn->amountStuffed;

            if (number_of_statistics == 0)
              conn->statistics[newest_statistic].drift = 0;
            else
              conn->statistics[newest_statistic].drift =
                  sync_error - previous_sync_error - previous_correction;

            previous_sync_error = sync_error;
            previous_correction = conn->amountStuffed;

            tsum_of_sync_errors += sync_error;
            tsum_of_drifts += conn->statistics[newest_statistic].drift;
            if (conn->amountStuffed > 0) {
              tsum_of_insertions_and_deletions += conn->amountStuffed;
            } else {
              tsum_of_insertions_and_deletions -= conn->amountStuffed;
            }
            tsum_of_corrections += conn->amountStuffed;
            conn->session_corrections += conn->amountStuffed;

            newest_statistic = (newest_statistic + 1) % trend_interval;
            number_of_statistics++;
          }
        }
        if (play_number % print_interval == 0) {

          // here, calculate the input and output frame rates, where possible, even if statistics
          // have not been requested
          // this is to calculate them in case they are needed by the D-Bus interface or elsewhere.

          if (conn->input_frame_rate_starting_point_is_valid) {
            uint64_t elapsed_reception_time, frames_received;
            elapsed_reception_time =
                conn->frames_inward_measurement_time - conn->frames_inward_measurement_start_time;
            frames_received = conn->frames_inward_frames_received_at_measurement_time -
                              conn->frames_inward_frames_received_at_measurement_start_time;
            conn->input_frame_rate =
                (1.0E9 * frames_received) /
                elapsed_reception_time; // an IEEE double calculation with two 64-bit integers
          } else {
            conn->input_frame_rate = 0.0;
          }

          if ((config.output->delay) && (config.no_sync == 0) && (config.output->rate_info)) {
            uint64_t elapsed_play_time, frames_played;
            if (config.output->rate_info(&elapsed_play_time, &frames_played) == 0)
              conn->frame_rate_status = 1;
            else
              conn->frame_rate_status = 0;
            if (conn->frame_rate_status) {
              conn->frame_rate =
                  (1.0E9 * frames_played) /
                  elapsed_play_time; // an IEEE double calculation with two 64-bit integers
            } else {
              conn->frame_rate = 0.0;
            }
          }

          // we can now calculate running averages for sync error (frames), corrections (ppm),
          // insertions plus deletions (ppm), drift (ppm)
          double moving_average_sync_error = (1.0 * tsum_of_sync_errors) / number_of_statistics;
          double moving_average_correction = (1.0 * tsum_of_corrections) / number_of_statistics;
          double moving_average_insertions_plus_deletions =
              (1.0 * tsum_of_insertions_and_deletions) / number_of_statistics;
          // double moving_average_drift = (1.0 * tsum_of_drifts) / number_of_statistics;
          // if ((play_number/print_interval)%20==0)
          if (config.statistics_requested) {
            if (at_least_one_frame_seen) {

              if ((config.output->delay)) {
                if (config.no_sync == 0) {
                  inform(
                      "%*.2f,"        /* Sync error in milliseconds */
                      "%*.1f,"        /* net correction in ppm */
                      "%*.1f,"        /* corrections in ppm */
                      "%*d,"          /* total packets */
                      "%*" PRIu64 "," /* missing packets */
                      "%*" PRIu64 "," /* late packets */
                      "%*" PRIu64 "," /* too late packets */
                      "%*" PRIu64 "," /* resend requests */
                      "%*" PRIu64 "," /* min DAC queue size */
                      "%*" PRId32 "," /* min buffer occupancy */
                      "%*" PRId32 "," /* max buffer occupancy */
                      "%*.2f,"        /* source nominal frame rate */
                      "%*.2f,"        /* source actual (average) frame rate */
                      "%*.2f,"        /* output frame rate */
                      "%*.2f,"        /* source clock drift */
                      "%*d,"          /* source clock drift sample count */
                      "%*.2f",        /* rough calculated correction in ppm */
                      10, 1000 * moving_average_sync_error / config.output_rate, 10,
                      moving_average_correction * 1000000 / (352 * conn->output_sample_ratio), 10,
                      moving_average_insertions_plus_deletions * 1000000 /
                          (352 * conn->output_sample_ratio),
                      12, play_number, 7, conn->missing_packets, 7, conn->late_packets, 7,
                      conn->too_late_packets, 7, conn->resend_requests, 7, minimum_dac_queue_size,
                      5, minimum_buffer_occupancy, 5, maximum_buffer_occupancy, 11,
                      conn->remote_frame_rate, 11, conn->input_frame_rate, 11, conn->frame_rate, 10,
                      (conn->local_to_remote_time_gradient - 1.0) * 1000000, 6,
                      conn->local_to_remote_time_gradient_sample_count, 10,
                      (conn->frame_rate > 0.0)
                          ? ((conn->frame_rate - conn->remote_frame_rate *
                                                     conn->output_sample_ratio *
                                                     conn->local_to_remote_time_gradient) *
                             1000000) /
                                conn->frame_rate
                          : 0.0);
                } else {
                  inform("%*.2f,"        /* Sync error in milliseconds */
                         "%*d,"          /* total packets */
                         "%*" PRIu64 "," /* missing packets */
                         "%*" PRIu64 "," /* late packets */
                         "%*" PRIu64 "," /* too late packets */
                         "%*" PRIu64 "," /* resend requests */
                         "%*" PRIu64 "," /* min DAC queue size */
                         "%*" PRId32 "," /* min buffer occupancy */
                         "%*" PRId32 "," /* max buffer occupancy */
                         "%*.2f,"        /* source nominal frame rate */
                         "%*.2f,"        /* source actual (average) frame rate */
                         "%*.2f,"        /* source clock drift */
                         "%*d",          /* source clock drift sample count */
                         10, 1000 * moving_average_sync_error / config.output_rate, 12, play_number,
                         7, conn->missing_packets, 7, conn->late_packets, 7, conn->too_late_packets,
                         7, conn->resend_requests, 7, minimum_dac_queue_size, 5,
                         minimum_buffer_occupancy, 5, maximum_buffer_occupancy, 11,
                         conn->remote_frame_rate, 11, conn->input_frame_rate, 10,
                         (conn->local_to_remote_time_gradient - 1.0) * 1000000, 6,
                         conn->local_to_remote_time_gradient_sample_count);
                }
              } else {
                inform("%*d,"          /* total packets */
                       "%*" PRIu64 "," /* missing packets */
                       "%*" PRIu64 "," /* late packets */
                       "%*" PRIu64 "," /* too late packets */
                       "%*" PRIu64 "," /* resend requests */
                       "%*" PRId32 "," /* min buffer occupancy */
                       "%*" PRId32 "," /* max buffer occupancy */
                       "%*.2f,"        /* source nominal frame rate */
                       "%*.2f,"        /* source actual (average) frame rate */
                       "%*.2f,"        /* source clock drift */
                       "%*d",          /* source clock drift sample count */
                       12, play_number,
                       7, conn->missing_packets, 7, conn->late_packets, 7, conn->too_late_packets,
                       7, conn->resend_requests, 5, minimum_buffer_occupancy, 5,
                       maximum_buffer_occupancy, 11, conn->remote_frame_rate, 11,
                       conn->input_frame_rate, 10,
                       (conn->local_to_remote_time_gradient - 1.0) * 1000000, 6,
                       conn->local_to_remote_time_gradient_sample_count);
              }
            } else {
              inform("No frames received in the last sampling interval.");
            }
          }
          minimum_dac_queue_size = UINT64_MAX;   // hack reset
          maximum_buffer_occupancy = INT32_MIN; // can't be less than this
          minimum_buffer_occupancy = INT32_MAX; // can't be more than this
          at_least_one_frame_seen = 0;
        }
      }
    }
  }

  debug(1, "This should never be called.");
  pthread_cleanup_pop(1); // pop the cleanup handler
                          //  debug(1, "This should never be called either.");
                          //  pthread_cleanup_pop(1); // pop the initial cleanup handler
  pthread_exit(NULL);
}

void player_volume_without_notification(double airplay_volume, rtsp_conn_info *conn) {
  debug_mutex_lock(&conn->volume_control_mutex, 5000, 1);
  // first, see if we are hw only, sw only, both with hw attenuation on the top or both with sw
  // attenuation on top

  enum volume_mode_type { vol_sw_only, vol_hw_only, vol_both } volume_mode;

  // take account of whether there is a hardware mixer, if a max volume has been specified and if a
  // range has been specified
  // the range might imply that both hw and software mixers are needed, so calculate this

  int32_t hw_max_db = 0, hw_min_db = 0; // zeroed to quieten an incorrect uninitialised warning
  int32_t sw_max_db = 0, sw_min_db = -9630;

  if (config.output->parameters) {
    volume_mode = vol_hw_only;
    audio_parameters audio_information;
    config.output->parameters(&audio_information);
    hw_max_db = audio_information.maximum_volume_dB;
    hw_min_db = audio_information.minimum_volume_dB;
    if (config.volume_max_db_set) {
      if (((config.volume_max_db * 100) <= hw_max_db) &&
          ((config.volume_max_db * 100) >= hw_min_db))
        hw_max_db = (int32_t)config.volume_max_db * 100;
      else if (config.volume_range_db) {
        hw_max_db = hw_min_db;
        sw_max_db = (config.volume_max_db * 100) - hw_min_db;
      } else {
        warn("The maximum output level is outside the range of the hardware mixer -- ignored");
      }
    }

    // here, we have set limits on the hw_max_db and the sw_max_db
    // but we haven't actually decided whether we need both hw and software attenuation
    // only if a range is specified could we need both
    if (config.volume_range_db) {
      // see if the range requested exceeds the hardware range available
      int32_t desired_range_db = (int32_t)trunc(config.volume_range_db * 100);
      if ((desired_range_db) > (hw_max_db - hw_min_db)) {
        volume_mode = vol_both;
        int32_t desired_sw_range = desired_range_db - (hw_max_db - hw_min_db);
        if ((sw_max_db - desired_sw_range) < sw_min_db)
          warn("The range requested is too large to accommodate -- ignored.");
        else
          sw_min_db = (sw_max_db - desired_sw_range);
      }
    }
  } else {
    // debug(1,"has no hardware mixer");
    volume_mode = vol_sw_only;
    if (config.volume_max_db_set) {
      if (((config.volume_max_db * 100) <= sw_max_db) &&
          ((config.volume_max_db * 100) >= sw_min_db))
        sw_max_db = (int32_t)config.volume_max_db * 100;
    }
    if (config.volume_range_db) {
      // see if the range requested exceeds the software range available
      int32_t desired_range_db = (int32_t)trunc(config.volume_range_db * 100);
      if ((desired_range_db) > (sw_max_db - sw_min_db))
        warn("The range requested is too large to accommodate -- ignored.");
      else
        sw_min_db = (sw_max_db - desired_range_db);
    }
  }

  // here, we know whether it's hw volume control only, sw only or both, and we have the hw and sw
  // limits.
  // if it's both, we haven't decided whether hw or sw should be on top
  // we have to consider the settings ignore_volume_control and mute.

  if (config.ignore_volume_control == 0) {
    if (airplay_volume == -144.0) {

      if ((config.output->mute) && (config.output->mute(1) == 0))
        debug(2,
              "player_volume_without_notification: volume mode is %d, airplay_volume is %f, "
              "hardware mute is enabled.",
              volume_mode, airplay_volume);
      else {
        conn->software_mute_enabled = 1;
        debug(2,
              "player_volume_without_notification: volume mode is %d, airplay_volume is %f, "
              "software mute is enabled.",
              volume_mode, airplay_volume);
      }

    } else {
      int32_t max_db = 0, min_db = 0;
      switch (volume_mode) {
      case vol_hw_only:
        max_db = hw_max_db;
        min_db = hw_min_db;
        break;
      case vol_sw_only:
        max_db = sw_max_db;
        min_db = sw_min_db;
        break;
      case vol_both:
        // debug(1, "dB range passed is hw: %d, sw: %d, total: %d", hw_max_db - hw_min_db,
        //      sw_max_db - sw_min_db, (hw_max_db - hw_min_db) + (sw_max_db - sw_min_db));
        max_db =
            (hw_max_db - hw_min_db) + (sw_max_db - sw_min_db); // this should be the range requested
        min_db = 0;
        break;
      default:
        debug(1, "player_volume_without_notification: error: not in a volume mode");
        break;
      }
      double scaled_attenuation = 0.0;
      if (config.volume_control_profile == VCP_standard)
        scaled_attenuation = vol2attn(airplay_volume, max_db, min_db); // no cancellation points
      else if (config.volume_control_profile == VCP_flat)
        scaled_attenuation =
            flat_vol2attn(airplay_volume, max_db, min_db); // no cancellation points
      else
        debug(1, "player_volume_without_notification: unrecognised volume control profile");

      // so here we have the scaled attenuation. If it's for hw or sw only, it's straightforward.
      double hardware_attenuation = 0.0;
      double software_attenuation = 0.0;

      switch (volume_mode) {
      case vol_hw_only:
        hardware_attenuation = scaled_attenuation;
        break;
      case vol_sw_only:
        software_attenuation = scaled_attenuation;
        break;
      case vol_both:
        // here, we now the attenuation required, so we have to apportion it to the sw and hw mixers
        // if we give the hw priority, that means when lowering the volume, set the hw volume to its
        // lowest
        // before using the sw attenuation.
        // similarly, if we give the sw priority, that means when lowering the volume, set the sw
        // volume to its lowest
        // before using the hw attenuation.
        // one imagines that hw priority is likely to be much better
        // if (config.volume_range_hw_priority) {
        if (config.volume_range_hw_priority != 0) {
          // hw priority
          if ((sw_max_db - sw_min_db) > scaled_attenuation) {
            software_attenuation = sw_min_db + scaled_attenuation;
            hardware_attenuation = hw_min_db;
          } else {
            software_attenuation = sw_max_db;
            hardware_attenuation = hw_min_db + scaled_attenuation - (sw_max_db - sw_min_db);
          }
        } else {
          // sw priority
          if ((hw_max_db - hw_min_db) > scaled_attenuation) {
            hardware_attenuation = hw_min_db + scaled_attenuation;
            software_attenuation = sw_min_db;
          } else {
            hardware_attenuation = hw_max_db;
            software_attenuation = sw_min_db + scaled_attenuation - (hw_max_db - hw_min_db);
          }
        }
        break;
      default:
        debug(1, "player_volume_without_notification: error: not in a volume mode");
        break;
      }

      if (((volume_mode == vol_hw_only) || (volume_mode == vol_both)) && (config.output->volume)) {
        config.output->volume(hardware_attenuation); // otherwise set the output to the lowest value
        // debug(1,"Hardware attenuation set to %f for airplay volume of
        // %f.",hardware_attenuation,airplay_volume);
        if (volume_mode == vol_hw_only)
          conn->fix_volume = 0x10000;
      }

      if ((volume_mode == vol_sw_only) || (volume_mode == vol_both)) {
        double temp_fix_volume = 65536.0 * pow(10, software_attenuation / 2000);
        // debug(1,"Software attenuation set to %f, i.e %f out of 65,536, for airplay volume of
        // %f",software_attenuation,temp_fix_volume,airplay_volume);

        conn->fix_volume = temp_fix_volume;

        // if (config.loudness)
        loudness_set_volume(software_attenuation / 100);
      }

      if (config.logOutputLevel) {
        inform("Output Level set to: %.2f dB.", scaled_attenuation / 100.0);
      }

#ifdef CONFIG_METADATA
      // here, send the 'pvol' metadata message when the airplay volume information
      // is being used by shairport sync to control the output volume
      char dv[128];
			memset(dv, 0, 128);
			if (volume_mode == vol_both) {
				// normalise the maximum output to the hardware device's max output
				snprintf(dv, 127, "%.2f,%.2f,%.2f,%.2f", airplay_volume,
								 (scaled_attenuation - max_db + hw_max_db) / 100.0,
								 (min_db - max_db + hw_max_db) / 100.0, (max_db - max_db + hw_max_db) / 100.0);
			} else {
				snprintf(dv, 127, "%.2f,%.2f,%.2f,%.2f", airplay_volume, scaled_attenuation / 100.0,
								 min_db / 100.0, max_db / 100.0);
			}
			send_ssnc_metadata('pvol', dv, strlen(dv), 1);
#endif

      if (config.output->mute)
        config.output->mute(0);
      conn->software_mute_enabled = 0;

      debug(2,
            "player_volume_without_notification: volume mode is %d, airplay volume is %f, "
            "software_attenuation: %f, hardware_attenuation: %f, muting "
            "is disabled.",
            volume_mode, airplay_volume, software_attenuation, hardware_attenuation);
    }
  }

#ifdef CONFIG_METADATA
  else {
    // here, send the 'pvol' metadata message when the airplay volume information
    // is being used by shairport sync to control the output volume
		char dv[128];
		memset(dv, 0, 128);
		snprintf(dv, 127, "%.2f,%.2f,%.2f,%.2f", airplay_volume, 0.0, 0.0, 0.0);
		send_ssnc_metadata('pvol', dv, strlen(dv), 1);
  }
#endif

  // here, store the volume for possible use in the future
  config.airplay_volume = airplay_volume;
  debug_mutex_unlock(&conn->volume_control_mutex, 3);
}

void player_volume(double airplay_volume, rtsp_conn_info *conn) {
  command_set_volume(airplay_volume);
  player_volume_without_notification(airplay_volume, conn);
}

void do_flush(uint32_t timestamp, rtsp_conn_info *conn) {

  debug(2, "do_flush: flush to %u.", timestamp);
  debug_mutex_lock(&conn->flush_mutex, 1000, 1);
  conn->flush_requested = 1;
  conn->flush_rtp_timestamp = timestamp; // flush all packets up to, but not including, this one.
  reset_input_flow_metrics(conn);
  debug_mutex_unlock(&conn->flush_mutex, 3);
}

void player_flush(uint32_t timestamp, rtsp_conn_info *conn) {
  debug(3, "player_flush");
  do_flush(timestamp, conn);
#ifdef CONFIG_METADATA
	debug(2, "pfls");
	char numbuf[32];
	snprintf(numbuf, sizeof(numbuf),"%u",timestamp);
	send_ssnc_metadata('pfls', numbuf, strlen(numbuf), 1); // contains cancellation points
#endif
}

int player_play(rtsp_conn_info *conn) {
  // need to use conn in place of stream below. Need to put the stream as a parameter to he
  if (conn->player_thread != NULL)
    die("Trying to create a second player thread for this RTSP session");
  if (config.buffer_start_fill > BUFFER_FRAMES)
    die("specified buffer starting fill %d > buffer size %d", config.buffer_start_fill,
        BUFFER_FRAMES);
  activity_monitor_signify_activity(
      1); // active, and should be before play's command hook, command_start()
  command_start();
  // call on the output device to prepare itself
  if ((config.output) && (config.output->prepare))
    config.output->prepare();

  pthread_t *pt = malloc(sizeof(pthread_t));
  if (pt == NULL)
    die("Couldn't allocate space for pthread_t");
  conn->player_thread = pt;
  int rc = pthread_create(pt, NULL, player_thread_func, (void *)conn);
  if (rc)
    debug(1, "Error creating player_thread: %s", strerror(errno));

#ifdef CONFIG_METADATA
  debug(2, "pbeg");
  send_ssnc_metadata('pbeg', NULL, 0, 1); // contains cancellation points
#endif
  return 0;
}

int player_stop(rtsp_conn_info *conn) {
  // note -- this may be called from another connection thread.
  // int dl = debuglev;
  // debuglev = 3;
  debug(3, "player_stop");
  if (conn->player_thread) {
    debug(3, "player_thread cancel...");
    pthread_cancel(*conn->player_thread);
    debug(3, "player_thread join...");
    if (pthread_join(*conn->player_thread, NULL) == -1) {
      char errorstring[1024];
      strerror_r(errno, (char *)errorstring, sizeof(errorstring));
      debug(1, "Connection %d: error %d joining player thread: \"%s\".", conn->connection_number,
            errno, (char *)errorstring);
    } else {
      debug(3, "player_thread joined.");
    }
    free(conn->player_thread);
    conn->player_thread = NULL;
#ifdef CONFIG_METADATA
    debug(2, "pend");
    send_ssnc_metadata('pend', NULL, 0, 1); // contains cancellation points
#endif
    // debuglev = dl;
    command_stop();
    activity_monitor_signify_activity(0); // inactive, and should be after command_stop()
    return 0;
  } else {
    debug(3, "Connection %d: player thread already deleted.", conn->connection_number);
    // debuglev = dl;
    return -1;
  }
}<|MERGE_RESOLUTION|>--- conflicted
+++ resolved
@@ -995,11 +995,7 @@
 						}
 					}
 				} else {
-<<<<<<< HEAD
-					debug(2, "flush request: flush frame %u  -- buffer not synced or empty: synced: %d, ab_read: %u, ab_write: %u", conn->flush_rtp_timestamp, conn->ab_synced, conn->ab_read, conn->ab_write);
-=======
 					debug(3, "flush request: flush frame %u  -- buffer not synced or empty: synced: %d, ab_read: %u, ab_write: %u", conn->flush_rtp_timestamp, conn->ab_synced, conn->ab_read, conn->ab_write);
->>>>>>> 0dbc37ea
 					// leave flush request pending and don't do a buffer flush, because there isn't one
 				}
       }
