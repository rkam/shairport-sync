/*
 * libalsa output driver. This file is part of Shairport.
 * Copyright (c) Muffinman, Skaman 2013
 * Copyright (c) Mike Brady 2014 -- 2022
 * All rights reserved.
 *
 * Permission is hereby granted, free of charge, to any person
 * obtaining a copy of this software and associated documentation
 * files (the "Software"), to deal in the Software without
 * restriction, including without limitation the rights to use,
 * copy, modify, merge, publish, distribute, sublicense, and/or
 * sell copies of the Software, and to permit persons to whom the
 * Software is furnished to do so, subject to the following conditions:
 *
 * The above copyright notice and this permission notice shall be
 * included in all copies or substantial portions of the Software.
 *
 * THE SOFTWARE IS PROVIDED "AS IS", WITHOUT WARRANTY OF ANY KIND,
 * EXPRESS OR IMPLIED, INCLUDING BUT NOT LIMITED TO THE WARRANTIES
 * OF MERCHANTABILITY, FITNESS FOR A PARTICULAR PURPOSE AND
 * NONINFRINGEMENT. IN NO EVENT SHALL THE AUTHORS OR COPYRIGHT
 * HOLDERS BE LIABLE FOR ANY CLAIM, DAMAGES OR OTHER LIABILITY,
 * WHETHER IN AN ACTION OF CONTRACT, TORT OR OTHERWISE, ARISING
 * FROM, OUT OF OR IN CONNECTION WITH THE SOFTWARE OR THE USE OR
 * OTHER DEALINGS IN THE SOFTWARE.
 */

#define ALSA_PCM_NEW_HW_PARAMS_API

#include <alsa/asoundlib.h>
#include <inttypes.h>
#include <math.h>
#include <memory.h>
#include <pthread.h>
#include <stdio.h>
#include <unistd.h>

#include "config.h"

#include "activity_monitor.h"
#include "audio.h"
#include "common.h"

enum alsa_backend_mode {
  abm_disconnected,
  abm_connected,
  abm_playing
} alsa_backend_state; // under the control of alsa_mutex

typedef struct {
  snd_pcm_format_t alsa_code;
  int frame_size;
} format_record;

int output_method_signalled = 0; // for reporting whether it's using mmap or not
int delay_type_notified = -1; // for controlling the reporting of whether the output device can do
                              // precision delays (e.g. alsa->pulsaudio virtual devices can't)
int use_monotonic_clock = 0;  // this value will be set when the hardware is initialised

static void help(void);
static int init(int argc, char **argv);
static void deinit(void);
static void start(int i_sample_rate, int i_sample_format);
static int play(void *buf, int samples, __attribute__((unused)) int sample_type,
                __attribute__((unused)) uint32_t timestamp,
                __attribute__((unused)) uint64_t playtime);
static void stop(void);
static void flush(void);
static int delay(long *the_delay);
static int stats(uint64_t *raw_measurement_time, uint64_t *corrected_measurement_time,
                 uint64_t *the_delay, uint64_t *frames_sent_to_dac);

static void *alsa_buffer_monitor_thread_code(void *arg);

static void volume(double vol);
static void do_volume(double vol);
static int prepare(void);
static int do_play(void *buf, int samples);

static void parameters(audio_parameters *info);
static int mute(int do_mute); // returns true if it actually is allowed to use the mute
static double set_volume;
audio_output audio_alsa = {
    .name = "alsa",
    .help = &help,
    .init = &init,
    .deinit = &deinit,
    .prepare = &prepare,
    .start = &start,
    .stop = &stop,
    .is_running = NULL,
    .flush = &flush,
    .delay = &delay,
    .play = &play,
    .stats = &stats,     // will also include frames of silence sent to stop
                         // standby mode
                         //    .rate_info = NULL,
    .mute = NULL,        // a function will be provided if it can, and is allowed to,
                         // do hardware mute
    .volume = NULL,      // a function will be provided if it can do hardware volume
    .parameters = NULL}; // a function will be provided if it can do hardware volume

pthread_mutex_t alsa_mutex = PTHREAD_MUTEX_INITIALIZER;
pthread_mutex_t alsa_mixer_mutex = PTHREAD_MUTEX_INITIALIZER;

pthread_t alsa_buffer_monitor_thread;

// for deciding when to activate mute
// there are two sources of requests to mute -- the backend itself, e.g. when it
// is flushing
// and the player, e.g. when volume goes down to -144, i.e. mute.

// we may not be allowed to use hardware mute, so we must reflect that too.

int mute_requested_externally = 0;
int mute_requested_internally = 0;

// for tracking how long the output device has stalled
uint64_t stall_monitor_start_time;      // zero if not initialised / not started /
                                        // zeroed by flush
long stall_monitor_frame_count;         // set to delay at start of time, incremented by
                                        // any writes
uint64_t stall_monitor_error_threshold; // if the time is longer than this, it's
                                        // an error

snd_output_t *output = NULL;
int frame_size; // in bytes for interleaved stereo

int alsa_device_initialised; // boolean to ensure the initialisation is only
                             // done once

yndk_type precision_delay_available_status =
    YNDK_DONT_KNOW; // initially, we don't know if the device can do precision delay

snd_pcm_t *alsa_handle = NULL;
int alsa_handle_status =
    ENODEV; // if alsa_handle is NULL, this should say why with a unix error code
snd_pcm_hw_params_t *alsa_params = NULL;
snd_pcm_sw_params_t *alsa_swparams = NULL;
snd_ctl_t *ctl = NULL;
snd_ctl_elem_id_t *elem_id = NULL;
snd_mixer_t *alsa_mix_handle = NULL;
snd_mixer_elem_t *alsa_mix_elem = NULL;
snd_mixer_selem_id_t *alsa_mix_sid = NULL;
long alsa_mix_minv, alsa_mix_maxv;
long alsa_mix_mindb, alsa_mix_maxdb;

char *alsa_out_dev = "default";
char *alsa_mix_dev = NULL;
char *alsa_mix_ctrl = NULL;
int alsa_mix_index = 0;
int has_softvol = 0;

int64_t dither_random_number_store = 0;

int volume_set_request = 0; // set when an external request is made to set the volume.

int mixer_volume_setting_gives_mute = 0; // set when it is discovered that
                                         // particular mixer volume setting
                                         // causes a mute.
long alsa_mix_mute;                      // setting the volume to this value mutes output, if
                                         // mixer_volume_setting_gives_mute is true
int volume_based_mute_is_active =
    0; // set when muting is being done by a setting the volume to a magic value

// use this to allow the use of snd_pcm_writei or snd_pcm_mmap_writei
snd_pcm_sframes_t (*alsa_pcm_write)(snd_pcm_t *, const void *, snd_pcm_uframes_t) = snd_pcm_writei;

static int precision_delay_and_status(snd_pcm_state_t *state, snd_pcm_sframes_t *delay,
                                      yndk_type *using_update_timestamps);
static int standard_delay_and_status(snd_pcm_state_t *state, snd_pcm_sframes_t *delay,
                                     yndk_type *using_update_timestamps);

// use this to allow the use of standard or precision delay calculations, with standard the, uh,
// standard.
int (*delay_and_status)(snd_pcm_state_t *state, snd_pcm_sframes_t *delay,
                        yndk_type *using_update_timestamps) = standard_delay_and_status;

// this will return true if the DAC can return precision delay information and false if not
// if it is not yet known, it will test the output device to find out

// note -- once it has done the test, it decides -- even if the delay comes back with
// "don't know", it will take that as a "No" and remember it.
// If you want it to check again, set precision_delay_available_status to YNDK_DONT_KNOW
// first.

static int precision_delay_available() {
  if (precision_delay_available_status == YNDK_DONT_KNOW) {
    // this is very crude -- if the device is a hardware device, then it's assumed the delay is
    // precise
    const char *output_device_name = snd_pcm_name(alsa_handle);
    int is_a_real_hardware_device = (strstr(output_device_name, "hw:") == output_device_name);

    // The criteria as to whether precision delay is available
    // is whether the device driver returns non-zero update timestamps
    // If it does, and the device is a hardware device (i.e. its name begins with "hw:"),
    // it is considered that precision delay is available. Otherwise, it's considered to be
    // unavailable.

    // To test, we play a silence buffer (fairly large to avoid underflow)
    // and then we check the delay return. It will tell us if it
    // was able to use the (non-zero) update timestamps

    int frames_of_silence = 4410;
    size_t size_of_silence_buffer = frames_of_silence * frame_size;
    void *silence = malloc(size_of_silence_buffer);
    if (silence == NULL) {
      debug(1, "alsa: precision_delay_available -- failed to "
               "allocate memory for a "
               "silent frame buffer.");
    } else {
      pthread_cleanup_push(malloc_cleanup, silence);
      int use_dither = 0;
      if ((alsa_mix_ctrl == NULL) && (config.ignore_volume_control == 0) &&
          (config.airplay_volume != 0.0))
        use_dither = 1;
      dither_random_number_store =
          generate_zero_frames(silence, frames_of_silence, config.output_format,
                               use_dither, // i.e. with dither
                               dither_random_number_store);
      do_play(silence, frames_of_silence);
      pthread_cleanup_pop(1);
      // now we can get the delay, and we'll note if it uses update timestamps
      yndk_type uses_update_timestamps;
      snd_pcm_state_t state;
      snd_pcm_sframes_t delay;
      int ret = precision_delay_and_status(&state, &delay, &uses_update_timestamps);
      // debug(3,"alsa: precision_delay_available asking for delay and status with a return status
      // of %d, a delay of %ld and a uses_update_timestamps of %d.", ret, delay,
      // uses_update_timestamps);
      if (ret == 0) {
        if ((uses_update_timestamps == YNDK_YES) && (is_a_real_hardware_device)) {
          precision_delay_available_status = YNDK_YES;
          debug(2, "alsa: precision delay timing is available.");
        } else {
          if ((uses_update_timestamps == YNDK_YES) && (!is_a_real_hardware_device)) {
            debug(2, "alsa: precision delay timing is not available because it's not definitely a "
                     "hardware device.");
          } else {
            debug(2, "alsa: precision delay timing is not available.");
          }
          precision_delay_available_status = YNDK_NO;
        }
      }
    }
  }
  return (precision_delay_available_status == YNDK_YES);
}

int alsa_characteristics_already_listed = 0;

snd_pcm_uframes_t period_size_requested, buffer_size_requested;
int set_period_size_request, set_buffer_size_request;

uint64_t frames_sent_for_playing;

// set to true if there has been a discontinuity between the last reported frames_sent_for_playing
// and the present reported frames_sent_for_playing
// Note that it will be set when the device is opened, as any previous figures for
// frames_sent_for_playing (which Shairport Sync might hold) would be invalid.
int frames_sent_break_occurred;

static void help(void) {
  printf("    -d output-device    set the output device, default is \"default\".\n"
         "    -c mixer-control    set the mixer control name, default is to use no mixer.\n"
         "    -m mixer-device     set the mixer device, default is the output device.\n"
         "    -i mixer-index      set the mixer index, default is 0.\n");
  int r = system("if [ -d /proc/asound ] ; then echo \"    hardware output devices:\" ; ls -al "
                 "/proc/asound/ 2>/dev/null | grep '\\->' | tr -s ' ' | cut -d ' ' -f 9 | while "
                 "read line; do echo \"      \\\"hw:$line\\\"\" ; done ; fi");
  if (r != 0)
    debug(2, "error %d executing a script to list alsa hardware device names", r);
}

void set_alsa_out_dev(char *dev) { alsa_out_dev = dev; } // ugh -- not static!

// assuming pthread cancellation is disabled
static int open_mixer() {
  int response = 0;
  if (alsa_mix_ctrl != NULL) {
    debug(3, "Open Mixer");
    int ret = 0;
    snd_mixer_selem_id_alloca(&alsa_mix_sid);
    snd_mixer_selem_id_set_index(alsa_mix_sid, alsa_mix_index);
    snd_mixer_selem_id_set_name(alsa_mix_sid, alsa_mix_ctrl);

    if ((snd_mixer_open(&alsa_mix_handle, 0)) < 0) {
      debug(1, "Failed to open mixer");
      response = -1;
    } else {
      debug(3, "Mixer device name is \"%s\".", alsa_mix_dev);
      if ((snd_mixer_attach(alsa_mix_handle, alsa_mix_dev)) < 0) {
        debug(1, "Failed to attach mixer");
        response = -2;
      } else {
        if ((snd_mixer_selem_register(alsa_mix_handle, NULL, NULL)) < 0) {
          debug(1, "Failed to register mixer element");
          response = -3;
        } else {
          ret = snd_mixer_load(alsa_mix_handle);
          if (ret < 0) {
            debug(1, "Failed to load mixer element");
            response = -4;
          } else {
            debug(3, "Mixer control is \"%s\",%d.", alsa_mix_ctrl, alsa_mix_index);
            alsa_mix_elem = snd_mixer_find_selem(alsa_mix_handle, alsa_mix_sid);
            if (!alsa_mix_elem) {
              warn("failed to find mixer control \"%s\",%d.", alsa_mix_ctrl, alsa_mix_index);
              response = -5;
            } else {
              response = 1; // we found a hardware mixer and successfully opened it
            }
          }
        }
      }
    }
  }
  return response;
}

// assuming pthread cancellation is disabled
static void close_mixer() {
  if (alsa_mix_handle) {
    snd_mixer_close(alsa_mix_handle);
    alsa_mix_handle = NULL;
  }
}

// assuming pthread cancellation is disabled
static void do_snd_mixer_selem_set_playback_dB_all(snd_mixer_elem_t *mix_elem, double vol) {
  if (snd_mixer_selem_set_playback_dB_all(mix_elem, vol, 0) != 0) {
    debug(1, "Can't set playback volume accurately to %f dB.", vol);
    if (snd_mixer_selem_set_playback_dB_all(mix_elem, vol, -1) != 0)
      if (snd_mixer_selem_set_playback_dB_all(mix_elem, vol, 1) != 0)
        debug(1, "Could not set playback dB volume on the mixer.");
  }
}

// This array is a sequence of the output rates to be tried if automatic speed selection is
// requested.
// There is no benefit to upconverting the frame rate, other than for compatibility.
// The lowest rate that the DAC is capable of is chosen.

unsigned int auto_speed_output_rates[] = {
    44100,
    88200,
    176400,
    352800,
};

// This array is of all the formats known to Shairport Sync, in order of the SPS_FORMAT definitions,
// with their equivalent alsa codes and their frame sizes.
// If just one format is requested, then its entry is searched for in the array and checked on the
// device
// If auto format is requested, then each entry in turn is tried until a working format is found.
// So, it should be in the search order.

format_record fr[] = {
    {SND_PCM_FORMAT_UNKNOWN, 0}, // unknown
    {SND_PCM_FORMAT_S8, 2},      {SND_PCM_FORMAT_U8, 2},      {SND_PCM_FORMAT_S16, 4},
    {SND_PCM_FORMAT_S16_LE, 4},  {SND_PCM_FORMAT_S16_BE, 4},  {SND_PCM_FORMAT_S24, 8},
    {SND_PCM_FORMAT_S24_LE, 8},  {SND_PCM_FORMAT_S24_BE, 8},  {SND_PCM_FORMAT_S24_3LE, 6},
    {SND_PCM_FORMAT_S24_3BE, 6}, {SND_PCM_FORMAT_S32, 8},     {SND_PCM_FORMAT_S32_LE, 8},
    {SND_PCM_FORMAT_S32_BE, 8},  {SND_PCM_FORMAT_UNKNOWN, 0}, // auto
    {SND_PCM_FORMAT_UNKNOWN, 0},                              // illegal
};

// This array is the sequence of formats to be tried if automatic selection of the format is
// requested.
// Ideally, audio should pass through Shairport Sync unaltered, apart from occasional interpolation.
// If the user chooses a hardware mixer, then audio could go straight through, unaltered, as signed
// 16 bit stereo.
// However, the user might, at any point, select an option that requires modification, such as
// stereo to mono mixing,
// additional volume attenuation, convolution, and so on. For this reason,
// we look for the greatest depth the DAC is capable of, since upconverting it is completely
// lossless.
// If audio processing is required, then the dither that must be added will
// be added at the lowest possible level.
// Hence, selecting the greatest bit depth is always either beneficial or neutral.

sps_format_t auto_format_check_sequence[] = {
    SPS_FORMAT_S32,    SPS_FORMAT_S32_LE,  SPS_FORMAT_S32_BE,  SPS_FORMAT_S24, SPS_FORMAT_S24_LE,
    SPS_FORMAT_S24_BE, SPS_FORMAT_S24_3LE, SPS_FORMAT_S24_3BE, SPS_FORMAT_S16, SPS_FORMAT_S16_LE,
    SPS_FORMAT_S16_BE, SPS_FORMAT_S8,      SPS_FORMAT_U8,
};

// assuming pthread cancellation is disabled
// if do_auto_setting is true and auto format or auto speed has been requested,
// select the settings as appropriate and store them
static int actual_open_alsa_device(int do_auto_setup) {
  // the alsa mutex is already acquired when this is called
  const snd_pcm_uframes_t minimal_buffer_headroom =
      352 * 2; // we accept this much headroom in the hardware buffer, but we'll
               // accept less
               /*
                 const snd_pcm_uframes_t requested_buffer_headroom =
                     minimal_buffer_headroom + 2048; // we ask for this much headroom in the
                                                     // hardware buffer, but we'll accept
                 less
               */

  int ret, dir = 0;
  unsigned int
      actual_sample_rate; // this will be given the rate requested and will be given the actual rate
  // snd_pcm_uframes_t frames = 441 * 10;
  snd_pcm_uframes_t actual_buffer_length;
  snd_pcm_access_t access;

  // ensure no calls are made to the alsa device enquiring about the buffer
  // length if
  // synchronisation is disabled.
  if (config.no_sync != 0)
    audio_alsa.delay = NULL;

  // ensure no calls are made to the alsa device enquiring about the buffer
  // length if
  // synchronisation is disabled.
  if (config.no_sync != 0)
    audio_alsa.delay = NULL;

  ret = snd_pcm_open(&alsa_handle, alsa_out_dev, SND_PCM_STREAM_PLAYBACK, 0);
  // EHOSTDOWN seems to signify that it's a PipeWire pseudo device that can't be accessed by this
  // user. So, try the first device ALSA device and log it.
  if ((ret == -EHOSTDOWN) && (strcmp(alsa_out_dev, "default") == 0)) {
    ret = snd_pcm_open(&alsa_handle, "hw:0", SND_PCM_STREAM_PLAYBACK, 0);
    if ((ret == 0) || (ret == -EBUSY)) {
      // being busy should be okay
      inform("the default ALSA device is inaccessible -- \"hw:0\" used instead.", alsa_out_dev);
      set_alsa_out_dev("hw:0");
    }
  }
  if (ret == 0) {
    if (alsa_handle_status == -EBUSY)
      warn("The output device \"%s\" is no longer busy and will be used by Shairport Sync.",
           alsa_out_dev);
    alsa_handle_status = ret; // all cool
  } else {
    alsa_handle = NULL; // to be sure to be sure
    if (ret == -EBUSY) {
      if (alsa_handle_status != -EBUSY)
        warn("The output device \"%s\" is busy and can't be used by Shairport Sync at present.",
             alsa_out_dev);
      debug(2, "the alsa output_device \"%s\" is busy.", alsa_out_dev);
    } else if (ret == -ENOENT) {
      die("the alsa output_device \"%s\" can not be found.", alsa_out_dev);
    } else {
      char errorstring[1024];
      strerror_r(-ret, (char *)errorstring, sizeof(errorstring));
      die("alsa: error %d (\"%s\") opening alsa device \"%s\".", ret, (char *)errorstring,
          alsa_out_dev);
    }
    alsa_handle_status = ret;
    frames_sent_break_occurred = 1;
    return ret;
  }

  snd_pcm_hw_params_alloca(&alsa_params);
  snd_pcm_sw_params_alloca(&alsa_swparams);

  ret = snd_pcm_hw_params_any(alsa_handle, alsa_params);
  if (ret < 0) {
    die("audio_alsa: Broken configuration for device \"%s\": no configurations "
        "available",
        alsa_out_dev);
    return ret;
  }

  if ((config.no_mmap == 0) &&
      (snd_pcm_hw_params_set_access(alsa_handle, alsa_params, SND_PCM_ACCESS_MMAP_INTERLEAVED) >=
       0)) {
    if (output_method_signalled == 0) {
      debug(3, "Output written using MMAP");
      output_method_signalled = 1;
    }
    access = SND_PCM_ACCESS_MMAP_INTERLEAVED;
    alsa_pcm_write = snd_pcm_mmap_writei;
  } else {
    if (output_method_signalled == 0) {
      debug(3, "Output written with RW");
      output_method_signalled = 1;
    }
    access = SND_PCM_ACCESS_RW_INTERLEAVED;
    alsa_pcm_write = snd_pcm_writei;
  }

  ret = snd_pcm_hw_params_set_access(alsa_handle, alsa_params, access);
  if (ret < 0) {
    die("audio_alsa: Access type not available for device \"%s\": %s", alsa_out_dev,
        snd_strerror(ret));
    return ret;
  }

  ret = snd_pcm_hw_params_set_channels(alsa_handle, alsa_params, 2);
  if (ret < 0) {
    die("audio_alsa: Channels count (2) not available for device \"%s\": %s", alsa_out_dev,
        snd_strerror(ret));
    return ret;
  }

  snd_pcm_format_t sf;

  if ((do_auto_setup == 0) || (config.output_format_auto_requested == 0)) { // no auto format
    if ((config.output_format > SPS_FORMAT_UNKNOWN) && (config.output_format < SPS_FORMAT_AUTO)) {
      sf = fr[config.output_format].alsa_code;
      frame_size = fr[config.output_format].frame_size;
    } else {
      warn("alsa: unexpected output format %d. Set to S16_LE.", config.output_format);
      config.output_format = SPS_FORMAT_S16_LE;
      sf = fr[config.output_format].alsa_code;
      frame_size = fr[config.output_format].frame_size;
    }
    ret = snd_pcm_hw_params_set_format(alsa_handle, alsa_params, sf);
    if (ret < 0) {
      die("audio_alsa: Alsa sample format %d not available for device \"%s\": %s", sf, alsa_out_dev,
          snd_strerror(ret));
      return ret;
    }
  } else { // auto format
    int number_of_formats_to_try;
    sps_format_t *formats;
    formats = auto_format_check_sequence;
    number_of_formats_to_try = sizeof(auto_format_check_sequence) / sizeof(sps_format_t);
    int i = 0;
    int format_found = 0;
    sps_format_t trial_format = SPS_FORMAT_UNKNOWN;
    while ((i < number_of_formats_to_try) && (format_found == 0)) {
      trial_format = formats[i];
      sf = fr[trial_format].alsa_code;
      frame_size = fr[trial_format].frame_size;
      ret = snd_pcm_hw_params_set_format(alsa_handle, alsa_params, sf);
      if (ret == 0)
        format_found = 1;
      else
        i++;
    }
    if (ret == 0) {
      config.output_format = trial_format;
      debug(2, "alsa: output format chosen is \"%s\".",
            sps_format_description_string(config.output_format));
    } else {
      die("audio_alsa: Could not automatically set the output format for device \"%s\": %s",
          alsa_out_dev, snd_strerror(ret));
      return ret;
    }
  }

  if ((do_auto_setup == 0) || (config.output_rate_auto_requested == 0)) { // no auto format
    actual_sample_rate =
        config.output_rate; // this is the requested rate -- it'll be changed to the actual rate
    ret = snd_pcm_hw_params_set_rate_near(alsa_handle, alsa_params, &actual_sample_rate, &dir);
    if (ret < 0) {
      die("audio_alsa: The frame rate of %i frames per second is not available for playback: %s",
          config.output_rate, snd_strerror(ret));
      return ret;
    }
  } else {
    int number_of_speeds_to_try;
    unsigned int *speeds;

    speeds = auto_speed_output_rates;
    number_of_speeds_to_try = sizeof(auto_speed_output_rates) / sizeof(int);

    int i = 0;
    int speed_found = 0;

    while ((i < number_of_speeds_to_try) && (speed_found == 0)) {
      actual_sample_rate = speeds[i];
      ret = snd_pcm_hw_params_set_rate_near(alsa_handle, alsa_params, &actual_sample_rate, &dir);
      if (ret == 0) {
        speed_found = 1;
        if (actual_sample_rate != speeds[i])
          die("The output DAC can not be set to %d frames per second (fps). The nearest speed "
              "available is %d fps.",
              speeds[i], actual_sample_rate);
      } else {
        i++;
      }
    }
    if (ret == 0) {
      config.output_rate = actual_sample_rate;
      debug(2, "alsa: output speed chosen is %d.", config.output_rate);
    } else {
      die("audio_alsa: Could not automatically set the output rate for device \"%s\": %s",
          alsa_out_dev, snd_strerror(ret));
      return ret;
    }
  }

  if (set_period_size_request != 0) {
    debug(1, "Attempting to set the period size to %lu", period_size_requested);
    ret = snd_pcm_hw_params_set_period_size_near(alsa_handle, alsa_params, &period_size_requested,
                                                 &dir);
    if (ret < 0) {
      warn("audio_alsa: cannot set period size of %lu: %s", period_size_requested,
           snd_strerror(ret));
      return ret;
    } else {
      snd_pcm_uframes_t actual_period_size;
      snd_pcm_hw_params_get_period_size(alsa_params, &actual_period_size, &dir);
      if (actual_period_size != period_size_requested)
        inform("Actual period size set to a different value than requested. "
               "Requested: %lu, actual "
               "setting: %lu",
               period_size_requested, actual_period_size);
    }
  }

  if (set_buffer_size_request != 0) {
    debug(1, "Attempting to set the buffer size to %lu", buffer_size_requested);
    ret = snd_pcm_hw_params_set_buffer_size_near(alsa_handle, alsa_params, &buffer_size_requested);
    if (ret < 0) {
      warn("audio_alsa: cannot set buffer size of %lu: %s", buffer_size_requested,
           snd_strerror(ret));
      return ret;
    } else {
      snd_pcm_uframes_t actual_buffer_size;
      snd_pcm_hw_params_get_buffer_size(alsa_params, &actual_buffer_size);
      if (actual_buffer_size != buffer_size_requested)
        inform("Actual period size set to a different value than requested. "
               "Requested: %lu, actual "
               "setting: %lu",
               buffer_size_requested, actual_buffer_size);
    }
  }

  ret = snd_pcm_hw_params(alsa_handle, alsa_params);
  if (ret < 0) {
    die("audio_alsa: Unable to set hw parameters for device \"%s\": %s.", alsa_out_dev,
        snd_strerror(ret));
    return ret;
  }

  // check parameters after attempting to set them

  if (set_period_size_request != 0) {
    snd_pcm_uframes_t actual_period_size;
    snd_pcm_hw_params_get_period_size(alsa_params, &actual_period_size, &dir);
    if (actual_period_size != period_size_requested)
      inform("Actual period size set to a different value than requested. "
             "Requested: %lu, actual "
             "setting: %lu",
             period_size_requested, actual_period_size);
  }

  if (set_buffer_size_request != 0) {
    snd_pcm_uframes_t actual_buffer_size;
    snd_pcm_hw_params_get_buffer_size(alsa_params, &actual_buffer_size);
    if (actual_buffer_size != buffer_size_requested)
      inform("Actual period size set to a different value than requested. "
             "Requested: %lu, actual "
             "setting: %lu",
             buffer_size_requested, actual_buffer_size);
  }

  if (actual_sample_rate != config.output_rate) {
    die("Can't set the output DAC to the requested frame rate of %d fps.", config.output_rate);
    return -EINVAL;
  }

  use_monotonic_clock = snd_pcm_hw_params_is_monotonic(alsa_params);

  ret = snd_pcm_hw_params_get_buffer_size(alsa_params, &actual_buffer_length);
  if (ret < 0) {
    warn("audio_alsa: Unable to get hw buffer length for device \"%s\": %s.", alsa_out_dev,
         snd_strerror(ret));
    return ret;
  }

  ret = snd_pcm_sw_params_current(alsa_handle, alsa_swparams);
  if (ret < 0) {
    warn("audio_alsa: Unable to get current sw parameters for device \"%s\": "
         "%s.",
         alsa_out_dev, snd_strerror(ret));
    return ret;
  }

  ret = snd_pcm_sw_params_set_tstamp_mode(alsa_handle, alsa_swparams, SND_PCM_TSTAMP_ENABLE);
  if (ret < 0) {
    warn("audio_alsa: Can't enable timestamp mode of device: \"%s\": %s.", alsa_out_dev,
         snd_strerror(ret));
    return ret;
  }

  /* write the sw parameters */
  ret = snd_pcm_sw_params(alsa_handle, alsa_swparams);
  if (ret < 0) {
    warn("audio_alsa: Unable to set software parameters of device: \"%s\": %s.", alsa_out_dev,
         snd_strerror(ret));
    return ret;
  }

  ret = snd_pcm_prepare(alsa_handle);
  if (ret < 0) {
    warn("audio_alsa: Unable to prepare the device: \"%s\": %s.", alsa_out_dev, snd_strerror(ret));
    return ret;
  }

  if (actual_buffer_length < config.audio_backend_buffer_desired_length + minimal_buffer_headroom) {
    /*
    // the dac buffer is too small, so let's try to set it
    buffer_size =
        config.audio_backend_buffer_desired_length + requested_buffer_headroom;
    ret = snd_pcm_hw_params_set_buffer_size_near(alsa_handle, alsa_params,
                                                 &buffer_size);
    if (ret < 0)
      die("audio_alsa: Unable to set hw buffer size to %lu for device \"%s\": "
          "%s.",
          config.audio_backend_buffer_desired_length +
              requested_buffer_headroom,
          alsa_out_dev, snd_strerror(ret));
    if (config.audio_backend_buffer_desired_length + minimal_buffer_headroom >
        buffer_size) {
      die("audio_alsa: Can't set hw buffer size to %lu or more for device "
          "\"%s\". Requested size: %lu, granted size: %lu.",
          config.audio_backend_buffer_desired_length + minimal_buffer_headroom,
          alsa_out_dev, config.audio_backend_buffer_desired_length +
                            requested_buffer_headroom,
          buffer_size);
    }
    */
    debug(1,
          "The alsa buffer is smaller (%lu bytes) than the desired backend "
          "buffer "
          "length (%ld) you have chosen.",
          actual_buffer_length, config.audio_backend_buffer_desired_length);
  }

  if (config.use_precision_timing == YNA_YES)
    delay_and_status = precision_delay_and_status;
  else if (config.use_precision_timing == YNA_AUTO) {
    if (precision_delay_available()) {
      delay_and_status = precision_delay_and_status;
      debug(2, "alsa: precision timing selected for \"auto\" mode");
    }
  }

  if (alsa_characteristics_already_listed == 0) {
    alsa_characteristics_already_listed = 1;
    int log_level = 2; // the level at which debug information should be output
                       //    int rc;
    snd_pcm_access_t access_type;
    snd_pcm_format_t format_type;
    snd_pcm_subformat_t subformat_type;
    //    unsigned int val, val2;
    unsigned int uval, uval2;
    int sval;
    int dir;
    snd_pcm_uframes_t frames;

    debug(log_level, "PCM handle name = '%s'", snd_pcm_name(alsa_handle));

    //      ret = snd_pcm_hw_params_any(alsa_handle, alsa_params);
    //      if (ret < 0) {
    //        die("audio_alsa: Cannpot get configuration for
    // device
    //\"%s\":
    // no
    // configurations
    //"
    //            "available",
    //            alsa_out_dev);
    //      }

    debug(log_level, "alsa device parameters:");

    snd_pcm_hw_params_get_access(alsa_params, &access_type);
    debug(log_level, "  access type = %s", snd_pcm_access_name(access_type));

    snd_pcm_hw_params_get_format(alsa_params, &format_type);
    debug(log_level, "  format = '%s' (%s)", snd_pcm_format_name(format_type),
          snd_pcm_format_description(format_type));

    snd_pcm_hw_params_get_subformat(alsa_params, &subformat_type);
    debug(log_level, "  subformat = '%s' (%s)", snd_pcm_subformat_name(subformat_type),
          snd_pcm_subformat_description(subformat_type));

    snd_pcm_hw_params_get_channels(alsa_params, &uval);
    debug(log_level, "  number of channels = %u", uval);

    sval = snd_pcm_hw_params_get_sbits(alsa_params);
    debug(log_level, "  number of significant bits = %d", sval);

    snd_pcm_hw_params_get_rate(alsa_params, &uval, &dir);
    switch (dir) {
    case -1:
      debug(log_level, "  rate = %u frames per second (<).", uval);
      break;
    case 0:
      debug(log_level, "  rate = %u frames per second (precisely).", uval);
      break;
    case 1:
      debug(log_level, "  rate = %u frames per second (>).", uval);
      break;
    }

    if ((snd_pcm_hw_params_get_rate_numden(alsa_params, &uval, &uval2) == 0) && (uval2 != 0))
      // watch for a divide by zero too!
      debug(log_level, "  precise (rational) rate = %.3f frames per second (i.e. %u/%u).", uval,
            uval2, ((double)uval) / uval2);
    else
      debug(log_level, "  precise (rational) rate information unavailable.");

    snd_pcm_hw_params_get_period_time(alsa_params, &uval, &dir);
    switch (dir) {
    case -1:
      debug(log_level, "  period_time = %u us (<).", uval);
      break;
    case 0:
      debug(log_level, "  period_time = %u us (precisely).", uval);
      break;
    case 1:
      debug(log_level, "  period_time = %u us (>).", uval);
      break;
    }

    snd_pcm_hw_params_get_period_size(alsa_params, &frames, &dir);
    switch (dir) {
    case -1:
      debug(log_level, "  period_size = %lu frames (<).", frames);
      break;
    case 0:
      debug(log_level, "  period_size = %lu frames (precisely).", frames);
      break;
    case 1:
      debug(log_level, "  period_size = %lu frames (>).", frames);
      break;
    }

    snd_pcm_hw_params_get_buffer_time(alsa_params, &uval, &dir);
    switch (dir) {
    case -1:
      debug(log_level, "  buffer_time = %u us (<).", uval);
      break;
    case 0:
      debug(log_level, "  buffer_time = %u us (precisely).", uval);
      break;
    case 1:
      debug(log_level, "  buffer_time = %u us (>).", uval);
      break;
    }

    snd_pcm_hw_params_get_buffer_size(alsa_params, &frames);
    switch (dir) {
    case -1:
      debug(log_level, "  buffer_size = %lu frames (<).", frames);
      break;
    case 0:
      debug(log_level, "  buffer_size = %lu frames (precisely).", frames);
      break;
    case 1:
      debug(log_level, "  buffer_size = %lu frames (>).", frames);
      break;
    }

    snd_pcm_hw_params_get_periods(alsa_params, &uval, &dir);
    switch (dir) {
    case -1:
      debug(log_level, "  periods_per_buffer = %u (<).", uval);
      break;
    case 0:
      debug(log_level, "  periods_per_buffer = %u (precisely).", uval);
      break;
    case 1:
      debug(log_level, "  periods_per_buffer = %u (>).", uval);
      break;
    }
  }
  return 0;
}

static int open_alsa_device(int do_auto_setup) {
  int result;
  int oldState;
  pthread_setcancelstate(PTHREAD_CANCEL_DISABLE, &oldState); // make this un-cancellable
  result = actual_open_alsa_device(do_auto_setup);
  pthread_setcancelstate(oldState, NULL);
  return result;
}

static int prepare_mixer() {
  int response = 0;
  // do any alsa device initialisation (general case)
  // at present, this is only needed if a hardware mixer is being used
  // if there's a hardware mixer, it needs to be initialised before use
  if (alsa_mix_ctrl == NULL) {
    audio_alsa.volume = NULL;
    audio_alsa.parameters = NULL;
    audio_alsa.mute = NULL;
  } else {
    debug(2, "alsa: hardware mixer prepare");
    int oldState;
    pthread_setcancelstate(PTHREAD_CANCEL_DISABLE, &oldState); // make this un-cancellable

    if (alsa_mix_dev == NULL)
      alsa_mix_dev = alsa_out_dev;

    // Now, start trying to initialise the alsa device with the settings
    // obtained
    pthread_cleanup_debug_mutex_lock(&alsa_mixer_mutex, 1000, 1);
    if (open_mixer() == 1) {
      if (snd_mixer_selem_get_playback_volume_range(alsa_mix_elem, &alsa_mix_minv, &alsa_mix_maxv) <
          0)
        debug(1, "Can't read mixer's [linear] min and max volumes.");
      else {
        if (snd_mixer_selem_get_playback_dB_range(alsa_mix_elem, &alsa_mix_mindb,
                                                  &alsa_mix_maxdb) == 0) {

          audio_alsa.volume = &volume;         // insert the volume function now we
                                               // know it can do dB stuff
          audio_alsa.parameters = &parameters; // likewise the parameters stuff
          if (alsa_mix_mindb == SND_CTL_TLV_DB_GAIN_MUTE) {
            // For instance, the Raspberry Pi does this
            debug(2, "Lowest dB value is a mute");
            mixer_volume_setting_gives_mute = 1;
            alsa_mix_mute = SND_CTL_TLV_DB_GAIN_MUTE; // this may not be
                                                      // necessary -- it's
                                                      // always
            // going to be SND_CTL_TLV_DB_GAIN_MUTE, right?
            // debug(1, "Try minimum volume + 1 as lowest true attenuation
            // value");
            if (snd_mixer_selem_ask_playback_vol_dB(alsa_mix_elem, alsa_mix_minv + 1,
                                                    &alsa_mix_mindb) != 0)
              debug(1, "Can't get dB value corresponding to a minimum volume "
                       "+ 1.");
          }
          debug(3, "Hardware mixer has dB volume from %f to %f.", (1.0 * alsa_mix_mindb) / 100.0,
                (1.0 * alsa_mix_maxdb) / 100.0);
        } else {
          // use the linear scale and do the db conversion ourselves
          warn("The hardware mixer specified -- \"%s\" -- does not have "
               "a dB volume scale.",
               alsa_mix_ctrl);

          if (snd_ctl_open(&ctl, alsa_mix_dev, 0) < 0) {
            warn("Cannot open control \"%s\"", alsa_mix_dev);
            response = -1;
          }
          if (snd_ctl_elem_id_malloc(&elem_id) < 0) {
            debug(1, "Cannot allocate memory for control \"%s\"", alsa_mix_dev);
            elem_id = NULL;
            response = -2;
          } else {
            snd_ctl_elem_id_set_interface(elem_id, SND_CTL_ELEM_IFACE_MIXER);
            snd_ctl_elem_id_set_name(elem_id, alsa_mix_ctrl);

            if (snd_ctl_get_dB_range(ctl, elem_id, &alsa_mix_mindb, &alsa_mix_maxdb) == 0) {
              debug(1,
                    "alsa: hardware mixer \"%s\" selected, with dB volume "
                    "from %f to %f.",
                    alsa_mix_ctrl, (1.0 * alsa_mix_mindb) / 100.0, (1.0 * alsa_mix_maxdb) / 100.0);
              has_softvol = 1;
              audio_alsa.volume = &volume;         // insert the volume function now
                                                   // we know it can do dB stuff
              audio_alsa.parameters = &parameters; // likewise the parameters stuff
            } else {
              debug(1, "Cannot get the dB range from the volume control \"%s\"", alsa_mix_ctrl);
            }
          }
          /*
          debug(1, "Min and max volumes are %d and
          %d.",alsa_mix_minv,alsa_mix_maxv);
          alsa_mix_maxdb = 0;
          if ((alsa_mix_maxv!=0) && (alsa_mix_minv!=0))
            alsa_mix_mindb =
          -20*100*(log10(alsa_mix_maxv*1.0)-log10(alsa_mix_minv*1.0));
          else if (alsa_mix_maxv!=0)
            alsa_mix_mindb = -20*100*log10(alsa_mix_maxv*1.0);
          audio_alsa.volume = &linear_volume; // insert the linear volume
          function
          audio_alsa.parameters = &parameters; // likewise the parameters
          stuff
          debug(1,"Max and min dB calculated are %d and
          %d.",alsa_mix_maxdb,alsa_mix_mindb);
          */
        }
      }
      if (((config.alsa_use_hardware_mute == 1) &&
           (snd_mixer_selem_has_playback_switch(alsa_mix_elem))) ||
          mixer_volume_setting_gives_mute) {
        audio_alsa.mute = &mute; // insert the mute function now we know it
                                 // can do muting stuff
        // debug(1, "Has mixer and mute ability we will use.");
      } else {
        // debug(1, "Has mixer but not using hardware mute.");
      }
      close_mixer();
    }
    debug_mutex_unlock(&alsa_mixer_mutex, 3); // release the mutex
    pthread_cleanup_pop(0);
    pthread_setcancelstate(oldState, NULL);
  }
  return response;
}

static int alsa_device_init() { return prepare_mixer(); }

static int init(int argc, char **argv) {
  // for debugging
  snd_output_stdio_attach(&output, stdout, 0);

  // debug(2,"audio_alsa init called.");
  int response = 0; // this will be what we return to the caller.
  alsa_device_initialised = 0;
  const char *str;
  int value;
  // double dvalue;

  // set up default values first

  alsa_backend_state = abm_disconnected; // startup state
  debug(2, "alsa: init() -- alsa_backend_state => abm_disconnected.");
  set_period_size_request = 0;
  set_buffer_size_request = 0;
  config.alsa_use_hardware_mute = 0; // don't use it by default

  config.audio_backend_latency_offset = 0;
  config.audio_backend_buffer_desired_length = 0.200;
  config.audio_backend_buffer_interpolation_threshold_in_seconds =
      0.120; // below this, basic interpolation will be used to save time.
  config.alsa_maximum_stall_time = 0.200; // 200 milliseconds -- if it takes longer, it's a problem
  config.disable_standby_mode_silence_threshold =
      0.040; // start sending silent frames if the delay goes below this time
  config.disable_standby_mode_silence_scan_interval = 0.004; // check silence threshold this often

  stall_monitor_error_threshold =
      (uint64_t)1000000 * config.alsa_maximum_stall_time; // stall time max to microseconds;
  stall_monitor_error_threshold = (stall_monitor_error_threshold << 32) / 1000000; // now in fp form
  debug(1, "alsa: alsa_maximum_stall_time of %f sec.", config.alsa_maximum_stall_time);

  stall_monitor_start_time = 0;
  stall_monitor_frame_count = 0;

  config.disable_standby_mode = disable_standby_off;
  config.keep_dac_busy = 0;
  config.use_precision_timing = YNA_AUTO;

  // get settings from settings file first, allow them to be overridden by
  // command line options

  // do the "general" audio  options. Note, these options are in the "general"
  // stanza!
  parse_general_audio_options();

  if (config.cfg != NULL) {
    double dvalue;

    /* Get the Output Device Name. */
    if (config_lookup_string(config.cfg, "alsa.output_device", &str)) {
      alsa_out_dev = (char *)str;
    }

    /* Get the Mixer Type setting. */

    if (config_lookup_string(config.cfg, "alsa.mixer_type", &str)) {
      inform("The alsa mixer_type setting is deprecated and has been ignored. "
             "FYI, using the \"mixer_control_name\" setting automatically "
             "chooses a hardware mixer.");
    }

    /* Get the Mixer Device Name. */
    if (config_lookup_string(config.cfg, "alsa.mixer_device", &str)) {
      alsa_mix_dev = (char *)str;
    }

    /* Get the Mixer Control Name. */
    if (config_lookup_string(config.cfg, "alsa.mixer_control_name", &str)) {
      alsa_mix_ctrl = (char *)str;
    }

<<<<<<< HEAD

=======
>>>>>>> 694c9f5a
    // Get the Mixer Control Index
    if (config_lookup_int(config.cfg, "alsa.mixer_control_index", &value)) {
      alsa_mix_index = value;
    }

<<<<<<< HEAD




=======
>>>>>>> 694c9f5a
    /* Get the disable_synchronization setting. */
    if (config_lookup_string(config.cfg, "alsa.disable_synchronization", &str)) {
      if (strcasecmp(str, "no") == 0)
        config.no_sync = 0;
      else if (strcasecmp(str, "yes") == 0)
        config.no_sync = 1;
      else {
        warn("Invalid disable_synchronization option choice \"%s\". It should "
             "be \"yes\" or "
             "\"no\". It is set to \"no\".");
        config.no_sync = 0;
      }
    }

    /* Get the mute_using_playback_switch setting. */
    if (config_lookup_string(config.cfg, "alsa.mute_using_playback_switch", &str)) {
      inform("The alsa \"mute_using_playback_switch\" setting is deprecated. "
             "Please use the \"use_hardware_mute_if_available\" setting instead.");
      if (strcasecmp(str, "no") == 0)
        config.alsa_use_hardware_mute = 0;
      else if (strcasecmp(str, "yes") == 0)
        config.alsa_use_hardware_mute = 1;
      else {
        warn("Invalid mute_using_playback_switch option choice \"%s\". It "
             "should be \"yes\" or "
             "\"no\". It is set to \"no\".");
        config.alsa_use_hardware_mute = 0;
      }
    }

    /* Get the use_hardware_mute_if_available setting. */
    if (config_lookup_string(config.cfg, "alsa.use_hardware_mute_if_available", &str)) {
      if (strcasecmp(str, "no") == 0)
        config.alsa_use_hardware_mute = 0;
      else if (strcasecmp(str, "yes") == 0)
        config.alsa_use_hardware_mute = 1;
      else {
        warn("Invalid use_hardware_mute_if_available option choice \"%s\". It "
             "should be \"yes\" or "
             "\"no\". It is set to \"no\".");
        config.alsa_use_hardware_mute = 0;
      }
    }

    /* Get the output format, using the same names as aplay does*/
    if (config_lookup_string(config.cfg, "alsa.output_format", &str)) {
      int temp_output_format_auto_requested = config.output_format_auto_requested;
      config.output_format_auto_requested = 0; // assume a valid format will be given.
      if (strcasecmp(str, "S16") == 0)
        config.output_format = SPS_FORMAT_S16;
      else if (strcasecmp(str, "S16_LE") == 0)
        config.output_format = SPS_FORMAT_S16_LE;
      else if (strcasecmp(str, "S16_BE") == 0)
        config.output_format = SPS_FORMAT_S16_BE;
      else if (strcasecmp(str, "S24") == 0)
        config.output_format = SPS_FORMAT_S24;
      else if (strcasecmp(str, "S24_LE") == 0)
        config.output_format = SPS_FORMAT_S24_LE;
      else if (strcasecmp(str, "S24_BE") == 0)
        config.output_format = SPS_FORMAT_S24_BE;
      else if (strcasecmp(str, "S24_3LE") == 0)
        config.output_format = SPS_FORMAT_S24_3LE;
      else if (strcasecmp(str, "S24_3BE") == 0)
        config.output_format = SPS_FORMAT_S24_3BE;
      else if (strcasecmp(str, "S32") == 0)
        config.output_format = SPS_FORMAT_S32;
      else if (strcasecmp(str, "S32_LE") == 0)
        config.output_format = SPS_FORMAT_S32_LE;
      else if (strcasecmp(str, "S32_BE") == 0)
        config.output_format = SPS_FORMAT_S32_BE;
      else if (strcasecmp(str, "U8") == 0)
        config.output_format = SPS_FORMAT_U8;
      else if (strcasecmp(str, "S8") == 0)
        config.output_format = SPS_FORMAT_S8;
      else if (strcasecmp(str, "auto") == 0)
        config.output_format_auto_requested = 1;
      else {
        config.output_format_auto_requested =
            temp_output_format_auto_requested; // format was invalid; recall the original setting
        warn("Invalid output format \"%s\". It should be \"auto\", \"U8\", \"S8\", "
             "\"S16\", \"S24\", \"S24_LE\", \"S24_BE\", "
             "\"S24_3LE\", \"S24_3BE\" or "
             "\"S32\", \"S32_LE\", \"S32_BE\". It remains set to \"%s\".",
             str,
             config.output_format_auto_requested == 1
                 ? "auto"
                 : sps_format_description_string(config.output_format));
      }
    }

    if (config_lookup_string(config.cfg, "alsa.output_rate", &str)) {
      if (strcasecmp(str, "auto") == 0) {
        config.output_rate_auto_requested = 1;
      } else {
        if (config.output_rate_auto_requested == 1)
          warn("Invalid output rate \"%s\". It should be \"auto\", 44100, 88200, 176400 or 352800. "
               "It remains set to \"auto\". Note: numbers should not be placed in quotes.",
               str);
        else
          warn("Invalid output rate \"%s\". It should be \"auto\", 44100, 88200, 176400 or 352800. "
               "It remains set to %d. Note: numbers should not be placed in quotes.",
               str, config.output_rate);
      }
    }

    /* Get the output rate, which must be a multiple of 44,100*/
    if (config_lookup_int(config.cfg, "alsa.output_rate", &value)) {
      debug(1, "alsa output rate is %d frames per second", value);
      switch (value) {
      case 44100:
      case 88200:
      case 176400:
      case 352800:
        config.output_rate = value;
        config.output_rate_auto_requested = 0;
        break;
      default:
        if (config.output_rate_auto_requested == 1)
          warn("Invalid output rate \"%d\". It should be \"auto\", 44100, 88200, 176400 or 352800. "
               "It remains set to \"auto\".",
               value);
        else
          warn("Invalid output rate \"%d\".It should be \"auto\", 44100, 88200, 176400 or 352800. "
               "It remains set to %d.",
               value, config.output_rate);
      }
    }

    /* Get the use_mmap_if_available setting. */
    if (config_lookup_string(config.cfg, "alsa.use_mmap_if_available", &str)) {
      if (strcasecmp(str, "no") == 0)
        config.no_mmap = 1;
      else if (strcasecmp(str, "yes") == 0)
        config.no_mmap = 0;
      else {
        warn("Invalid use_mmap_if_available option choice \"%s\". It should be "
             "\"yes\" or \"no\". "
             "It remains set to \"yes\".");
        config.no_mmap = 0;
      }
    }
    /* Get the optional period size value */
    if (config_lookup_int(config.cfg, "alsa.period_size", &value)) {
      set_period_size_request = 1;
      debug(1, "Value read for period size is %d.", value);
      if (value < 0) {
        warn("Invalid alsa period size setting \"%d\". It "
             "must be greater than 0. No setting is made.",
             value);
        set_period_size_request = 0;
      } else {
        period_size_requested = value;
      }
    }

    /* Get the optional buffer size value */
    if (config_lookup_int(config.cfg, "alsa.buffer_size", &value)) {
      set_buffer_size_request = 1;
      debug(1, "Value read for buffer size is %d.", value);
      if (value < 0) {
        warn("Invalid alsa buffer size setting \"%d\". It "
             "must be greater than 0. No setting is made.",
             value);
        set_buffer_size_request = 0;
      } else {
        buffer_size_requested = value;
      }
    }

    /* Get the optional alsa_maximum_stall_time setting. */
    if (config_lookup_float(config.cfg, "alsa.maximum_stall_time", &dvalue)) {
      if (dvalue < 0.0) {
        warn("Invalid alsa maximum write time setting \"%f\". It "
             "must be greater than 0. Default is \"%f\". No setting is made.",
             dvalue, config.alsa_maximum_stall_time);
      } else {
        config.alsa_maximum_stall_time = dvalue;
      }
    }

    /* Get the optional disable_standby_mode_silence_threshold setting. */
    if (config_lookup_float(config.cfg, "alsa.disable_standby_mode_silence_threshold", &dvalue)) {
      if (dvalue < 0.0) {
        warn("Invalid alsa disable_standby_mode_silence_threshold setting \"%f\". It "
             "must be greater than 0. Default is \"%f\". No setting is made.",
             dvalue, config.disable_standby_mode_silence_threshold);
      } else {
        config.disable_standby_mode_silence_threshold = dvalue;
      }
    }

    /* Get the optional disable_standby_mode_silence_scan_interval setting. */
    if (config_lookup_float(config.cfg, "alsa.disable_standby_mode_silence_scan_interval",
                            &dvalue)) {
      if (dvalue < 0.0) {
        warn("Invalid alsa disable_standby_mode_silence_scan_interval setting \"%f\". It "
             "must be greater than 0. Default is \"%f\". No setting is made.",
             dvalue, config.disable_standby_mode_silence_scan_interval);
      } else {
        config.disable_standby_mode_silence_scan_interval = dvalue;
      }
    }

    /* Get the optional disable_standby_mode setting. */
    if (config_lookup_string(config.cfg, "alsa.disable_standby_mode", &str)) {
      if ((strcasecmp(str, "no") == 0) || (strcasecmp(str, "off") == 0) ||
          (strcasecmp(str, "never") == 0))
        config.disable_standby_mode = disable_standby_off;
      else if ((strcasecmp(str, "yes") == 0) || (strcasecmp(str, "on") == 0) ||
               (strcasecmp(str, "always") == 0)) {
        config.disable_standby_mode = disable_standby_always;
        config.keep_dac_busy = 1;
      } else if (strcasecmp(str, "auto") == 0)
        config.disable_standby_mode = disable_standby_auto;
      else {
        warn("Invalid disable_standby_mode option choice \"%s\". It should be "
             "\"always\", \"auto\" or \"never\". "
             "It remains set to \"never\".",
             str);
      }
    }

    if (config_lookup_string(config.cfg, "alsa.use_precision_timing", &str)) {
      if ((strcasecmp(str, "no") == 0) || (strcasecmp(str, "off") == 0) ||
          (strcasecmp(str, "never") == 0))
        config.use_precision_timing = YNA_NO;
      else if ((strcasecmp(str, "yes") == 0) || (strcasecmp(str, "on") == 0) ||
               (strcasecmp(str, "always") == 0)) {
        config.use_precision_timing = YNA_YES;
        config.keep_dac_busy = 1;
      } else if (strcasecmp(str, "auto") == 0)
        config.use_precision_timing = YNA_AUTO;
      else {
        warn("Invalid use_precision_timing option choice \"%s\". It should be "
             "\"yes\", \"auto\" or \"no\". "
             "It remains set to \"%s\".",
             config.use_precision_timing == YNA_NO     ? "no"
             : config.use_precision_timing == YNA_AUTO ? "auto"
                                                       : "yes");
      }
    }

    debug(1, "alsa: disable_standby_mode is \"%s\".",
          config.disable_standby_mode == disable_standby_off      ? "never"
          : config.disable_standby_mode == disable_standby_always ? "always"
                                                                  : "auto");
    debug(1, "alsa: disable_standby_mode_silence_threshold is %f seconds.",
          config.disable_standby_mode_silence_threshold);
    debug(1, "alsa: disable_standby_mode_silence_scan_interval is %f seconds.",
          config.disable_standby_mode_silence_scan_interval);
  }

  optind = 1; // optind=0 is equivalent to optind=1 plus special behaviour
  argv--;     // so we shift the arguments to satisfy getopt()
  argc++;
  // some platforms apparently require optreset = 1; - which?
  int opt;
  while ((opt = getopt(argc, argv, "d:t:m:c:i:")) > 0) {
    switch (opt) {
    case 'd':
      alsa_out_dev = optarg;
      break;

    case 't':
      inform("The alsa backend -t option is deprecated and has been ignored. "
             "FYI, using the -c option automatically chooses a hardware "
             "mixer.");
      break;

    case 'm':
      alsa_mix_dev = optarg;
      break;
    case 'c':
      alsa_mix_ctrl = optarg;
      break;
    case 'i':
      alsa_mix_index = strtol(optarg, NULL, 10);
      break;
    default:
      warn("Invalid audio option \"-%c\" specified -- ignored.", opt);
      help();
    }
  }

  if (optind < argc) {
    warn("Invalid audio argument: \"%s\" -- ignored", argv[optind]);
  }

  debug(1, "alsa: output device name is \"%s\".", alsa_out_dev);

  // so, now, if the option to keep the DAC running has been selected, start a
  // thread to monitor the
  // length of the queue
  // if the queue gets too short, stuff it with silence

  pthread_create(&alsa_buffer_monitor_thread, NULL, &alsa_buffer_monitor_thread_code, NULL);

  return response;
}

static void deinit(void) {
  int oldState;
  pthread_setcancelstate(PTHREAD_CANCEL_DISABLE, &oldState); // make this un-cancellable
  // debug(2,"audio_alsa deinit called.");
  stop();
  debug(2, "Cancel buffer monitor thread.");
  pthread_cancel(alsa_buffer_monitor_thread);
  debug(3, "Join buffer monitor thread.");
  pthread_join(alsa_buffer_monitor_thread, NULL);
  pthread_setcancelstate(oldState, NULL);
}

static int set_mute_state() {
  int response = 1; // some problem expected, e.g. no mixer or not allowed to use it or disconnected
  int oldState;
  pthread_setcancelstate(PTHREAD_CANCEL_DISABLE, &oldState); // make this un-cancellable
  pthread_cleanup_debug_mutex_lock(&alsa_mixer_mutex, 10000, 0);
  if ((alsa_backend_state != abm_disconnected) && (config.alsa_use_hardware_mute == 1) &&
      (open_mixer() == 1)) {
    response = 0; // okay if actually using the mute facility
    debug(2, "alsa: actually set_mute_state");
    int mute = 0;
    if ((mute_requested_externally != 0) || (mute_requested_internally != 0))
      mute = 1;
    if (mute == 1) {
      debug(2, "alsa: hardware mute switched on");
      if (snd_mixer_selem_has_playback_switch(alsa_mix_elem))
        snd_mixer_selem_set_playback_switch_all(alsa_mix_elem, 0);
      else {
        volume_based_mute_is_active = 1;
        do_snd_mixer_selem_set_playback_dB_all(alsa_mix_elem, alsa_mix_mute);
      }
    } else {
      debug(2, "alsa: hardware mute switched off");
      if (snd_mixer_selem_has_playback_switch(alsa_mix_elem))
        snd_mixer_selem_set_playback_switch_all(alsa_mix_elem, 1);
      else {
        volume_based_mute_is_active = 0;
        do_snd_mixer_selem_set_playback_dB_all(alsa_mix_elem, set_volume);
      }
    }
    close_mixer();
  }
  debug_mutex_unlock(&alsa_mixer_mutex, 3); // release the mutex
  pthread_cleanup_pop(0);                   // release the mutex
  pthread_setcancelstate(oldState, NULL);
  return response;
}

static void start(__attribute__((unused)) int i_sample_rate,
                  __attribute__((unused)) int i_sample_format) {
  debug(3, "audio_alsa start called.");

  // frame_index = 0;
  // measurement_data_is_valid = 0;

  stall_monitor_start_time = 0;
  stall_monitor_frame_count = 0;
  if (alsa_device_initialised == 0) {
    debug(1, "alsa: start() calling alsa_device_init.");
    alsa_device_init();
    alsa_device_initialised = 1;
  }
}

static int standard_delay_and_status(snd_pcm_state_t *state, snd_pcm_sframes_t *delay,
                                     yndk_type *using_update_timestamps) {
  int ret = alsa_handle_status;
  if (using_update_timestamps)
    *using_update_timestamps = YNDK_NO;

  snd_pcm_state_t state_temp = SND_PCM_STATE_DISCONNECTED;
  snd_pcm_sframes_t delay_temp = 0;
  if (alsa_handle != NULL) {
    state_temp = snd_pcm_state(alsa_handle);
    if ((state_temp == SND_PCM_STATE_RUNNING) || (state_temp == SND_PCM_STATE_DRAINING)) {
      ret = snd_pcm_delay(alsa_handle, &delay_temp);
    } else {
      // not running, thus no delay information, thus can't check for frame
      // rates
      // frame_index = 0; // we'll be starting over...
      // measurement_data_is_valid = 0;
      // delay_temp = 0;
      ret = 0;
    }
  } // else {
    // debug(1, "alsa_handle is NULL in standard_delay_and_status.");
  // }

  stall_monitor_start_time = 0;  // zero if not initialised / not started / zeroed by flush
  stall_monitor_frame_count = 0; // set to delay at start of time, incremented by any writes

  if (delay != NULL)
    *delay = delay_temp;
  if (state != NULL)
    *state = state_temp;
  return ret;
}

static int precision_delay_and_status(snd_pcm_state_t *state, snd_pcm_sframes_t *delay,
                                      yndk_type *using_update_timestamps) {
  snd_pcm_state_t state_temp = SND_PCM_STATE_DISCONNECTED;
  snd_pcm_sframes_t delay_temp = 0;
  if (using_update_timestamps)
    *using_update_timestamps = YNDK_DONT_KNOW;
  int ret = alsa_handle_status;

  snd_pcm_status_t *alsa_snd_pcm_status;
  snd_pcm_status_alloca(&alsa_snd_pcm_status);

  struct timespec tn;                // time now
  snd_htimestamp_t update_timestamp; // actually a struct timespec
  if (alsa_handle != NULL) {
    ret = snd_pcm_status(alsa_handle, alsa_snd_pcm_status);
    if (ret == 0) {
      snd_pcm_status_get_htstamp(alsa_snd_pcm_status, &update_timestamp);

      /*
      // must be 1.1 or later to use snd_pcm_status_get_driver_htstamp
      #if SND_LIB_MINOR != 0
          snd_htimestamp_t driver_htstamp;
          snd_pcm_status_get_driver_htstamp(alsa_snd_pcm_status, &driver_htstamp);
          uint64_t driver_htstamp_ns = driver_htstamp.tv_sec;
          driver_htstamp_ns = driver_htstamp_ns * 1000000000;
          driver_htstamp_ns = driver_htstamp_ns + driver_htstamp.tv_nsec;
          debug(1,"driver_htstamp: %f.", driver_htstamp_ns * 0.000000001);
      #endif
      */

      state_temp = snd_pcm_status_get_state(alsa_snd_pcm_status);

      if ((state_temp == SND_PCM_STATE_RUNNING) || (state_temp == SND_PCM_STATE_DRAINING)) {

        //     uint64_t update_timestamp_ns =
        //         update_timestamp.tv_sec * (uint64_t)1000000000 + update_timestamp.tv_nsec;

        uint64_t update_timestamp_ns = update_timestamp.tv_sec;
        update_timestamp_ns = update_timestamp_ns * 1000000000;
        update_timestamp_ns = update_timestamp_ns + update_timestamp.tv_nsec;

        // if the update_timestamp is zero, we take this to mean that the device doesn't report
        // interrupt timings. (It could be that it's not a real hardware device.)
        // so we switch to getting the delay the regular way
        // i.e. using snd_pcm_delay	()
        if (using_update_timestamps) {
          if (update_timestamp_ns == 0)
            *using_update_timestamps = YNDK_NO;
          else
            *using_update_timestamps = YNDK_YES;
        }

        // user information
        if (update_timestamp_ns == 0) {
          if (delay_type_notified != 1) {
            debug(2, "alsa: update timestamps unavailable");
            delay_type_notified = 1;
          }
        } else {
          // diagnostic
          if (delay_type_notified != 0) {
            debug(2, "alsa: update timestamps available");
            delay_type_notified = 0;
          }
        }

        if (update_timestamp_ns == 0) {
          ret = snd_pcm_delay(alsa_handle, &delay_temp);
        } else {
          delay_temp = snd_pcm_status_get_delay(alsa_snd_pcm_status);

          /*
          // It seems that the alsa library uses CLOCK_REALTIME before 1.0.28, even though
          // the check for monotonic returns true. Might have to watch out for this.
            #if SND_LIB_MINOR == 0 && SND_LIB_SUBMINOR < 28
                  clock_gettime(CLOCK_REALTIME, &tn);
            #else
                  clock_gettime(CLOCK_MONOTONIC, &tn);
            #endif
          */

          if (use_monotonic_clock)
            clock_gettime(CLOCK_MONOTONIC, &tn);
          else
            clock_gettime(CLOCK_REALTIME, &tn);

          // uint64_t time_now_ns = tn.tv_sec * (uint64_t)1000000000 + tn.tv_nsec;
          uint64_t time_now_ns = tn.tv_sec;
          time_now_ns = time_now_ns * 1000000000;
          time_now_ns = time_now_ns + tn.tv_nsec;

          // see if it's stalled

          if ((stall_monitor_start_time != 0) && (stall_monitor_frame_count == delay_temp)) {
            // hasn't outputted anything since the last call to delay()

            if (((update_timestamp_ns - stall_monitor_start_time) >
                 stall_monitor_error_threshold) ||
                ((time_now_ns - stall_monitor_start_time) > stall_monitor_error_threshold)) {
              debug(2,
                    "DAC seems to have stalled with time_now_ns: %" PRIX64
                    ", update_timestamp_ns: %" PRIX64 ", stall_monitor_start_time %" PRIX64
                    ", stall_monitor_error_threshold %" PRIX64 ".",
                    time_now_ns, update_timestamp_ns, stall_monitor_start_time,
                    stall_monitor_error_threshold);
              debug(2,
                    "DAC seems to have stalled with time_now: %lx,%lx"
                    ", update_timestamp: %lx,%lx, stall_monitor_start_time %" PRIX64
                    ", stall_monitor_error_threshold %" PRIX64 ".",
                    tn.tv_sec, tn.tv_nsec, update_timestamp.tv_sec, update_timestamp.tv_nsec,
                    stall_monitor_start_time, stall_monitor_error_threshold);
              ret = sps_extra_code_output_stalled;
            }
          } else {
            stall_monitor_start_time = update_timestamp_ns;
            stall_monitor_frame_count = delay_temp;
          }

          if (ret == 0) {
            uint64_t delta = time_now_ns - update_timestamp_ns;

            //          uint64_t frames_played_since_last_interrupt =
            //              ((uint64_t)config.output_rate * delta) / 1000000000;

            uint64_t frames_played_since_last_interrupt = config.output_rate;
            frames_played_since_last_interrupt = frames_played_since_last_interrupt * delta;
            frames_played_since_last_interrupt = frames_played_since_last_interrupt / 1000000000;

            snd_pcm_sframes_t frames_played_since_last_interrupt_sized =
                frames_played_since_last_interrupt;
            if ((frames_played_since_last_interrupt_sized < 0) ||
                ((uint64_t)frames_played_since_last_interrupt_sized !=
                 frames_played_since_last_interrupt))
              debug(1,
                    "overflow resizing frames_played_since_last_interrupt %" PRIx64
                    " to frames_played_since_last_interrupt %lx.",
                    frames_played_since_last_interrupt, frames_played_since_last_interrupt_sized);
            delay_temp = delay_temp - frames_played_since_last_interrupt_sized;
          }
        }
      } else { // not running, thus no delay information, thus can't check for
               // stall
        delay_temp = 0;
        stall_monitor_start_time = 0;  // zero if not initialised / not started / zeroed by flush
        stall_monitor_frame_count = 0; // set to delay at start of time, incremented by any writes

        // not running, thus no delay information, thus can't check for frame
        // rates
        // frame_index = 0; // we'll be starting over...
        // measurement_data_is_valid = 0;
      }
    } else {
      debug(1, "alsa: can't get device's status.");
    }

  } else {
    debug(2, "alsa_handle is NULL in precision_delay_and_status!");
  }
  if (delay != NULL)
    *delay = delay_temp;
  if (state != NULL)
    *state = state_temp;
  return ret;
}

static int delay(long *the_delay) {
  // returns 0 if the device is in a valid state -- SND_PCM_STATE_RUNNING or
  // SND_PCM_STATE_PREPARED
  // or SND_PCM_STATE_DRAINING
  // and returns the actual delay if running or 0 if prepared in *the_delay

  // otherwise return an error code
  // the error code could be a Unix errno code or a snderror code, or
  // the sps_extra_code_output_stalled or the
  // sps_extra_code_output_state_cannot_make_ready codes
  int ret = 0;
  snd_pcm_sframes_t my_delay = 0;

  int oldState;

  snd_pcm_state_t state;

  pthread_setcancelstate(PTHREAD_CANCEL_DISABLE, &oldState); // make this un-cancellable
  pthread_cleanup_debug_mutex_lock(&alsa_mutex, 10000, 0);

  ret = delay_and_status(&state, &my_delay, NULL);

  debug_mutex_unlock(&alsa_mutex, 0);
  pthread_cleanup_pop(0);
  pthread_setcancelstate(oldState, NULL);

  if (the_delay != NULL)   // can't imagine why this might happen
    *the_delay = my_delay; // note: snd_pcm_sframes_t is a long

  return ret;
}

static int stats(uint64_t *raw_measurement_time, uint64_t *corrected_measurement_time,
                 uint64_t *the_delay, uint64_t *frames_sent_to_dac) {
  // returns 0 if the device is in a valid state -- SND_PCM_STATE_RUNNING or
  // SND_PCM_STATE_PREPARED
  // or SND_PCM_STATE_DRAINING.
  // returns the actual delay if running or 0 if prepared in *the_delay
  // returns the present value of frames_sent_for_playing
  // otherwise return a non-zero value
  int ret = 0;
  *the_delay = 0;

  int oldState;

  snd_pcm_state_t state;
  snd_pcm_sframes_t my_delay = 0; // this initialisation is to silence a clang warning

  pthread_setcancelstate(PTHREAD_CANCEL_DISABLE, &oldState); // make this un-cancellable
  pthread_cleanup_debug_mutex_lock(&alsa_mutex, 10000, 0);

  if (alsa_handle == NULL) {
    ret = alsa_handle_status;
  } else {
    *raw_measurement_time =
        get_absolute_time_in_ns(); // this is not conditioned ("disciplined") by NTP
    *corrected_measurement_time = get_monotonic_time_in_ns(); // this is ("disciplined") by NTP
    ret = delay_and_status(&state, &my_delay, NULL);
  }
  if (ret == 0)
    ret = frames_sent_break_occurred; // will be zero unless an error like an underrun occurred
  else
    ret = 1;                      // just indicate there was some kind of a break
  frames_sent_break_occurred = 0; // reset it.
  if (frames_sent_to_dac != NULL)
    *frames_sent_to_dac = frames_sent_for_playing;
  debug_mutex_unlock(&alsa_mutex, 0);
  pthread_cleanup_pop(0);
  pthread_setcancelstate(oldState, NULL);
  uint64_t hd = my_delay; // note: snd_pcm_sframes_t is a long
  *the_delay = hd;
  return ret;
}
/*
static int get_rate_information(uint64_t *elapsed_time, uint64_t *frames_played) {
  // elapsed_time is in nanoseconds
  int response = 0; // zero means okay
  if (measurement_data_is_valid) {
    *elapsed_time = measurement_time - measurement_start_time;
    *frames_played = frames_played_at_measurement_time - frames_played_at_measurement_start_time;
  } else {
    *elapsed_time = 0;
    *frames_played = 0;
    response = -1;
  }
  return response;
}
*/

static int do_play(void *buf, int samples) {
  // assuming the alsa_mutex has been acquired
  // debug(3,"audio_alsa play called.");
  int oldState;
  pthread_setcancelstate(PTHREAD_CANCEL_DISABLE, &oldState); // make this un-cancellable

  snd_pcm_state_t state;
  snd_pcm_sframes_t my_delay;
  int ret = delay_and_status(&state, &my_delay, NULL);

  if (ret == 0) { // will be non-zero if an error or a stall

    if ((samples != 0) && (buf != NULL)) {

      // just check the state of the DAC

      if ((state != SND_PCM_STATE_PREPARED) && (state != SND_PCM_STATE_RUNNING) &&
          (state != SND_PCM_STATE_XRUN)) {
        debug(1, "alsa: DAC in odd SND_PCM_STATE_* %d prior to writing.", state);
      }

      snd_pcm_state_t prior_state = state; // keep this for afterwards....
      // debug(3, "alsa: write %d frames.", samples);
      ret = alsa_pcm_write(alsa_handle, buf, samples);
      if (ret > 0)
        frames_sent_for_playing += ret; // this is the number of frames accepted
      if (ret == samples) {
        stall_monitor_frame_count += samples;
      } else {
        frames_sent_break_occurred = 1; // note than an output error has occurred
        if (ret == -EPIPE) {            /* underrun */

          // It could be that the DAC was in the SND_PCM_STATE_XRUN state before
          // sending the samples to be output. If so, it will still be in
          // the SND_PCM_STATE_XRUN state after the call and it needs to be recovered.

          // The underrun occurred in the past, so flagging an
          // error at this point is misleading.

          // In fact, having put samples in the buffer, we are about to fix it by now
          // issuing a snd_pcm_recover().

          // So, if state is SND_PCM_STATE_XRUN now, only report it if the state was
          // not SND_PCM_STATE_XRUN prior to the call, i.e. report it only
          // if we are not trying to recover from a previous underrun.

          if (prior_state == SND_PCM_STATE_XRUN)
            debug(1, "alsa: recovering from a previous underrun.");
          else
            debug(1, "alsa: underrun while writing %d samples to alsa device.", samples);
          int tret = snd_pcm_recover(alsa_handle, ret, 1);
          if (tret < 0) {
            warn("alsa: can't recover from SND_PCM_STATE_XRUN: %s.", snd_strerror(tret));
          }
        } else if (ret == -ESTRPIPE) { /* suspended */
          debug(1, "alsa: suspended while writing %d samples to alsa device.", samples);
          int tret;
          while ((tret = snd_pcm_resume(alsa_handle)) == -EAGAIN) {
            sleep(1); /* wait until the suspend flag is released */
            if (tret < 0) {
              warn("alsa: can't recover from SND_PCM_STATE_SUSPENDED state, "
                   "snd_pcm_prepare() "
                   "failed: %s.",
                   snd_strerror(tret));
            }
          }
        } else {
          char errorstring[1024];
          strerror_r(-ret, (char *)errorstring, sizeof(errorstring));
          debug(1, "alsa: error %d (\"%s\") writing %d samples to alsa device.", ret,
                (char *)errorstring, samples);
        }
      }
    }
  } else {
    debug(1,
          "alsa: device status returns fault status %d and SND_PCM_STATE_* "
          "%d  for play.",
          ret, state);
  }

  pthread_setcancelstate(oldState, NULL);
  return ret;
}

static int do_open(int do_auto_setup) {
  int ret = 0;
  if (alsa_backend_state != abm_disconnected)
    debug(1, "alsa: do_open() -- opening the output device when it is already "
             "connected");
  if (alsa_handle == NULL) {
    // debug(1,"alsa: do_open() -- opening the output device");
    ret = open_alsa_device(do_auto_setup);
    if (ret == 0) {
      mute_requested_internally = 0;
      if (audio_alsa.volume)
        do_volume(set_volume);
      if (audio_alsa.mute) {
        debug(2, "do_open() set_mute_state");
        set_mute_state(); // the mute_requested_externally flag will have been
                          // set accordingly
        // do_mute(0); // complete unmute
      }
      frames_sent_break_occurred = 1; // there is a discontinuity with
      // any previously-reported frame count
      frames_sent_for_playing = 0;
      alsa_backend_state = abm_connected; // only do this if it really opened it.
    }
  } else {
    debug(1, "alsa: do_open() -- output device already open.");
  }
  return ret;
}

static int do_close() {
  debug(2, "alsa: do_close()");
  if (alsa_backend_state == abm_disconnected)
    debug(1, "alsa: do_close() -- closing the output device when it is already "
             "disconnected");
  int derr = 0;
  if (alsa_handle) {
    // debug(1,"alsa: do_close() -- closing the output device");
    if ((derr = snd_pcm_drop(alsa_handle)))
      debug(1, "Error %d (\"%s\") dropping output device.", derr, snd_strerror(derr));
    usleep(5000); // this make the function pthread cancellable
    if ((derr = snd_pcm_hw_free(alsa_handle)))
      debug(1, "Error %d (\"%s\") freeing the output device hardware.", derr, snd_strerror(derr));
    debug(2, "alsa: do_close() -- closing alsa handle");
    if ((derr = snd_pcm_close(alsa_handle)))
      debug(1, "Error %d (\"%s\") closing the output device.", derr, snd_strerror(derr));
    alsa_handle = NULL;
    alsa_handle_status = ENODEV; // no device open
  } else {
    debug(1, "alsa: do_close() -- output device already closed.");
  }
  alsa_backend_state = abm_disconnected;
  return derr;
}

static int sub_flush() {
  if (alsa_backend_state == abm_disconnected)
    debug(1, "alsa: do_flush() -- closing the output device when it is already "
             "disconnected");
  int derr = 0;
  if (alsa_handle) {
    debug(2, "alsa: do_flush() -- flushing the output device");
    frames_sent_break_occurred = 1;
    if ((derr = snd_pcm_drop(alsa_handle)))
      debug(1, "Error %d (\"%s\") dropping output device.", derr, snd_strerror(derr));
    if ((derr = snd_pcm_prepare(alsa_handle)))
      debug(1, "Error %d (\"%s\") preparing output device after flush.", derr, snd_strerror(derr));
    alsa_backend_state = abm_connected;
  } else {
    debug(1, "alsa: do_flush() -- output device already closed.");
  }
  return derr;
}

static int play(void *buf, int samples, __attribute__((unused)) int sample_type,
                __attribute__((unused)) uint32_t timestamp,
                __attribute__((unused)) uint64_t playtime) {

  // play() will change the state of the alsa_backend_mode to abm_playing
  // also, if the present alsa_backend_state is abm_disconnected, then first the
  // DAC must be
  // connected

  // debug(3,"audio_alsa play called.");
  int ret = 0;

  pthread_cleanup_debug_mutex_lock(&alsa_mutex, 50000, 0);

  if (alsa_backend_state == abm_disconnected) {
    ret = do_open(0); // don't try to auto setup
    if (ret == 0)
      debug(2, "alsa: play() -- opened output device");
  }

  if (ret == 0) {
    if (alsa_backend_state != abm_playing) {
      debug(2, "alsa: play() -- alsa_backend_state => abm_playing");
      alsa_backend_state = abm_playing;

      // mute_requested_internally = 0; // stop requesting a mute for backend's own
      // reasons, which might have been a flush
      // debug(2, "play() set_mute_state");
      // set_mute_state(); // try to action the request and return a status
      // do_mute(0); // unmute for backend's reason
    }
    ret = do_play(buf, samples);
  }

  debug_mutex_unlock(&alsa_mutex, 0);
  pthread_cleanup_pop(0); // release the mutex
  return ret;
}

static int prepare(void) {
  // this will leave the DAC open / connected.
  int ret = 0;

  pthread_cleanup_debug_mutex_lock(&alsa_mutex, 50000, 0);

  if (alsa_backend_state == abm_disconnected) {
    if (alsa_device_initialised == 0) {
      // debug(1, "alsa: prepare() calling alsa_device_init.");
      alsa_device_init();
      alsa_device_initialised = 1;
    }
    ret = do_open(1); // do auto setup
    if (ret == 0)
      debug(2, "alsa: prepare() -- opened output device");
  }

  debug_mutex_unlock(&alsa_mutex, 0);
  pthread_cleanup_pop(0); // release the mutex
  return ret;
}

static void flush(void) {
  // debug(2,"audio_alsa flush called.");
  pthread_cleanup_debug_mutex_lock(&alsa_mutex, 10000, 1);
  if (alsa_backend_state != abm_disconnected) { // must be playing or connected...
    // do nothing for a flush if config.keep_dac_busy is true
    if (config.keep_dac_busy == 0) {
      sub_flush();
    }
  } else {
    debug(3, "alsa: flush() -- called on a disconnected alsa backend");
  }
  debug_mutex_unlock(&alsa_mutex, 3);
  pthread_cleanup_pop(0); // release the mutex
}

static void stop(void) {
  pthread_cleanup_debug_mutex_lock(&alsa_mutex, 10000, 1);
  if (alsa_backend_state != abm_disconnected) { // must be playing or connected...
    if (config.keep_dac_busy == 0) {
      do_close();
    }
  } else
    debug(3, "alsa: stop() -- called on a disconnected alsa backend");
  debug_mutex_unlock(&alsa_mutex, 3);
  pthread_cleanup_pop(0); // release the mutex
}

static void parameters(audio_parameters *info) {
  info->minimum_volume_dB = alsa_mix_mindb;
  info->maximum_volume_dB = alsa_mix_maxdb;
}

static void do_volume(double vol) { // caller is assumed to have the alsa_mutex when
                                    // using this function
  debug(3, "Setting volume db to %f.", vol);
  int oldState;
  pthread_setcancelstate(PTHREAD_CANCEL_DISABLE, &oldState); // make this un-cancellable
  set_volume = vol;
  pthread_cleanup_debug_mutex_lock(&alsa_mixer_mutex, 1000, 1);
  if (volume_set_request && (open_mixer() == 1)) {
    if (has_softvol) {
      if (ctl && elem_id) {
        snd_ctl_elem_value_t *value;
        long raw;

        if (snd_ctl_convert_from_dB(ctl, elem_id, vol, &raw, 0) < 0)
          debug(1, "Failed converting dB gain to raw volume value for the "
                   "software volume control.");

        snd_ctl_elem_value_alloca(&value);
        snd_ctl_elem_value_set_id(value, elem_id);
        snd_ctl_elem_value_set_integer(value, 0, raw);
        snd_ctl_elem_value_set_integer(value, 1, raw);
        if (snd_ctl_elem_write(ctl, value) < 0)
          debug(1, "Failed to set playback dB volume for the software volume "
                   "control.");
      }
    } else {
      if (volume_based_mute_is_active == 0) {
        // debug(1,"Set alsa volume.");
        do_snd_mixer_selem_set_playback_dB_all(alsa_mix_elem, vol);
      } else {
        debug(2, "Not setting volume because volume-based mute is active");
      }
    }
    volume_set_request = 0; // any external request that has been made is now satisfied
    close_mixer();
  }
  debug_mutex_unlock(&alsa_mixer_mutex, 3);
  pthread_cleanup_pop(0); // release the mutex
  pthread_setcancelstate(oldState, NULL);
}

static void volume(double vol) {
  volume_set_request = 1; // an external request has been made to set the volume
  do_volume(vol);
}

/*
static void linear_volume(double vol) {
  debug(2, "Setting linear volume to %f.", vol);
  set_volume = vol;
  if ((alsa_mix_ctrl == NULL) && alsa_mix_handle) {
    double linear_volume = pow(10, vol);
    // debug(1,"Linear volume is %f.",linear_volume);
    long int_vol = alsa_mix_minv + (alsa_mix_maxv - alsa_mix_minv) *
linear_volume;
    // debug(1,"Setting volume to %ld, for volume input of %f.",int_vol,vol);
    if (alsa_mix_handle) {
      if (snd_mixer_selem_set_playback_volume_all(alsa_mix_elem, int_vol) != 0)
        die("Failed to set playback volume");

    }
  }
}
*/

static int mute(int mute_state_requested) {         // these would be for external reasons, not
                                                    // because of the
                                                    // state of the backend.
  mute_requested_externally = mute_state_requested; // request a mute for external reasons
  debug(2, "mute(%d) set_mute_state", mute_state_requested);
  return set_mute_state();
}
/*
static void alsa_buffer_monitor_thread_cleanup_function(__attribute__((unused)) void
*arg) {
  debug(1, "alsa: alsa_buffer_monitor_thread_cleanup_function called.");
}
*/

static void *alsa_buffer_monitor_thread_code(__attribute__((unused)) void *arg) {
  int frame_count = 0;
  int error_count = 0;
  int error_detected = 0;
  int okb = -1;
  while (error_detected ==
         0) { // if too many play errors occur early on, we will turn off the disable stanby mode
    if (okb != config.keep_dac_busy) {
      debug(2, "keep_dac_busy is now \"%s\"", config.keep_dac_busy == 0 ? "no" : "yes");
      okb = config.keep_dac_busy;
    }
    if ((config.keep_dac_busy != 0) && (alsa_device_initialised == 0)) {
      debug(2, "alsa: alsa_buffer_monitor_thread_code() calling "
               "alsa_device_init.");
      alsa_device_init();
      alsa_device_initialised = 1;
    }
    int sleep_time_us = (int)(config.disable_standby_mode_silence_scan_interval * 1000000);
    pthread_cleanup_debug_mutex_lock(&alsa_mutex, 200000, 0);
    // check possible state transitions here
    if ((alsa_backend_state == abm_disconnected) && (config.keep_dac_busy != 0)) {
      // open the dac and move to abm_connected mode
      if (do_open(1) == 0) // no automatic setup of rate and speed if necessary
        debug(2, "alsa: alsa_buffer_monitor_thread_code() -- output device opened; "
                 "alsa_backend_state => abm_connected");
    } else if ((alsa_backend_state == abm_connected) && (config.keep_dac_busy == 0)) {
      stall_monitor_start_time = 0;
      // frame_index = 0;
      // measurement_data_is_valid = 0;
      debug(2, "alsa: alsa_buffer_monitor_thread_code() -- closing the output "
               "device");
      do_close();
      debug(2, "alsa: alsa_buffer_monitor_thread_code() -- alsa_backend_state "
               "=> abm_disconnected");
    }
    // now, if the backend is not in the abm_disconnected state
    // and config.keep_dac_busy is true (at the present, this has to be the case
    // to be in the
    // abm_connected state in the first place...) then do the silence-filling
    // thing, if needed /* only if the output device is capable of precision delay */.
    if ((alsa_backend_state != abm_disconnected) &&
        (config.keep_dac_busy != 0) /* && precision_delay_available() */) {
      int reply;
      long buffer_size = 0;
      snd_pcm_state_t state;
      reply = delay_and_status(&state, &buffer_size, NULL);
      if (reply != 0) {
        buffer_size = 0;
        char errorstring[1024];
        strerror_r(-reply, (char *)errorstring, sizeof(errorstring));
        debug(1, "alsa: alsa_buffer_monitor_thread_code delay error %d: \"%s\".", reply,
              (char *)errorstring);
      }
      long buffer_size_threshold =
          (long)(config.disable_standby_mode_silence_threshold * config.output_rate);
      size_t size_of_silence_buffer;
      if (buffer_size < buffer_size_threshold) {
        int frames_of_silence = 1024;
        size_of_silence_buffer = frames_of_silence * frame_size;
        void *silence = malloc(size_of_silence_buffer);
        if (silence == NULL) {
          warn("disable_standby_mode has been turned off because a memory allocation error "
               "occurred.");
          error_detected = 1;
        } else {
          int ret;
          pthread_cleanup_push(malloc_cleanup, silence);
          int use_dither = 0;
          if ((alsa_mix_ctrl == NULL) && (config.ignore_volume_control == 0) &&
              (config.airplay_volume != 0.0))
            use_dither = 1;
          dither_random_number_store =
              generate_zero_frames(silence, frames_of_silence, config.output_format,
                                   use_dither, // i.e. with dither
                                   dither_random_number_store);
          ret = do_play(silence, frames_of_silence);
          frame_count++;
          pthread_cleanup_pop(1); // free malloced buffer
          if (ret < 0) {
            error_count++;
            char errorstring[1024];
            strerror_r(-ret, (char *)errorstring, sizeof(errorstring));
            debug(2,
                  "alsa: alsa_buffer_monitor_thread_code error %d (\"%s\") writing %d samples "
                  "to alsa device -- %d errors in %d trials.",
                  ret, (char *)errorstring, frames_of_silence, error_count, frame_count);
            if ((error_count > 40) && (frame_count < 100)) {
              warn("disable_standby_mode has been turned off because too many underruns "
                   "occurred. Is Shairport Sync outputting to a virtual device or running in a "
                   "virtual machine?");
              error_detected = 1;
            }
          }
        }
      }
    }
    debug_mutex_unlock(&alsa_mutex, 0);
    pthread_cleanup_pop(0); // release the mutex
    usleep(sleep_time_us);  // has a cancellation point in it
  }
  pthread_exit(NULL);
}<|MERGE_RESOLUTION|>--- conflicted
+++ resolved
@@ -1068,22 +1068,11 @@
       alsa_mix_ctrl = (char *)str;
     }
 
-<<<<<<< HEAD
-
-=======
->>>>>>> 694c9f5a
     // Get the Mixer Control Index
     if (config_lookup_int(config.cfg, "alsa.mixer_control_index", &value)) {
       alsa_mix_index = value;
     }
 
-<<<<<<< HEAD
-
-
-
-
-=======
->>>>>>> 694c9f5a
     /* Get the disable_synchronization setting. */
     if (config_lookup_string(config.cfg, "alsa.disable_synchronization", &str)) {
       if (strcasecmp(str, "no") == 0)
