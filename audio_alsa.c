--- conflicted
+++ resolved
@@ -882,17 +882,14 @@
         debug(1, "Error %d in delay(): \"%s\". Delay reported is %d frames.", reply,
               snd_strerror(reply), *the_delay);
         snd_pcm_recover(alsa_handle, reply, 1);
-<<<<<<< HEAD
         frame_index = 0;
         measurement_data_is_valid = 0;
-=======
       } else {
         if (*the_delay == 0) {
           // there's nothing in the pipeline, so we can't measure frame rate.
           frame_index = 0; // we'll be starting over...
           measurement_data_is_valid = 0;
         }
->>>>>>> 347e63ba
       }
     } else {
       frame_index = 0; // we'll be starting over...
@@ -994,12 +991,8 @@
             debug(1, "Error %d in delay(): \"%s\". Delay reported is %d frames.", err2,
                   snd_strerror(err2), fl);
             snd_pcm_recover(alsa_handle, err2, 1);
-<<<<<<< HEAD
             frame_index = 0;
             measurement_data_is_valid = 0;
-          }
-          measurement_time = get_absolute_time_in_fp();
-=======
           } else {
             if (fl == 0) {
               // there's nothing in the pipeline, so we can't measure frame rate.
@@ -1009,7 +1002,6 @@
           }
 
           uint64_t tf = get_absolute_time_in_fp();
->>>>>>> 347e63ba
           frames_played_at_measurement_time = frames_sent_for_playing - fl;
           if (frame_index == start_measurement_from_this_frame) {
             frames_played_at_measurement_start_time = frames_played_at_measurement_time;
