<<<<<<< HEAD
Version 2.2.5
-----
* Bugfixes
 * Fix a segfault error that can occur in certain cases (thanks again to https://github.com/joerg-krause).
 * Include header files in common.c (thanks again to https://github.com/joerg-krause).

Version 2.2.4
-----
* Bugfixes
 * Fix an out-of-stack-space error that can occur in certain cases (thanks to https://github.com/joerg-krause).
 * Fix a couple of compiler warnings (thanks to https://github.com/joerg-krause).

Version 2.2.3
-----
* NOTE: all the metadata stuff has been moved to the "development" branch. This will become the stable branch henceforward, with just bug fixes or minor enhancements. Apologies for the inconvenience.
* Bugfixes
 * Fix a bug when compiling for Arch Linux on Raspberry Pi 2 (thanks to https://github.com/joaodriessen).
 * Fix a compiler warning (thanks to https://github.com/sdigit).
=======
Version 2.4
----
**Stable release**

This stable release is the culmination of the 2.3.X sequence of development releases.

**Change Summary**

Changes from the previous stable version -- 2.2.5 -- are summarised here:
 * Settings are now read from a configuration file. Command-line settings are supported but discouraged.
 * Metadata is now supported -- it can be delivered to a unix pipe for processing by a helper application. See https://github.com/mikebrady/shairport-sync-metadata-reader for a sample metadata reader.
 * Raw PCM audio can be delivered to standard output ("stdout") or to a unix pipe. The internal architecture has changed considerably to support this.
 * Support for compilation on OpenWrt back to Attitude Adjustment.
 * Version 2.4 uses the libconfig library.
 * Runs on a wider range of platforms, including Arch Linux and Fedora.
 * Bug fixes.

Please note that building instructions have changed slightly from the previous version.
Also, the `-t hardware/software` option has been deprecated in the alsa back end. 

Version 2.3.13
----
**Note**
* We're getting ready to release the development branch as the new, stable, master branch at 2.4. If you're packaging Shairport Sync, you might prefer to wait a short while as we add a little polish before the release.

**Changes**
* Harmonise version numbers on the release and on the `shairport.spec` file used in Fedora.

Version 2.3.12
----
**Note**
* We're getting ready to release the development branch as the new, stable, master branch at 2.4. If you're packaging Shairport Sync, you might prefer to wait a short while as we add a little polish before the release.

**Changes**
* `update-rc.d` has been removed from the installation script for System V because it causes problems for package makers. It's now noted in the user installation instructions.
* The `alsa` group `mixer_type` setting is deprecated and you should stop using it. Its functionality has been subsumed into `mixer_name` – when you specify a `mixer_name` it automatically chooses the `hardware` mixer type.


**Enhancements**
* Larger range of interpolation. Shairport Sync has previously constrained not to make interpolations ("corrections") of more than about 1 per 1000 real frames. This contraint has been relaxed, and it is now able to make corrections of up to 1 in 352 real frames. This might result in a faster and undesirably sudden correction early during a play session, so a number of further changes have been made. The full set of these changes is as follows:
  * No corrections happen for the first five seconds.
  * Corrections of up to about 1 in 1000 for the next 25 seconds.
  * Corrections of up to 1 in 352 thereafter.

**Documentation Update**
* Nearly there with updates concerning the configuration file.

Version 2.3.11
----
Documentation Update
* Beginning to update the `man` document to include information about the configuration file. It's pretty sparse, but it's a start.

Version 2.3.10
----
Bug fix
* The "pipe" backend used output code that would block if the pipe didn't have a reader. This has been replaced by non-blocking code. Here are some implications:
  * When the pipe is created, Shairport Sync will not block if a reader isn't present.
  * If the pipe doesn't have a reader when Shairport Sync wants to output to it, the output will be discarded.
  * If a reader disappears while writing is occuring, the write will time out after five seconds.
  * Shairport Sync will only close the pipe on termination.

Version 2.3.9
----
* Bug fix
 * Specifying the configuration file using a *relative* file path now works properly.
 * The debug verbosity requested with `-v`, `-vv`, etc. is now honoured before the configuration file is read. It is read and honoured from when the command line arguments are scanned the first time to get a possible configuration file path.

Version 2.3.8
----
* Annoying changes you must make
 * You probably need to change your `./configure` arguments. The flag `with-initscript` has changed to `with-systemv`. It was previously enabled by default; now you must enable it explicitly.

* Changes
 * Added limited support for installing into `systemd` and Fedora systems. For `systemd` support, use the configuration flag `--with-systemd` in place of `--with-systemv`. The installation does not do everything needed, such as defining special users and groups.
 * Renamed `with-initscript` configuration flag to `with-systemv` to describe its role more accurately.
 * A System V startup script is no longer installed by default; if you want it, ask for it with the `--with-systemv` configuration flag.
 * Added limited support for FreeBSD. You must specify `LDFLAGS='-I/usr/local/lib'` and `CPPFLAGS='-L/usr/local/include'` before running `./configure --with-foo etc.`
 * Removed the `-configfile` annotation from the version string because it's no longer optional; it's always there.
 * Removed the `dummy`, `pipe` and `stdout` backends from the standard build – they are now optional and are no longer automatically included in the build.

* Bug fixes
 * Allow more stack space to prevent a segfault in certain configurations (thanks to https://github.com/joerg-krause).
 * Add missing header files(thanks to https://github.com/joerg-krause).
 * Removed some (hopefully) mostly silent bugs from the configure.ac file.
 
Version 2.3.7
----
* Changes
  * Removed the two different buffer lengths for the alsa back end that made a brief appearance in 2.3.5.
* Enhancements
 * Command line arguments are now given precedence over config file settings. This conforms to standard unix practice.
 * A `–without-pkg-config` configuration argument now allows for build systems, e.g. for older OpenWrt builds, that haven't fully implemented it. There is still some unhappiness in arch linux builds.
* More
 *  Quite a bit of extra diagnostic code was written to investigate clock drift, DAC timings and so on. It was useful but has been commented out. If might be useful in the future.

Version 2.3.5
----
* Changes
 * The metadata item 'sndr' is no longer sent in metadata. It's been replaced by 'snam' and 'snua' -- see below.
* Enhancements
 * When a play session is initiated by a source, it attempts to reserve the player by sending an "ANNOUNCE" packet. Typically, a source device name and/or a source "user agent" is sent as part of the packet. The "user agent" is usually the name of the sending application along with some more information. If metadata is enabled, the source name, if provided, is emitted as a metadata item with the type `ssnc` and code `snam` and similarly the user agent, if provided, is sent with the type `ssnc` and code `snua`.
 * Two default buffer lengths for ALSA -- default 6615 frames if a software volume control is used, to minimise the response time to pause and volume control changes; default 22050 frames if a hardware volume control is used, to give more resilience to timing problems, sudden processor loading, etc. This is especially useful if you are processing metadata and artwork on the same machine.
 * Extra metadata: when a play session starts, the "Active-Remote" and "DACP-ID" fields -- information that can be used to identify the source -- are provided as metadata, with the type `ssnc` and the codes `acre` and `daid` respectively. The IDs are provided as strings.
 * Unencrypted audio data. The iOS player "Whaale" attempts to send unencrypted audio, presumably to save processing effort; if unsuccessful, it will send encrypted audio as normal. Shairport Sync now recognises and handles unencrypted audio data. (Apparently it always advertised that it could process unencrypted audio!)
 * Handle retransmitted audio in the control channel. When a packet of audio is missed, Shairport Sync will ask for it to be retransmitted. Normally the retransmitted audio comes back the audio channel, but "Whaale" sends it back in the control channel. (I think this is a bug in "Whaale".) Shairport Sync will now correctly handle retransmitted audio packets coming back in the control channel.
* Bugfixes
 * Generate properly-formed `<item>..</item>` items of information.

Version 2.3.4
----
* Enhancement
 * When a play session starts, Shairport Sync opens three UDP ports to communicate with the source. Until now, those ports could be any high numbered port. Now, they are located within a range of 100 port locations starting at port 6001. The starting port and the port range are settable by two new general settings in `/etc/shairport-sync.conf` -- `udp_port_base` (default 6001) and `udp_port_range` (default 100). To retain the previous behaviour, set the `udp_port_base` to `0`.
* Bugfixes
 * Fix an out-of-stack-space error that can occur in certain cases (thanks to https://github.com/joerg-krause).
 * Fix a couple of compiler warnings (thanks to https://github.com/joerg-krause).
 * Tidy up a couple of debug messages that were emitting misleading information.
 
Version 2.3.3.2
----
* Bugfix -- fixed an error in the sample configuration file.

Version 2.3.3.1
----
* Enhancement
 * Metadata format has changed slightly -- the format of each item is now `<item><type>..</type><code>..</code><length>..</length><data..>..</data></item>`, where the `<data..>..</data>` part is present if the length is non-zero. The change is that everything is now enclosed in an `<item>..</item>` pair.
 
Version 2.3.2 and 2.3.3
----
These releases were faulty and have been deleted.

Version 2.3.1
-----
Some big changes "under the hood" have been made, leading to limited support for unsynchronised output to `stdout` or to a named pipe and continuation of defacto support for unsynchronised PulseAudio. Also, support for a configuration file in preference to command line options, an option to ignore volume control and other improvements are provided.

In this release, Shairport Sync gains the ability to read settings from `/etc/shairport-sync.conf`.
This gives more flexibility in adding features gives better compatability across different versions of Linux.
Existing command-line options continue to work, but some will be deprecated and may disappear in a future version of Shairport Sync. New settings will only be available via the configuration file.

Note that, for the present, settings in the configuration will have priority over command line options for Shairport Sync itself, in contravention of the normal unix convention. Audio back end command line options, i.e. those after the `--`, have priority over configuration file settings for the audio backends.

In moving to the the use of a configuration file, some "housekeeping" is being done -- some logical corrections and other small changes are being made to option names and modes of operations, so the settings in the configuration file do not exactly match command line options.

When `make install` is executed, a sample configuration is installed or updated at `/etc/shairport-sync.conf.sample`. The same file is also installed as `/etc/shairport-sync.conf` if that file doesn't already exist. To prevent the configuration files being installed, use the configuration option `--without-configfiles`.

* Pesky Change You Must Do Something About

If you are using metadata, please note that the option has changed somewhat. The option `-M` has a new long name equivalent: `--metadata-pipename` and the argument you provide must now be the full name of the metadata pipe, e.g. `-M /tmp/shairport-sync-metadata`.

* Enhancements
 * Shairport Sync now reads settings from the configuration file `/etc/shairport-sync.conf`. This has settings for most command-line options and it's where any new settings will go. A default configuration file will be installed if one doesn't exist, and a sample file configuration file is always installed or updated. Details of settings are provided in the sample file. Shairport Sync relies on the `libconfig` library to read configuration files. For the present, you can disable the new feature (and save the space taken up by `libconfig`) by using the configure option `--without-configfile-support`.
 * New command-line option `-c <file>` or `--configfile=<file>` allows you to specify a configuration file other than `/etc/shairport-sync.conf`.
 * Session Timeout and Allow Session Interruption can now be set independently. This is really some "housekeeping" as referred to above -- it's a kind of a bug fix, where the bug in question is an inappropriate connection of the setting of two parameters. To explain: (1) By default, when a source such as iTunes starts playing to the Shairport Sync device, any other source attempting to start a play session receives a "busy" signal. If a source disappears without warning, Shairport Sync will wait for 120 seconds before dropping the session and allowing another source to start a play session. (2) The command-line option `-t` or `--timeout` allows you to set the wait time before dropping the session. If you set this parameter to `0`, Shairport Sync will not send a "busy" signal, thus allowing another source to interrupt an existing one. (3) The problem is that if you set the parameter to `0`, a session will never be dropped if the source disappears without warning.
 The (obvious) fix for this is to separate the setting of the two parameters, and this is now done in the configuration file `/etc/shairport-sync.conf` -- please see the settings `allow_session_interruption` and `session_timeout`. The behaviour of the `-t` and `--timeout` command-line options is unchanged but deprecated.
 * New Option -- "Ignore Volume Control" ('ignore_volume_control'). If you set this to "yes", the output from Shairport Sync is always set at 100%. This is useful when you want to set the volume locally. Available via the settings file only.
 * Statistics option correctly reports when no frames are received in a sampling interval and when output is not being synchronised.
 * A new, supported audio back end called `stdio` provides raw 16-bit 44.1kHz stereo PCM output. To activate, set  `output_backend = "stdout"` in the general section of the configuration file. Output is provided synchronously with the source feed. No stuffing or stripping is done. If you are feeding it to an output device that runs slower or faster, you'll eventually get buffer overflow or underflow in that device. To include support for this back end, use the configuration option `--with-stdout`.
 * Support for the `pipe` back end has been enhanced to provide raw 16-bit 44.1kHz stereo PCM output to a named pipe. To activate, set `output_backend = "pipe"` in the general section of the configuration and give the fully-specified pathname to the pipe in the pipe section of the configuration file -- see `etc/shairport-sync.conf.sample` for an example. No stuffing or stripping is done. If you are feeding it to an output device that runs slower or faster, you'll eventually get buffer overflow or underflow in that device.  To include support for this back end, use the configuration option `--with-pipe`.
 * Support for the `dummy` audio backend device continues. To activate, set  `output_backend = "dummy"` in  in the general section of the configuration. To include support for this back end, use the configuration option `--with-dummy`.
 * Limited support for the PulseAudio audio backend continues. To activate, set  `output_backend = "pulse"` in  in the general section of the configuration. You must still enter its settings via the command line, after the `--` as before. Note that no stuffing or stripping is done: if the PulseAudio sink runs slower or faster, you'll eventually get buffer overflow or underflow.
 * New backend-specific settings are provided for setting the size of the backend's buffer and for adding or removing a fixed offset to the overall latency. The `audio_backend_buffer_desired_length` default is 6615 frames, or 0.15 seconds. On some slower machines, particularly with metadata processing going on, the DAC buffer can underflow on this setting, so it might be worth making the buffer larger. A problem on software mixers only is that changes to volume control settings have to propagate through the buffer to be heard, so the larger the buffer, the longer the response time. If you're using an alsa back end and are using a hardware mixers, this isn't a problem. The `audio_backend_latency_offset` allows you emit frames to the audio back end some time before or after the synchronised time. This would be useful, for example, if you are outputting to a device that takes 20 ms to process audio; yoou would specify a `audio_backend_latency_offset = -882`, where 882 is the number of frames in 20 ms, to compensate for the device delay.

Version 2.3
-----
* Enhancements
 * Adding the System V startup script (the "initscript") is now a configuration option. The default is to include it, so if you want to omit the installation of the initscript, add the configuration option `--without-initscript`.
 * Metadata support is now a compile-time option: `--with-metadata`.
 * A metadata feed has been added. Use the option `-M <pipe-directory>`, e.g. `-M /tmp`. Shairport Sync will provide metadata in a pipe called `<pipe-directory>/shairport-sync-metadata`. (This is changed in 2.3.1.) There's a sample metadata reader at https://github.com/mikebrady/shairport-sync-metadata-reader. The format of the metadata is a mixture of XML-style tags, 4-character codes and base64 data. Please look at `rtsp.c` and `player.c` for examples. Please note that the format of the metadata may change.
Beware: there appears to be a serious bug in iTunes before 12.1.2, such that it may stall for a long period when sending large (more than a few hundred kilobytes) coverart images.

* Bugfix
 * Fix a bug when compiling for Arch Linux on Raspberry Pi 2 (thanks to https://github.com/joaodriessen).
 * Fix a bug  whereby if the ANNOUNCE and/or SETUP method fails, the play_lock mutex is never unlocked, thus blocking other clients from connecting. This can affect all types of users, but particularly Pulseaudio users. (Thanks to https://github.com/jclehner.)
>>>>>>> 24b83145
 * Modify the init script to start after all services are ready. Add in a commented-out sleep command if users find it necessary (thanks to https://github.com/BNoiZe).
 * Two memory leaks fixed (thanks to https://github.com/pdgendt).
 * An error handling time specifications for flushes was causing an audible glitch when pausing and resuming some tracks. This has been fixed (thanks to https://github.com/Hamster128).

Version 2.2.2
-----
* Enhancement
 * An extra latency setting for forked-daapd sources -- 99,400 frames, settable via a new option `--forkedDaapdLatency`.

Version 2.2.1
-----
* Bugfixes:
 * If certain kinds of malformed RTSP packets were received, Shairport Sync would stop streaming. Now, it generally ignores faulty RTSP packets.
 * The `with-pulseaudio` compile option wasn't including a required library. This is fixed. Note that the PulseAudio back end doesn't work properly and is just included in the application because it was there in the original shairport. Play with it for experimentation only.
 * Fix typo in init.d script: "Headphones" -> "Headphone".
* Extra documentation
 * A brief note on how to compile `libsoxr` from source is included for the Raspberry Pi.

Version 2.2
-----
* Enhancements:
 * New password option: `--password=SECRET`
 * New tolerance option: `--tolerance=FRAMES`. Use this option to specify the largest synchronisation error to allow before making corrections. The default is 88 frames, i.e. 2 milliseconds. The default tolerance is fine for streaming over wired ethernet; however, if some of the stream's path is via WiFi, or if the source is a third-party product, it may lead to much overcorrection -- i.e. the difference between "corrections" and "net correction" in the `--statistics` option. Increasing the tolerence may reduce the amount of overcorrection.

Version 2.1.15
-----
* Changes to latency calculations:
 * The default latency is now 88,200 frames, exactly 2 seconds. It was 99,400 frames. As before, the `-L` option allows you to set the default latency.
 * The `-L` option is no longer deprecated.
 * The `-L` option no longer overrides the `-A` or `-i` options.
 * The default latency for iTunes is now 99,400 frames for iTunes 10 or later and 88,200 for earlier versions.
 * The `-i` or `--iTunesLatency` option only applies to iTunes 10 or later sources.

Version 2.1.14
-----
* Documentation update: add information about the `-m` audio backend option.
The `-m` audio backend option allows you to specify the hardware mixer you are using. Not previously documented.
Functionality of shairport-sync is unchanged.

Version 2.1.13
-----
* Compilation change: Begin to use PKG_CHECK_MODULES (in configure.ac) to statically link some of the libraries used by shairport-sync. It is intended to make it easier to build in the buildroot system. While sufficient for that purpose, note that PKG_CHECK_MODULES is not used for checking all the libraries yet.
Functionality of shairport-sync is unchanged.

Version 2.1.12
-----
* Enhancement: `--statistics`
 Statistics are periodically written to the console (or the logfile) if this command-line option is included. They are no longer produced in verbose (`-v`) mode.
* Bugfixes for `tinysvcmdns`
  * A bug that prevented the device's IP number(s) and port numbers being advertised when using `tinysvcmdns` has been fixed. (Cause: name needed to have  a `.local` suffix.)
  * Bugs causing the shairport service to semi-randomly disappear and reappear seem to be fixed. (Possible cause: incorrect timing settings when using `tinysvcmdns`.)

Version 2.1.11
-----
* Enhancement
  * A man page is now installed -- do `man shairport-sync` or see it here: http://htmlpreview.github.io/?https://github.com/mikebrady/shairport-sync/blob/2.1/man/shairport-sync.html.

Version 2.1.10
-----
* Bugfix
  * A bug that caused the `-t` timeout value to be incorrectly assigned has been fixed. (Cause: `config.timeout` defined as `int64_t` instead on `int`.)

Version 2.1.9
-----
* Bugfixes
  * A bug that sometimes caused the initial volume setting to be ignored has been fixed. (Cause: setting volume before opening device.)
  * a bug that caused shairport-sync to become unresponsive or unavailable has been fixed. (Cause: draining rather than flushing the alsa device before stopping.)

Version 2.1.8:
-----
* Enhancements
	* (This feature is intended to be useful to integrators.) Shairport Sync now the ability to immediately disconnect and reconnect to the sound output device while continuing to stream audio data from its client.
Send a `SIGUSR2` to the shairport-sync process to disconnect or send it a `SIGHUP` to reconnect. If shairport-sync has been started as a daemon using `shairport-sync -d`, then executing `shairport-sync -D` or `--disconnectFromOutput` will request the daemon to disconnect, and executing `shairport-sync -R` or `--reconnectToOutput` will request it to reconnect.
With this feature, you can allow Shairport Sync always to advertise and provide the streaming service, but still be able to disconnect it locally to enable other audio services to access the output device.
	
* Annoying things you should know about if you're updating from a previous version:
	* Options `--with-openssl`, `--with-polarssl` have been replaced with a new option `--with-ssl=<option>` where `<option>` is either `openssl` or `polarssl`.
	* Option `--with-localstatedir` has been replaced with `--with-piddir`. This compilation option allows you to specify the directory in which the PID file will be written. The directory must exist and be writable. Supercedes the `--with-localstatedir` and describes the intended functionality a little more accurately.

* Bugfixes
	* A small (?) bug in the flush logic has been corrected. Not causing any known problem.

Version 2.1.5:
-----
* Enhancements
	* Adds a `--with-localstatedir` configuration option. When Shairport Sync is running as a daemon, it writes its Process ID (PID) to a file. The file must be stored in part of the file system that is writable. Most build systems choose an appropriate 'local state directory' for this automatically, but some -- notably `buildroot`  -- don't always get it right for an embedded system. This compilation option allows you to specify the local state directory. Supersedes 2.1.4, which tried to do the same thing.

Version 2.1.4:
-----
* Faulty -- withdrawn. 2.1.5 does it properly.


Version 2.1.3:
-----
* Stability Improvements
	* Fixed a bug which prevented Shairport Sync starting on an IPv4-only system.

Version 2.1.2:
-----
* Stability Improvements
	* Improved buffering and flushing control, especially important on poor networks.


Version 2.1.1:
-----
* Enhancements
	* Add new -t or --timeout option. Normally, when playing audio from a source, the Shairport Sync device is unavailable to other devices requesting to play through it -- it returns a "busy" signal to those devices. If the audio source disappears without warning, the play session automatically terminates after a timeout period (default 120 seconds) and the device goes from being "busy" to being available for new play requests again. This option allows you to set that timeout period in seconds.
In addition, setting the timeout period to 0 means that play requests -- say from other devices on the network -- can interrupt and terminate the current session at any time. In other words, the "busy" feature of the device -- refusing connections from other players while playing from an existing source -- is turned off. 
	* Allow -B and -E commands to have arguments, e.g. -B '/usr/bin/logger "Starting to play"' is now legitimate.

* Annoying things you should know about if you're updating from 2.1:
	* Build now depends on the library libpopt -- see "Building and Installing" below.

* Stability Improvements
	* Fixed a bug which would silence output after a few hours.
	* Tightened up management of packet buffers.
	* Improved estimate of lead-in silence to achieve initial synchronisation.

Version 2.1:
-----

* New features:

	* Support for libsoxr, the SoX Resampler library -- see http://sourceforge.net/projects/soxr/. Briefly, Shairport Sync keeps in step with the audio source by deleting or inserting frames of audio into the stream as needed. This "interpolation" is normally inaudible, but it can be heard in some circumstances. Libsoxr allows this interpolation to be done much more smoothly and subtly. You can optionally include libsoxr support when building Shairport Sync. The big problem with libsoxr is that it is very compute intensive -- specifically floating point compute intensive -- and many embedded devices aren't powerful enough. Another issue is libsoxr is not yet in all linux distributions, so you might have to build it yourself. Available via the -S option.
	* Support for running (and optionally waiting for the completion of) programs before and after playing.  See the -B, -E and -w options.
	* A new option to vary or turn off the resync threshold. See the -r option.
	* Version and build options. See the -V option.
	* Renamed program and init script. This is not exactly a big deal, but the name of the application itself and the default init script file have been renamed from "shairport" to "shairport-sync" to avoid confusion with other versions of shairport.
	* PolarSSL can be used in place of OpenSSL and friends.
	
* Other stuff
	* Tinysvcmdns works as an alternative to, say, Avahi, but is now [really] dropped if you don't select it. Saves about 100k.
	* Lots of bug fixes.

* Annoying things you should know about if you're updating from 2.0:
	* Compile options have changed -- see the Building and Installing section below.
	* The name of the program itself has changed from shairport to shairport-sync. You should remove the old version -- you can use `$which shairport` to locate it.
	* The name of the init script file has changed from shairport to shairport-sync. You should remove the old one.

Version 2.0
----

* New features:
 * Audio synchronisation that works. The audio played by a Shairport Sync-powered device will stay in sync with the source. This allows you to synchronise Shairport Sync devices reliably with other devices playing the same source. For example, synchronised multi-room audio is possible without difficulty.
 * True mute and instant response to mute and volume control changes -- this requires hardware mixer support, available on most audio devices. Without hardware mixer support, response is also faster than before -- around 0.15 seconds.
 * Smoother volume control at the top and bottom of the range.
 * Another source can not interrupt an existing source playing via Shairport Sync. it will be given a 'busy' signal.<|MERGE_RESOLUTION|>--- conflicted
+++ resolved
@@ -1,23 +1,3 @@
-<<<<<<< HEAD
-Version 2.2.5
------
-* Bugfixes
- * Fix a segfault error that can occur in certain cases (thanks again to https://github.com/joerg-krause).
- * Include header files in common.c (thanks again to https://github.com/joerg-krause).
-
-Version 2.2.4
------
-* Bugfixes
- * Fix an out-of-stack-space error that can occur in certain cases (thanks to https://github.com/joerg-krause).
- * Fix a couple of compiler warnings (thanks to https://github.com/joerg-krause).
-
-Version 2.2.3
------
-* NOTE: all the metadata stuff has been moved to the "development" branch. This will become the stable branch henceforward, with just bug fixes or minor enhancements. Apologies for the inconvenience.
-* Bugfixes
- * Fix a bug when compiling for Arch Linux on Raspberry Pi 2 (thanks to https://github.com/joaodriessen).
- * Fix a compiler warning (thanks to https://github.com/sdigit).
-=======
 Version 2.4
 ----
 **Stable release**
@@ -173,7 +153,7 @@
  The (obvious) fix for this is to separate the setting of the two parameters, and this is now done in the configuration file `/etc/shairport-sync.conf` -- please see the settings `allow_session_interruption` and `session_timeout`. The behaviour of the `-t` and `--timeout` command-line options is unchanged but deprecated.
  * New Option -- "Ignore Volume Control" ('ignore_volume_control'). If you set this to "yes", the output from Shairport Sync is always set at 100%. This is useful when you want to set the volume locally. Available via the settings file only.
  * Statistics option correctly reports when no frames are received in a sampling interval and when output is not being synchronised.
- * A new, supported audio back end called `stdio` provides raw 16-bit 44.1kHz stereo PCM output. To activate, set  `output_backend = "stdout"` in the general section of the configuration file. Output is provided synchronously with the source feed. No stuffing or stripping is done. If you are feeding it to an output device that runs slower or faster, you'll eventually get buffer overflow or underflow in that device. To include support for this back end, use the configuration option `--with-stdout`.
+ * A new, supported audio back end called `stdout` provides raw 16-bit 44.1kHz stereo PCM output. To activate, set  `output_backend = "stdout"` in the general section of the configuration file. Output is provided synchronously with the source feed. No stuffing or stripping is done. If you are feeding it to an output device that runs slower or faster, you'll eventually get buffer overflow or underflow in that device. To include support for this back end, use the configuration option `--with-stdout`.
  * Support for the `pipe` back end has been enhanced to provide raw 16-bit 44.1kHz stereo PCM output to a named pipe. To activate, set `output_backend = "pipe"` in the general section of the configuration and give the fully-specified pathname to the pipe in the pipe section of the configuration file -- see `etc/shairport-sync.conf.sample` for an example. No stuffing or stripping is done. If you are feeding it to an output device that runs slower or faster, you'll eventually get buffer overflow or underflow in that device.  To include support for this back end, use the configuration option `--with-pipe`.
  * Support for the `dummy` audio backend device continues. To activate, set  `output_backend = "dummy"` in  in the general section of the configuration. To include support for this back end, use the configuration option `--with-dummy`.
  * Limited support for the PulseAudio audio backend continues. To activate, set  `output_backend = "pulse"` in  in the general section of the configuration. You must still enter its settings via the command line, after the `--` as before. Note that no stuffing or stripping is done: if the PulseAudio sink runs slower or faster, you'll eventually get buffer overflow or underflow.
@@ -190,10 +170,28 @@
 * Bugfix
  * Fix a bug when compiling for Arch Linux on Raspberry Pi 2 (thanks to https://github.com/joaodriessen).
  * Fix a bug  whereby if the ANNOUNCE and/or SETUP method fails, the play_lock mutex is never unlocked, thus blocking other clients from connecting. This can affect all types of users, but particularly Pulseaudio users. (Thanks to https://github.com/jclehner.)
->>>>>>> 24b83145
  * Modify the init script to start after all services are ready. Add in a commented-out sleep command if users find it necessary (thanks to https://github.com/BNoiZe).
  * Two memory leaks fixed (thanks to https://github.com/pdgendt).
  * An error handling time specifications for flushes was causing an audible glitch when pausing and resuming some tracks. This has been fixed (thanks to https://github.com/Hamster128).
+
+Version 2.2.5
+-----
+* Bugfixes
+ * Fix a segfault error that can occur in certain cases (thanks again to https://github.com/joerg-krause).
+ * Include header files in common.c (thanks again to https://github.com/joerg-krause).
+
+Version 2.2.4
+-----
+* Bugfixes
+ * Fix an out-of-stack-space error that can occur in certain cases (thanks to https://github.com/joerg-krause).
+ * Fix a couple of compiler warnings (thanks to https://github.com/joerg-krause).
+
+Version 2.2.3
+-----
+* NOTE: all the metadata stuff has been moved to the "development" branch. This will become the stable branch henceforward, with just bug fixes or minor enhancements. Apologies for the inconvenience.
+* Bugfixes
+ * Fix a bug when compiling for Arch Linux on Raspberry Pi 2 (thanks to https://github.com/joaodriessen).
+ * Fix a compiler warning (thanks to https://github.com/sdigit).
 
 Version 2.2.2
 -----
