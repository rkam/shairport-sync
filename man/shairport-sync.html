--- conflicted
+++ resolved
@@ -168,15 +168,10 @@
     Resynchronise if timings differ by more than <em>threshold</em> seconds.
     If the output timing differs from the source timing by more than
     the threshold, output will be muted and a full resynchronisation
-<<<<<<< HEAD
-    will occur. The default threshold is 2,205 frames, i.e. 50
-    milliseconds. Specify <em>0</em> to disable resynchronisation.
-=======
     will occur. The default threshold is 0.050 seconds, i.e. 50
     milliseconds. Specify 0.0 to disable resynchronisation.
     This setting replaces the deprecated <b>resync_threshold</b> setting.
     
->>>>>>> f4ed073c
     
     
     <p><b>log_verbosity=</b><em>0</em><b>;</b></p>
@@ -219,16 +214,12 @@
     
     
     <p><b>playback_mode=</b><em>&quot;mode&quot;</em><b>;</b></p>
-<<<<<<< HEAD
-    The <em>mode</em> can be <em>&quot;stereo&quot;</em> or <em>&quot;mono&quot;</em>. Default is <em>&quot;stereo&quot;</em>.
-=======
     The <em>mode</em> can be &quot;stereo&quot;, &quot;mono&quot;, &quot;reverse stereo&quot;, &quot;both left&quot; or &quot;both right&quot;. Default is &quot;stereo&quot;.
     
     
     
     <p><b>interface=</b><em>&quot;name&quot;</em><b>;</b></p>
     Use this advanced setting if you want to confine Shairport Sync to the named interface. Leave it commented out to get the default bahaviour.
->>>>>>> f4ed073c
     
     
     
@@ -263,16 +254,6 @@
     By default, the mixer is assumed to be output_device. Use this setting to specify a device other than the output device.
     
     
-<<<<<<< HEAD
-    <p><b>audio_backend_latency_offset=</b><em>offset</em><b>;</b></p>
-    Set this <em>offset</em>, in frames, to compensate for a fixed delay in the audio back end.
-    For example, if the output device delays by 100 ms, set this to <em>-4410</em>. Default is <em>0</em>.
-    
-    
-    <p><b>audio_backend_buffer_desired_length=</b><em>length</em><b>;</b></p>
-    Use this to set the desired number frames to be in the output device's hardware output buffer.
-    The default is <em>6,615</em> frames, or 0.15 seconds. If set too small, buffer underflow may occur on low-powered machines.
-=======
     <p><b>audio_backend_latency_offset_in_seconds=</b><em>offset</em><b>;</b></p>
     Set this <em>offset</em>, in seconds, to compensate for a fixed delay in the audio back end.
     For example, if the output device delays by 100 ms, set this to -0.1.
@@ -281,7 +262,6 @@
     <p><b>audio_backend_buffer_desired_length_in_seconds=</b><em>length</em><b>;</b></p>
     Use this to set the desired length, in seconds, of the queue of audio frames in the output device's hardware output buffer.
     The default is 0.15 seconds. If set too small, buffer underflow may occur on low-powered machines.
->>>>>>> f4ed073c
     If too large, the response times when using software volume control (i.e. when not using a mixer control to control volume) become annoying,
     or it may exceed the hardware buffer size.
     It may need to be larger on low-powered machines that are also performing other tasks, such as processing metadata.
