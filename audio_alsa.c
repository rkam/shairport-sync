/*
 * libalsa output driver. This file is part of Shairport.
 * Copyright (c) Muffinman, Skaman 2013
 * Copyright (c) Mike Brady 2014 -- 2019
 * All rights reserved.
 *
 * Permission is hereby granted, free of charge, to any person
 * obtaining a copy of this software and associated documentation
 * files (the "Software"), to deal in the Software without
 * restriction, including without limitation the rights to use,
 * copy, modify, merge, publish, distribute, sublicense, and/or
 * sell copies of the Software, and to permit persons to whom the
 * Software is furnished to do so, subject to the following conditions:
 *
 * The above copyright notice and this permission notice shall be
 * included in all copies or substantial portions of the Software.
 *
 * THE SOFTWARE IS PROVIDED "AS IS", WITHOUT WARRANTY OF ANY KIND,
 * EXPRESS OR IMPLIED, INCLUDING BUT NOT LIMITED TO THE WARRANTIES
 * OF MERCHANTABILITY, FITNESS FOR A PARTICULAR PURPOSE AND
 * NONINFRINGEMENT. IN NO EVENT SHALL THE AUTHORS OR COPYRIGHT
 * HOLDERS BE LIABLE FOR ANY CLAIM, DAMAGES OR OTHER LIABILITY,
 * WHETHER IN AN ACTION OF CONTRACT, TORT OR OTHERWISE, ARISING
 * FROM, OUT OF OR IN CONNECTION WITH THE SOFTWARE OR THE USE OR
 * OTHER DEALINGS IN THE SOFTWARE.
 */

#define ALSA_PCM_NEW_HW_PARAMS_API

#include <alsa/asoundlib.h>
#include <inttypes.h>
#include <math.h>
#include <memory.h>
#include <pthread.h>
#include <stdio.h>
#include <unistd.h>

#include "config.h"

#include "activity_monitor.h"
#include "audio.h"
#include "common.h"

enum alsa_backend_mode {
  abm_disconnected,
  abm_connected,
  abm_playing
} alsa_backend_state; // under the control of alsa_mutex

typedef struct {
  snd_pcm_format_t alsa_code;
  int frame_size;
} format_record;

static void help(void);
static int init(int argc, char **argv);
static void deinit(void);
static void start(int i_sample_rate, int i_sample_format);
static int play(void *buf, int samples);
static void stop(void);
static void flush(void);
int delay(long *the_delay);
int get_rate_information(uint64_t *elapsed_time, uint64_t *frames_played);
void *alsa_buffer_monitor_thread_code(void *arg);

static void volume(double vol);
void do_volume(double vol);
int prepare(void);
int do_play(void *buf, int samples);

static void parameters(audio_parameters *info);
int mute(int do_mute); // returns true if it actually is allowed to use the mute
static double set_volume;
static int output_method_signalled = 0; // for reporting whether it's using mmap or not
int delay_type_notified = -1; // for controlling the reporting of whether the output device can do
                              // precision delays (e.g. alsa->pulsaudio virtual devices can't)
int use_monotonic_clock = 0;  // this value will be set when the hardware is initialised

audio_output audio_alsa = {
    .name = "alsa",
    .help = &help,
    .init = &init,
    .deinit = &deinit,
    .prepare = &prepare,
    .start = &start,
    .stop = &stop,
    .is_running = NULL,
    .flush = &flush,
    .delay = &delay,
    .play = &play,
    .rate_info = &get_rate_information,
    .mute = NULL,        // a function will be provided if it can, and is allowed to,
                         // do hardware mute
    .volume = NULL,      // a function will be provided if it can do hardware volume
    .parameters = NULL}; // a function will be provided if it can do hardware volume

static pthread_mutex_t alsa_mutex = PTHREAD_MUTEX_INITIALIZER;
static pthread_mutex_t alsa_mixer_mutex = PTHREAD_MUTEX_INITIALIZER;

pthread_t alsa_buffer_monitor_thread;

// for deciding when to activate mute
// there are two sources of requests to mute -- the backend itself, e.g. when it
// is flushing
// and the player, e.g. when volume goes down to -144, i.e. mute.

// we may not be allowed to use hardware mute, so we must reflect that too.

int mute_requested_externally = 0;
int mute_requested_internally = 0;

// for tracking how long the output device has stalled
uint64_t stall_monitor_start_time;      // zero if not initialised / not started /
                                        // zeroed by flush
long stall_monitor_frame_count;         // set to delay at start of time, incremented by
                                        // any writes
uint64_t stall_monitor_error_threshold; // if the time is longer than this, it's
                                        // an error

static snd_output_t *output = NULL;
int frame_size; // in bytes for interleaved stereo

int alsa_device_initialised; // boolean to ensure the initialisation is only
                             // done once

yndk_type precision_delay_available_status =
    YNDK_DONT_KNOW; // initially, we don't know if the device can do precision delay

snd_pcm_t *alsa_handle = NULL;
static snd_pcm_hw_params_t *alsa_params = NULL;
static snd_pcm_sw_params_t *alsa_swparams = NULL;
static snd_ctl_t *ctl = NULL;
static snd_ctl_elem_id_t *elem_id = NULL;
static snd_mixer_t *alsa_mix_handle = NULL;
static snd_mixer_elem_t *alsa_mix_elem = NULL;
static snd_mixer_selem_id_t *alsa_mix_sid = NULL;
static long alsa_mix_minv, alsa_mix_maxv;
static long alsa_mix_mindb, alsa_mix_maxdb;

static char *alsa_out_dev = "default";
static char *alsa_mix_dev = NULL;
static char *alsa_mix_ctrl = NULL;
static int alsa_mix_index = 0;
static int has_softvol = 0;

int64_t dither_random_number_store = 0;

static int volume_set_request = 0; // set when an external request is made to set the volume.

int mixer_volume_setting_gives_mute = 0; // set when it is discovered that
                                         // particular mixer volume setting
                                         // causes a mute.
long alsa_mix_mute;                      // setting the volume to this value mutes output, if
                                         // mixer_volume_setting_gives_mute is true
int volume_based_mute_is_active =
    0; // set when muting is being done by a setting the volume to a magic value

// use this to allow the use of snd_pcm_writei or snd_pcm_mmap_writei
snd_pcm_sframes_t (*alsa_pcm_write)(snd_pcm_t *, const void *, snd_pcm_uframes_t) = snd_pcm_writei;

int precision_delay_and_status(snd_pcm_state_t *state, snd_pcm_sframes_t *delay,
                               yndk_type *using_update_timestamps);
int standard_delay_and_status(snd_pcm_state_t *state, snd_pcm_sframes_t *delay,
                              yndk_type *using_update_timestamps);

// use this to allow the use of standard or precision delay calculations, with standard the, uh,
// standard.
int (*delay_and_status)(snd_pcm_state_t *state, snd_pcm_sframes_t *delay,
                        yndk_type *using_update_timestamps) = standard_delay_and_status;

// this will return true if the DAC can return precision delay information and false if not
// if it is not yet known, it will test the output device to find out

// note -- once it has done the test, it decides -- even if the delay comes back with
// "don't know", it will take that as a "No" and remember it.
// If you want it to check again, set precision_delay_available_status to YNDK_DONT_KNOW
// first.

int precision_delay_available() {
  if (precision_delay_available_status == YNDK_DONT_KNOW) {
    // this is very crude -- if the device is a hardware device, then it's assumed the delay is
    // precise
    const char *output_device_name = snd_pcm_name(alsa_handle);
    int is_a_real_hardware_device = (strstr(output_device_name, "hw:") == output_device_name);

    // The criteria as to whether precision delay is available
    // is whether the device driver returns non-zero update timestamps
    // If it does, and the device is a hardware device (i.e. its name begins with "hw:"),
    // it is considered that precision delay is available. Otherwise, it's considered to be
    // unavailable.

    // To test, we play a silence buffer (fairly large to avoid underflow)
    // and then we check the delay return. It will tell us if it
    // was able to use the (non-zero) update timestamps

    int frames_of_silence = 4410;
    size_t size_of_silence_buffer = frames_of_silence * frame_size;
    void *silence = malloc(size_of_silence_buffer);
    if (silence == NULL) {
      debug(1, "alsa: precision_delay_available -- failed to "
               "allocate memory for a "
               "silent frame buffer.");
    } else {
      pthread_cleanup_push(malloc_cleanup, silence);
      int use_dither = 0;
      if ((alsa_mix_ctrl == NULL) && (config.ignore_volume_control == 0) &&
          (config.airplay_volume != 0.0))
        use_dither = 1;
      dither_random_number_store =
          generate_zero_frames(silence, frames_of_silence, config.output_format,
                               use_dither, // i.e. with dither
                               dither_random_number_store);
      do_play(silence, frames_of_silence);
      pthread_cleanup_pop(1);
      // now we can get the delay, and we'll note if it uses update timestamps
      yndk_type uses_update_timestamps;
      snd_pcm_state_t state;
      snd_pcm_sframes_t delay;
      int ret = precision_delay_and_status(&state, &delay, &uses_update_timestamps);
      // debug(3,"alsa: precision_delay_available asking for delay and status with a return status
      // of %d, a delay of %ld and a uses_update_timestamps of %d.", ret, delay,
      // uses_update_timestamps);
      if (ret == 0) {
        if ((uses_update_timestamps == YNDK_YES) && (is_a_real_hardware_device)) {
          precision_delay_available_status = YNDK_YES;
          debug(2, "alsa: precision delay timing is available.");
        } else {
          if ((uses_update_timestamps == YNDK_YES) && (!is_a_real_hardware_device)) {
            debug(2, "alsa: precision delay timing is not available because it's not definitely a "
                     "hardware device.");
          } else {
            debug(2, "alsa: precision delay timing is not available.");
          }
          precision_delay_available_status = YNDK_NO;
        }
      }
    }
  }
  return (precision_delay_available_status == YNDK_YES);
}

// static int play_number;
// static int64_t accumulated_delay, accumulated_da_delay;
int alsa_characteristics_already_listed = 0;

static snd_pcm_uframes_t period_size_requested, buffer_size_requested;
static int set_period_size_request, set_buffer_size_request;

static uint64_t measurement_start_time;
static uint64_t frames_played_at_measurement_start_time;

static uint64_t measurement_time;
static uint64_t frames_played_at_measurement_time;

static uint64_t frames_sent_for_playing;
static uint64_t frame_index;
static int measurement_data_is_valid;

static void help(void) {
  printf("    -d output-device    set the output device, default is \"default\".\n"
         "    -c mixer-control    set the mixer control name, default is to use no mixer.\n"
         "    -m mixer-device     set the mixer device, default is the output device.\n"
         "    -i mixer-index      set the mixer index, default is 0.\n");
  int r = system("if [ -d /proc/asound ] ; then echo \"    hardware output devices:\" ; ls -al "
                 "/proc/asound/ 2>/dev/null | grep '\\->' | tr -s ' ' | cut -d ' ' -f 9 | while "
                 "read line; do echo \"      \\\"hw:$line\\\"\" ; done ; fi");
  if (r != 0)
    debug(2, "error %d executing a script to list alsa hardware device names", r);
}

void set_alsa_out_dev(char *dev) { alsa_out_dev = dev; }

// assuming pthread cancellation is disabled
int open_mixer() {
  int response = 0;
  if (alsa_mix_ctrl != NULL) {
    debug(3, "Open Mixer");
    int ret = 0;
    snd_mixer_selem_id_alloca(&alsa_mix_sid);
    snd_mixer_selem_id_set_index(alsa_mix_sid, alsa_mix_index);
    snd_mixer_selem_id_set_name(alsa_mix_sid, alsa_mix_ctrl);

    if ((snd_mixer_open(&alsa_mix_handle, 0)) < 0) {
      debug(1, "Failed to open mixer");
      response = -1;
    } else {
      debug(3, "Mixer device name is \"%s\".", alsa_mix_dev);
      if ((snd_mixer_attach(alsa_mix_handle, alsa_mix_dev)) < 0) {
        debug(1, "Failed to attach mixer");
        response = -2;
      } else {
        if ((snd_mixer_selem_register(alsa_mix_handle, NULL, NULL)) < 0) {
          debug(1, "Failed to register mixer element");
          response = -3;
        } else {
          ret = snd_mixer_load(alsa_mix_handle);
          if (ret < 0) {
            debug(1, "Failed to load mixer element");
            response = -4;
          } else {
            debug(3, "Mixer Control name is \"%s\".", alsa_mix_ctrl);
            alsa_mix_elem = snd_mixer_find_selem(alsa_mix_handle, alsa_mix_sid);
            if (!alsa_mix_elem) {
              warn("failed to find mixer control \"%s\".", alsa_mix_ctrl);
              response = -5;
            } else {
              response = 1; // we found a hardware mixer and successfully opened it
            }
          }
        }
      }
    }
  }
  return response;
}

// assuming pthread cancellation is disabled
void close_mixer() {
  if (alsa_mix_handle) {
    snd_mixer_close(alsa_mix_handle);
    alsa_mix_handle = NULL;
  }
}

// assuming pthread cancellation is disabled
void do_snd_mixer_selem_set_playback_dB_all(snd_mixer_elem_t *mix_elem, double vol) {
  if (snd_mixer_selem_set_playback_dB_all(mix_elem, vol, 0) != 0) {
    debug(1, "Can't set playback volume accurately to %f dB.", vol);
    if (snd_mixer_selem_set_playback_dB_all(mix_elem, vol, -1) != 0)
      if (snd_mixer_selem_set_playback_dB_all(mix_elem, vol, 1) != 0)
        debug(1, "Could not set playback dB volume on the mixer.");
  }
}

void actual_close_alsa_device() {
  debug(1, "actual close");
  if (alsa_handle) {
    int derr;
    if ((derr = snd_pcm_hw_free(alsa_handle)))
      debug(1,
            "Error %d (\"%s\") freeing the output device hardware while "
            "closing it.",
            derr, snd_strerror(derr));

    if ((derr = snd_pcm_close(alsa_handle)))
      debug(1, "Error %d (\"%s\") closing the output device.", derr, snd_strerror(derr));
    alsa_handle = NULL;
  }
}

// This array is a sequence of the output rates to be tried if automatic speed selection is
// requested.
// There is no benefit to upconverting the frame rate, other than for compatibility.
// The lowest rate that the DAC is capable of is chosen.

unsigned int auto_speed_output_rates[] = {
    44100,
    88200,
    176400,
    352800,
};

// This array is of all the formats known to Shairport Sync, in order of the SPS_FORMAT definitions,
// with their equivalent alsa codes and their frame sizes.
// If just one format is requested, then its entry is searched for in the array and checked on the
// device
// If auto format is requested, then each entry in turn is tried until a working format is found.
// So, it should be in the search order.

format_record fr[] = {
    {SND_PCM_FORMAT_UNKNOWN, 0}, // unknown
    {SND_PCM_FORMAT_S8, 2},      {SND_PCM_FORMAT_U8, 2},      {SND_PCM_FORMAT_S16, 4},
    {SND_PCM_FORMAT_S16_LE, 4},  {SND_PCM_FORMAT_S16_BE, 4},  {SND_PCM_FORMAT_S24, 8},
    {SND_PCM_FORMAT_S24_LE, 8},  {SND_PCM_FORMAT_S24_BE, 8},  {SND_PCM_FORMAT_S24_3LE, 6},
    {SND_PCM_FORMAT_S24_3BE, 6}, {SND_PCM_FORMAT_S32, 8},     {SND_PCM_FORMAT_S32_LE, 8},
    {SND_PCM_FORMAT_S32_BE, 8},  {SND_PCM_FORMAT_UNKNOWN, 0}, // auto
    {SND_PCM_FORMAT_UNKNOWN, 0},                              // illegal
};

// This array is the sequence of formats to be tried if automatic selection of the format is
// requested.
// Ideally, audio should pass through Shairport Sync unaltered, apart from occasional interpolation.
// If the user chooses a hardware mixer, then audio could go straight through, unaltered, as signed
// 16 bit stereo.
// However, the user might, at any point, select an option that requires modification, such as
// stereo to mono mixing,
// additional volume attenuation, convolution, and so on. For this reason,
// we look for the greatest depth the DAC is capable of, since upconverting it is completely
// lossless.
// If audio processing is required, then the dither that must be added will
// be added at the lowest possible level.
// Hence, selecting the greatest bit depth is always either beneficial or neutral.

sps_format_t auto_format_check_sequence[] = {
    SPS_FORMAT_S32,    SPS_FORMAT_S32_LE,  SPS_FORMAT_S32_BE,  SPS_FORMAT_S24, SPS_FORMAT_S24_LE,
    SPS_FORMAT_S24_BE, SPS_FORMAT_S24_3LE, SPS_FORMAT_S24_3BE, SPS_FORMAT_S16, SPS_FORMAT_S16_LE,
    SPS_FORMAT_S16_BE, SPS_FORMAT_S8,      SPS_FORMAT_U8,
};

// assuming pthread cancellation is disabled
// if do_auto_setting is true and auto format or auto speed has been requested,
// select the settings as appropriate and store them
int actual_open_alsa_device(int do_auto_setup) {
  // the alsa mutex is already acquired when this is called
  const snd_pcm_uframes_t minimal_buffer_headroom =
      352 * 2; // we accept this much headroom in the hardware buffer, but we'll
               // accept less
               /*
                 const snd_pcm_uframes_t requested_buffer_headroom =
                     minimal_buffer_headroom + 2048; // we ask for this much headroom in the
                                                     // hardware buffer, but we'll accept
                 less
               */

  int ret, dir = 0;
  unsigned int
      actual_sample_rate; // this will be given the rate requested and will be given the actual rate
  // snd_pcm_uframes_t frames = 441 * 10;
  snd_pcm_uframes_t actual_buffer_length;
  snd_pcm_access_t access;

  // ensure no calls are made to the alsa device enquiring about the buffer
  // length if
  // synchronisation is disabled.
  if (config.no_sync != 0)
    audio_alsa.delay = NULL;

  // ensure no calls are made to the alsa device enquiring about the buffer
  // length if
  // synchronisation is disabled.
  if (config.no_sync != 0)
    audio_alsa.delay = NULL;

  ret = snd_pcm_open(&alsa_handle, alsa_out_dev, SND_PCM_STREAM_PLAYBACK, 0);
  if (ret < 0) {
    if (ret == -ENOENT) {
      die("the alsa output_device \"%s\" can not be found.", alsa_out_dev);
    } else {
      char errorstring[1024];
      strerror_r(-ret, (char *)errorstring, sizeof(errorstring));
      warn("alsa: error %d (\"%s\") opening alsa device \"%s\".", ret, (char *)errorstring,
           alsa_out_dev);
    }
    return ret;
  }

  snd_pcm_hw_params_alloca(&alsa_params);
  snd_pcm_sw_params_alloca(&alsa_swparams);

  ret = snd_pcm_hw_params_any(alsa_handle, alsa_params);
  if (ret < 0) {
    die("audio_alsa: Broken configuration for device \"%s\": no configurations "
        "available",
        alsa_out_dev);
    return ret;
  }

  if ((config.no_mmap == 0) &&
      (snd_pcm_hw_params_set_access(alsa_handle, alsa_params, SND_PCM_ACCESS_MMAP_INTERLEAVED) >=
       0)) {
    if (output_method_signalled == 0) {
      debug(3, "Output written using MMAP");
      output_method_signalled = 1;
    }
    access = SND_PCM_ACCESS_MMAP_INTERLEAVED;
    alsa_pcm_write = snd_pcm_mmap_writei;
  } else {
    if (output_method_signalled == 0) {
      debug(3, "Output written with RW");
      output_method_signalled = 1;
    }
    access = SND_PCM_ACCESS_RW_INTERLEAVED;
    alsa_pcm_write = snd_pcm_writei;
  }

  ret = snd_pcm_hw_params_set_access(alsa_handle, alsa_params, access);
  if (ret < 0) {
    die("audio_alsa: Access type not available for device \"%s\": %s", alsa_out_dev,
         snd_strerror(ret));
    return ret;
  }

  ret = snd_pcm_hw_params_set_channels(alsa_handle, alsa_params, 2);
  if (ret < 0) {
    die("audio_alsa: Channels count (2) not available for device \"%s\": %s", alsa_out_dev,
         snd_strerror(ret));
    return ret;
  }

  snd_pcm_format_t sf;

  if ((do_auto_setup == 0) || (config.output_format_auto_requested == 0)) { // no auto format
    if ((config.output_format > SPS_FORMAT_UNKNOWN) && (config.output_format < SPS_FORMAT_AUTO)) {
      sf = fr[config.output_format].alsa_code;
      frame_size = fr[config.output_format].frame_size;
    } else {
      warn("alsa: unexpected output format %d. Set to S16_LE.", config.output_format);
      config.output_format = SPS_FORMAT_S16_LE;
      sf = fr[config.output_format].alsa_code;
      frame_size = fr[config.output_format].frame_size;
    }
    ret = snd_pcm_hw_params_set_format(alsa_handle, alsa_params, sf);
    if (ret < 0) {
      die("audio_alsa: Alsa sample format %d not available for device \"%s\": %s", sf, alsa_out_dev,
          snd_strerror(ret));
      return ret;
    }
  } else { // auto format
    int number_of_formats_to_try;
    sps_format_t *formats;
    formats = auto_format_check_sequence;
    number_of_formats_to_try = sizeof(auto_format_check_sequence) / sizeof(sps_format_t);
    int i = 0;
    int format_found = 0;
    sps_format_t trial_format = SPS_FORMAT_UNKNOWN;
    while ((i < number_of_formats_to_try) && (format_found == 0)) {
      trial_format = formats[i];
      sf = fr[trial_format].alsa_code;
      frame_size = fr[trial_format].frame_size;
      ret = snd_pcm_hw_params_set_format(alsa_handle, alsa_params, sf);
      if (ret == 0)
        format_found = 1;
      else
        i++;
    }
    if (ret == 0) {
      config.output_format = trial_format;
      debug(1, "alsa: output format chosen is \"%s\".",
            sps_format_description_string(config.output_format));
    } else {
      die("audio_alsa: Could not automatically set the output format for device \"%s\": %s",
           alsa_out_dev, snd_strerror(ret));
      return ret;
    }
  }

  if ((do_auto_setup == 0) || (config.output_rate_auto_requested == 0)) { // no auto format
    actual_sample_rate =
        config.output_rate; // this is the requested rate -- it'll be changed to the actual rate
    ret = snd_pcm_hw_params_set_rate_near(alsa_handle, alsa_params, &actual_sample_rate, &dir);
    if (ret < 0) {
      die("audio_alsa: The frame rate of %i frames per second is not available for playback: %s", config.output_rate,
           snd_strerror(ret));
      return ret;
    }
  } else {
    int number_of_speeds_to_try;
    unsigned int *speeds;

    speeds = auto_speed_output_rates;
    number_of_speeds_to_try = sizeof(auto_speed_output_rates) / sizeof(int);

    int i = 0;
    int speed_found = 0;

    while ((i < number_of_speeds_to_try) && (speed_found == 0)) {
      actual_sample_rate = speeds[i];
      ret = snd_pcm_hw_params_set_rate_near(alsa_handle, alsa_params, &actual_sample_rate, &dir);
      if (ret == 0) {
        speed_found = 1;
        if (actual_sample_rate != speeds[i])
          die("The output DAC can not be set to %d frames per second (fps). The nearest speed available is %d fps.", speeds[i], actual_sample_rate);
      } else {
        i++;
      }
    }
    if (ret == 0) {
      config.output_rate = actual_sample_rate;
      debug(1, "alsa: output speed chosen is %d.", config.output_rate);
    } else {
      die("audio_alsa: Could not automatically set the output rate for device \"%s\": %s",
           alsa_out_dev, snd_strerror(ret));
      return ret;
    }
  }

  if (set_period_size_request != 0) {
    debug(1, "Attempting to set the period size to %lu", period_size_requested);
    ret = snd_pcm_hw_params_set_period_size_near(alsa_handle, alsa_params, &period_size_requested,
                                                 &dir);
    if (ret < 0) {
      warn("audio_alsa: cannot set period size of %lu: %s", period_size_requested,
           snd_strerror(ret));
      return ret;
    } else {
      snd_pcm_uframes_t actual_period_size;
      snd_pcm_hw_params_get_period_size(alsa_params, &actual_period_size, &dir);
      if (actual_period_size != period_size_requested)
        inform("Actual period size set to a different value than requested. "
               "Requested: %lu, actual "
               "setting: %lu",
               period_size_requested, actual_period_size);
    }
  }

  if (set_buffer_size_request != 0) {
    debug(1, "Attempting to set the buffer size to %lu", buffer_size_requested);
    ret = snd_pcm_hw_params_set_buffer_size_near(alsa_handle, alsa_params, &buffer_size_requested);
    if (ret < 0) {
      warn("audio_alsa: cannot set buffer size of %lu: %s", buffer_size_requested,
           snd_strerror(ret));
      return ret;
    } else {
      snd_pcm_uframes_t actual_buffer_size;
      snd_pcm_hw_params_get_buffer_size(alsa_params, &actual_buffer_size);
      if (actual_buffer_size != buffer_size_requested)
        inform("Actual period size set to a different value than requested. "
               "Requested: %lu, actual "
               "setting: %lu",
               buffer_size_requested, actual_buffer_size);
    }
  }

  ret = snd_pcm_hw_params(alsa_handle, alsa_params);
  if (ret < 0) {
    die("audio_alsa: Unable to set hw parameters for device \"%s\": %s.", alsa_out_dev,
         snd_strerror(ret));
    return ret;
  }

  // check parameters after attempting to set them

  if (set_period_size_request != 0) {
    snd_pcm_uframes_t actual_period_size;
    snd_pcm_hw_params_get_period_size(alsa_params, &actual_period_size, &dir);
    if (actual_period_size != period_size_requested)
      inform("Actual period size set to a different value than requested. "
             "Requested: %lu, actual "
             "setting: %lu",
             period_size_requested, actual_period_size);
  }

  if (set_buffer_size_request != 0) {
    snd_pcm_uframes_t actual_buffer_size;
    snd_pcm_hw_params_get_buffer_size(alsa_params, &actual_buffer_size);
    if (actual_buffer_size != buffer_size_requested)
      inform("Actual period size set to a different value than requested. "
             "Requested: %lu, actual "
             "setting: %lu",
             buffer_size_requested, actual_buffer_size);
  }

  if (actual_sample_rate != config.output_rate) {
    die("Can't set the output DAC to the requested frame rate of %d fps.", config.output_rate);
    return -EINVAL;
  }

  use_monotonic_clock = snd_pcm_hw_params_is_monotonic(alsa_params);

  ret = snd_pcm_hw_params_get_buffer_size(alsa_params, &actual_buffer_length);
  if (ret < 0) {
    warn("audio_alsa: Unable to get hw buffer length for device \"%s\": %s.", alsa_out_dev,
         snd_strerror(ret));
    return ret;
  }

  ret = snd_pcm_sw_params_current(alsa_handle, alsa_swparams);
  if (ret < 0) {
    warn("audio_alsa: Unable to get current sw parameters for device \"%s\": "
         "%s.",
         alsa_out_dev, snd_strerror(ret));
    return ret;
  }

  ret = snd_pcm_sw_params_set_tstamp_mode(alsa_handle, alsa_swparams, SND_PCM_TSTAMP_ENABLE);
  if (ret < 0) {
    warn("audio_alsa: Can't enable timestamp mode of device: \"%s\": %s.", alsa_out_dev,
         snd_strerror(ret));
    return ret;
  }

  /* write the sw parameters */
  ret = snd_pcm_sw_params(alsa_handle, alsa_swparams);
  if (ret < 0) {
    warn("audio_alsa: Unable to set software parameters of device: \"%s\": %s.", alsa_out_dev,
         snd_strerror(ret));
    return ret;
  }

  ret = snd_pcm_prepare(alsa_handle);
  if (ret < 0) {
    warn("audio_alsa: Unable to prepare the device: \"%s\": %s.", alsa_out_dev, snd_strerror(ret));
    return ret;
  }

  if (actual_buffer_length < config.audio_backend_buffer_desired_length + minimal_buffer_headroom) {
    /*
    // the dac buffer is too small, so let's try to set it
    buffer_size =
        config.audio_backend_buffer_desired_length + requested_buffer_headroom;
    ret = snd_pcm_hw_params_set_buffer_size_near(alsa_handle, alsa_params,
                                                 &buffer_size);
    if (ret < 0)
      die("audio_alsa: Unable to set hw buffer size to %lu for device \"%s\": "
          "%s.",
          config.audio_backend_buffer_desired_length +
              requested_buffer_headroom,
          alsa_out_dev, snd_strerror(ret));
    if (config.audio_backend_buffer_desired_length + minimal_buffer_headroom >
        buffer_size) {
      die("audio_alsa: Can't set hw buffer size to %lu or more for device "
          "\"%s\". Requested size: %lu, granted size: %lu.",
          config.audio_backend_buffer_desired_length + minimal_buffer_headroom,
          alsa_out_dev, config.audio_backend_buffer_desired_length +
                            requested_buffer_headroom,
          buffer_size);
    }
    */
    debug(1,
          "The alsa buffer is smaller (%lu bytes) than the desired backend "
          "buffer "
          "length (%ld) you have chosen.",
          actual_buffer_length, config.audio_backend_buffer_desired_length);
  }

  if (config.use_precision_timing == YNA_YES)
    delay_and_status = precision_delay_and_status;
  else if (config.use_precision_timing == YNA_AUTO) {
    if (precision_delay_available()) {
      delay_and_status = precision_delay_and_status;
      debug(2, "alsa: precision timing selected for \"auto\" mode");
    }
  }

  if (alsa_characteristics_already_listed == 0) {
    alsa_characteristics_already_listed = 1;
    int log_level = 2; // the level at which debug information should be output
                       //    int rc;
    snd_pcm_access_t access_type;
    snd_pcm_format_t format_type;
    snd_pcm_subformat_t subformat_type;
    //    unsigned int val, val2;
    unsigned int uval, uval2;
    int sval;
    int dir;
    snd_pcm_uframes_t frames;

    debug(log_level, "PCM handle name = '%s'", snd_pcm_name(alsa_handle));

    //      ret = snd_pcm_hw_params_any(alsa_handle, alsa_params);
    //      if (ret < 0) {
    //        die("audio_alsa: Cannpot get configuration for
    // device
    //\"%s\":
    // no
    // configurations
    //"
    //            "available",
    //            alsa_out_dev);
    //      }

    debug(log_level, "alsa device parameters:");

    snd_pcm_hw_params_get_access(alsa_params, &access_type);
    debug(log_level, "  access type = %s", snd_pcm_access_name(access_type));

    snd_pcm_hw_params_get_format(alsa_params, &format_type);
    debug(log_level, "  format = '%s' (%s)", snd_pcm_format_name(format_type),
          snd_pcm_format_description(format_type));

    snd_pcm_hw_params_get_subformat(alsa_params, &subformat_type);
    debug(log_level, "  subformat = '%s' (%s)", snd_pcm_subformat_name(subformat_type),
          snd_pcm_subformat_description(subformat_type));

    snd_pcm_hw_params_get_channels(alsa_params, &uval);
    debug(log_level, "  number of channels = %u", uval);

    sval = snd_pcm_hw_params_get_sbits(alsa_params);
    debug(log_level, "  number of significant bits = %d", sval);

    snd_pcm_hw_params_get_rate(alsa_params, &uval, &dir);
    switch (dir) {
    case -1:
      debug(log_level, "  rate = %u frames per second (<).", uval);
      break;
    case 0:
      debug(log_level, "  rate = %u frames per second (precisely).", uval);
      break;
    case 1:
      debug(log_level, "  rate = %u frames per second (>).", uval);
      break;
    }

    if (snd_pcm_hw_params_get_rate_numden(alsa_params, &uval, &uval2) == 0)
      debug(log_level, "  precise (rational) rate = %.3f frames per second (i.e. %u/%u).", uval,
            uval2, ((double)uval) / uval2);
    else
      debug(log_level, "  precise (rational) rate information unavailable.");

    snd_pcm_hw_params_get_period_time(alsa_params, &uval, &dir);
    switch (dir) {
    case -1:
      debug(log_level, "  period_time = %u us (<).", uval);
      break;
    case 0:
      debug(log_level, "  period_time = %u us (precisely).", uval);
      break;
    case 1:
      debug(log_level, "  period_time = %u us (>).", uval);
      break;
    }

    snd_pcm_hw_params_get_period_size(alsa_params, &frames, &dir);
    switch (dir) {
    case -1:
      debug(log_level, "  period_size = %lu frames (<).", frames);
      break;
    case 0:
      debug(log_level, "  period_size = %lu frames (precisely).", frames);
      break;
    case 1:
      debug(log_level, "  period_size = %lu frames (>).", frames);
      break;
    }

    snd_pcm_hw_params_get_buffer_time(alsa_params, &uval, &dir);
    switch (dir) {
    case -1:
      debug(log_level, "  buffer_time = %u us (<).", uval);
      break;
    case 0:
      debug(log_level, "  buffer_time = %u us (precisely).", uval);
      break;
    case 1:
      debug(log_level, "  buffer_time = %u us (>).", uval);
      break;
    }

    snd_pcm_hw_params_get_buffer_size(alsa_params, &frames);
    switch (dir) {
    case -1:
      debug(log_level, "  buffer_size = %lu frames (<).", frames);
      break;
    case 0:
      debug(log_level, "  buffer_size = %lu frames (precisely).", frames);
      break;
    case 1:
      debug(log_level, "  buffer_size = %lu frames (>).", frames);
      break;
    }

    snd_pcm_hw_params_get_periods(alsa_params, &uval, &dir);
    switch (dir) {
    case -1:
      debug(log_level, "  periods_per_buffer = %u (<).", uval);
      break;
    case 0:
      debug(log_level, "  periods_per_buffer = %u (precisely).", uval);
      break;
    case 1:
      debug(log_level, "  periods_per_buffer = %u (>).", uval);
      break;
    }
  }
  return 0;
}

int open_alsa_device(int do_auto_setup) {
  int result;
  int oldState;
  pthread_setcancelstate(PTHREAD_CANCEL_DISABLE, &oldState); // make this un-cancellable
  result = actual_open_alsa_device(do_auto_setup);
  pthread_setcancelstate(oldState, NULL);
  return result;
}

int prepare_mixer() {
  int response = 0;
  // do any alsa device initialisation (general case)
  // at present, this is only needed if a hardware mixer is being used
  // if there's a hardware mixer, it needs to be initialised before use
  if (alsa_mix_ctrl == NULL) {
    audio_alsa.volume = NULL;
    audio_alsa.parameters = NULL;
    audio_alsa.mute = NULL;
  } else {
    debug(2, "alsa: hardware mixer prepare");
    int oldState;
    pthread_setcancelstate(PTHREAD_CANCEL_DISABLE, &oldState); // make this un-cancellable

    if (alsa_mix_dev == NULL)
      alsa_mix_dev = alsa_out_dev;

    // Now, start trying to initialise the alsa device with the settings
    // obtained
    pthread_cleanup_debug_mutex_lock(&alsa_mixer_mutex, 1000, 1);
    if (open_mixer() == 1) {
      if (snd_mixer_selem_get_playback_volume_range(alsa_mix_elem, &alsa_mix_minv, &alsa_mix_maxv) <
          0)
        debug(1, "Can't read mixer's [linear] min and max volumes.");
      else {
        if (snd_mixer_selem_get_playback_dB_range(alsa_mix_elem, &alsa_mix_mindb,
                                                  &alsa_mix_maxdb) == 0) {

          audio_alsa.volume = &volume;         // insert the volume function now we
                                               // know it can do dB stuff
          audio_alsa.parameters = &parameters; // likewise the parameters stuff
          if (alsa_mix_mindb == SND_CTL_TLV_DB_GAIN_MUTE) {
            // For instance, the Raspberry Pi does this
            debug(1, "Lowest dB value is a mute");
            mixer_volume_setting_gives_mute = 1;
            alsa_mix_mute = SND_CTL_TLV_DB_GAIN_MUTE; // this may not be
                                                      // necessary -- it's
                                                      // always
            // going to be SND_CTL_TLV_DB_GAIN_MUTE, right?
            // debug(1, "Try minimum volume + 1 as lowest true attenuation
            // value");
            if (snd_mixer_selem_ask_playback_vol_dB(alsa_mix_elem, alsa_mix_minv + 1,
                                                    &alsa_mix_mindb) != 0)
              debug(1, "Can't get dB value corresponding to a minimum volume "
                       "+ 1.");
          }
          debug(3, "Hardware mixer has dB volume from %f to %f.", (1.0 * alsa_mix_mindb) / 100.0,
                (1.0 * alsa_mix_maxdb) / 100.0);
        } else {
          // use the linear scale and do the db conversion ourselves
          warn("The hardware mixer specified -- \"%s\" -- does not have "
               "a dB volume scale.",
               alsa_mix_ctrl);

          if (snd_ctl_open(&ctl, alsa_mix_dev, 0) < 0) {
            warn("Cannot open control \"%s\"", alsa_mix_dev);
            response = -1;
          }
          if (snd_ctl_elem_id_malloc(&elem_id) < 0) {
            debug(1, "Cannot allocate memory for control \"%s\"", alsa_mix_dev);
            elem_id = NULL;
            response = -2;
          } else {
            snd_ctl_elem_id_set_interface(elem_id, SND_CTL_ELEM_IFACE_MIXER);
            snd_ctl_elem_id_set_name(elem_id, alsa_mix_ctrl);

            if (snd_ctl_get_dB_range(ctl, elem_id, &alsa_mix_mindb, &alsa_mix_maxdb) == 0) {
              debug(1,
                    "alsa: hardware mixer \"%s\" selected, with dB volume "
                    "from %f to %f.",
                    alsa_mix_ctrl, (1.0 * alsa_mix_mindb) / 100.0, (1.0 * alsa_mix_maxdb) / 100.0);
              has_softvol = 1;
              audio_alsa.volume = &volume;         // insert the volume function now
                                                   // we know it can do dB stuff
              audio_alsa.parameters = &parameters; // likewise the parameters stuff
            } else {
              debug(1, "Cannot get the dB range from the volume control \"%s\"", alsa_mix_ctrl);
            }
          }
          /*
          debug(1, "Min and max volumes are %d and
          %d.",alsa_mix_minv,alsa_mix_maxv);
          alsa_mix_maxdb = 0;
          if ((alsa_mix_maxv!=0) && (alsa_mix_minv!=0))
            alsa_mix_mindb =
          -20*100*(log10(alsa_mix_maxv*1.0)-log10(alsa_mix_minv*1.0));
          else if (alsa_mix_maxv!=0)
            alsa_mix_mindb = -20*100*log10(alsa_mix_maxv*1.0);
          audio_alsa.volume = &linear_volume; // insert the linear volume
          function
          audio_alsa.parameters = &parameters; // likewise the parameters
          stuff
          debug(1,"Max and min dB calculated are %d and
          %d.",alsa_mix_maxdb,alsa_mix_mindb);
          */
        }
      }
      if (((config.alsa_use_hardware_mute == 1) &&
           (snd_mixer_selem_has_playback_switch(alsa_mix_elem))) ||
          mixer_volume_setting_gives_mute) {
        audio_alsa.mute = &mute; // insert the mute function now we know it
                                 // can do muting stuff
        // debug(1, "Has mixer and mute ability we will use.");
      } else {
        // debug(1, "Has mixer but not using hardware mute.");
      }
      close_mixer();
    }
    debug_mutex_unlock(&alsa_mixer_mutex, 3); // release the mutex
    pthread_cleanup_pop(0);
    pthread_setcancelstate(oldState, NULL);
  }
  return response;
}

int alsa_device_init() { return prepare_mixer(); }

static int init(int argc, char **argv) {
  // for debugging
  snd_output_stdio_attach(&output, stdout, 0);

  // debug(2,"audio_alsa init called.");
  int response = 0; // this will be what we return to the caller.
  alsa_device_initialised = 0;
  const char *str;
  int value;
  // double dvalue;

  // set up default values first

  alsa_backend_state = abm_disconnected; // startup state
  debug(2, "alsa: init() -- alsa_backend_state => abm_disconnected.");
  set_period_size_request = 0;
  set_buffer_size_request = 0;
  config.alsa_use_hardware_mute = 0; // don't use it by default

  config.audio_backend_latency_offset = 0;
  config.audio_backend_buffer_desired_length = 0.200;
  config.audio_backend_buffer_interpolation_threshold_in_seconds =
      0.120; // below this, basic interpolation will be used to save time.
  config.alsa_maximum_stall_time = 0.200; // 200 milliseconds -- if it takes longer, it's a problem
  config.disable_standby_mode_silence_threshold =
      0.040; // start sending silent frames if the delay goes below this time
  config.disable_standby_mode_silence_scan_interval = 0.004; // check silence threshold this often

  stall_monitor_error_threshold =
      (uint64_t)1000000 * config.alsa_maximum_stall_time; // stall time max to microseconds;
  stall_monitor_error_threshold = (stall_monitor_error_threshold << 32) / 1000000; // now in fp form
  debug(1, "alsa: alsa_maximum_stall_time of %f sec.", config.alsa_maximum_stall_time);

  stall_monitor_start_time = 0;
  stall_monitor_frame_count = 0;

  config.disable_standby_mode = disable_standby_off;
  config.keep_dac_busy = 0;
  config.use_precision_timing = YNA_AUTO;

  // get settings from settings file first, allow them to be overridden by
  // command line options

  // do the "general" audio  options. Note, these options are in the "general"
  // stanza!
  parse_general_audio_options();

  if (config.cfg != NULL) {
    double dvalue;

    /* Get the Output Device Name. */
    if (config_lookup_string(config.cfg, "alsa.output_device", &str)) {
      alsa_out_dev = (char *)str;
    }

    /* Get the Mixer Type setting. */

    if (config_lookup_string(config.cfg, "alsa.mixer_type", &str)) {
      inform("The alsa mixer_type setting is deprecated and has been ignored. "
             "FYI, using the \"mixer_control_name\" setting automatically "
             "chooses a hardware mixer.");
    }

    /* Get the Mixer Device Name. */
    if (config_lookup_string(config.cfg, "alsa.mixer_device", &str)) {
      alsa_mix_dev = (char *)str;
    }

    /* Get the Mixer Control Name. */
    if (config_lookup_string(config.cfg, "alsa.mixer_control_name", &str)) {
      alsa_mix_ctrl = (char *)str;
    }

    /* Get the disable_synchronization setting. */
    if (config_lookup_string(config.cfg, "alsa.disable_synchronization", &str)) {
      if (strcasecmp(str, "no") == 0)
        config.no_sync = 0;
      else if (strcasecmp(str, "yes") == 0)
        config.no_sync = 1;
      else {
        warn("Invalid disable_synchronization option choice \"%s\". It should "
             "be \"yes\" or "
             "\"no\". It is set to \"no\".");
        config.no_sync = 0;
      }
    }

    /* Get the mute_using_playback_switch setting. */
    if (config_lookup_string(config.cfg, "alsa.mute_using_playback_switch", &str)) {
      inform("The alsa \"mute_using_playback_switch\" setting is deprecated. "
             "Please use the \"use_hardware_mute_if_available\" setting instead.");
      if (strcasecmp(str, "no") == 0)
        config.alsa_use_hardware_mute = 0;
      else if (strcasecmp(str, "yes") == 0)
        config.alsa_use_hardware_mute = 1;
      else {
        warn("Invalid mute_using_playback_switch option choice \"%s\". It "
             "should be \"yes\" or "
             "\"no\". It is set to \"no\".");
        config.alsa_use_hardware_mute = 0;
      }
    }

    /* Get the use_hardware_mute_if_available setting. */
    if (config_lookup_string(config.cfg, "alsa.use_hardware_mute_if_available", &str)) {
      if (strcasecmp(str, "no") == 0)
        config.alsa_use_hardware_mute = 0;
      else if (strcasecmp(str, "yes") == 0)
        config.alsa_use_hardware_mute = 1;
      else {
        warn("Invalid use_hardware_mute_if_available option choice \"%s\". It "
             "should be \"yes\" or "
             "\"no\". It is set to \"no\".");
        config.alsa_use_hardware_mute = 0;
      }
    }

    /* Get the output format, using the same names as aplay does*/
    if (config_lookup_string(config.cfg, "alsa.output_format", &str)) {
      int temp_output_format_auto_requested = config.output_format_auto_requested;
      config.output_format_auto_requested = 0; // assume a valid format will be given.
      if (strcasecmp(str, "S16") == 0)
        config.output_format = SPS_FORMAT_S16;
      else if (strcasecmp(str, "S16_LE") == 0)
        config.output_format = SPS_FORMAT_S16_LE;
      else if (strcasecmp(str, "S16_BE") == 0)
        config.output_format = SPS_FORMAT_S16_BE;
      else if (strcasecmp(str, "S24") == 0)
        config.output_format = SPS_FORMAT_S24;
      else if (strcasecmp(str, "S24_LE") == 0)
        config.output_format = SPS_FORMAT_S24_LE;
      else if (strcasecmp(str, "S24_BE") == 0)
        config.output_format = SPS_FORMAT_S24_BE;
      else if (strcasecmp(str, "S24_3LE") == 0)
        config.output_format = SPS_FORMAT_S24_3LE;
      else if (strcasecmp(str, "S24_3BE") == 0)
        config.output_format = SPS_FORMAT_S24_3BE;
      else if (strcasecmp(str, "S32") == 0)
        config.output_format = SPS_FORMAT_S32;
      else if (strcasecmp(str, "S32_LE") == 0)
        config.output_format = SPS_FORMAT_S32_LE;
      else if (strcasecmp(str, "S32_BE") == 0)
        config.output_format = SPS_FORMAT_S32_BE;
      else if (strcasecmp(str, "U8") == 0)
        config.output_format = SPS_FORMAT_U8;
      else if (strcasecmp(str, "S8") == 0)
        config.output_format = SPS_FORMAT_S8;
      else if (strcasecmp(str, "auto") == 0)
        config.output_format_auto_requested = 1;
      else {
        config.output_format_auto_requested =
            temp_output_format_auto_requested; // format was invalid; recall the original setting
        warn("Invalid output format \"%s\". It should be \"auto\", \"U8\", \"S8\", "
             "\"S16\", \"S24\", \"S24_LE\", \"S24_BE\", "
             "\"S24_3LE\", \"S24_3BE\" or "
             "\"S32\", \"S32_LE\", \"S32_BE\". It remains set to \"%s\".",
             str,
             config.output_format_auto_requested == 1
                 ? "auto"
                 : sps_format_description_string(config.output_format));
      }
    }

    if (config_lookup_string(config.cfg, "alsa.output_rate", &str)) {
      if (strcasecmp(str, "auto") == 0) {
        config.output_rate_auto_requested = 1;
      } else {
        if (config.output_rate_auto_requested == 1)
          warn("Invalid output rate \"%s\". It should be \"auto\", 44100, 88200, 176400 or 352800. "
               "It remains set to \"auto\". Note: numbers should not be placed in quotes.",
               str);
        else
          warn("Invalid output rate \"%s\". It should be \"auto\", 44100, 88200, 176400 or 352800. "
               "It remains set to %d. Note: numbers should not be placed in quotes.",
               str, config.output_rate);
      }
    }

    /* Get the output rate, which must be a multiple of 44,100*/
    if (config_lookup_int(config.cfg, "alsa.output_rate", &value)) {
      debug(1, "alsa output rate is %d frames per second", value);
      switch (value) {
      case 44100:
      case 88200:
      case 176400:
      case 352800:
        config.output_rate = value;
        config.output_rate_auto_requested = 0;
        break;
      default:
        if (config.output_rate_auto_requested == 1)
          warn("Invalid output rate \"%d\". It should be \"auto\", 44100, 88200, 176400 or 352800. "
               "It remains set to \"auto\".",
               value);
        else
          warn("Invalid output rate \"%d\".It should be \"auto\", 44100, 88200, 176400 or 352800. "
               "It remains set to %d.",
               value, config.output_rate);
      }
    }

    /* Get the use_mmap_if_available setting. */
    if (config_lookup_string(config.cfg, "alsa.use_mmap_if_available", &str)) {
      if (strcasecmp(str, "no") == 0)
        config.no_mmap = 1;
      else if (strcasecmp(str, "yes") == 0)
        config.no_mmap = 0;
      else {
        warn("Invalid use_mmap_if_available option choice \"%s\". It should be "
             "\"yes\" or \"no\". "
             "It remains set to \"yes\".");
        config.no_mmap = 0;
      }
    }
    /* Get the optional period size value */
    if (config_lookup_int(config.cfg, "alsa.period_size", &value)) {
      set_period_size_request = 1;
      debug(1, "Value read for period size is %d.", value);
      if (value < 0) {
        warn("Invalid alsa period size setting \"%d\". It "
             "must be greater than 0. No setting is made.",
             value);
        set_period_size_request = 0;
      } else {
        period_size_requested = value;
      }
    }

    /* Get the optional buffer size value */
    if (config_lookup_int(config.cfg, "alsa.buffer_size", &value)) {
      set_buffer_size_request = 1;
      debug(1, "Value read for buffer size is %d.", value);
      if (value < 0) {
        warn("Invalid alsa buffer size setting \"%d\". It "
             "must be greater than 0. No setting is made.",
             value);
        set_buffer_size_request = 0;
      } else {
        buffer_size_requested = value;
      }
    }

    /* Get the optional alsa_maximum_stall_time setting. */
    if (config_lookup_float(config.cfg, "alsa.maximum_stall_time", &dvalue)) {
      if (dvalue < 0.0) {
        warn("Invalid alsa maximum write time setting \"%f\". It "
             "must be greater than 0. Default is \"%f\". No setting is made.",
             dvalue, config.alsa_maximum_stall_time);
      } else {
        config.alsa_maximum_stall_time = dvalue;
      }
    }

    /* Get the optional disable_standby_mode_silence_threshold setting. */
    if (config_lookup_float(config.cfg, "alsa.disable_standby_mode_silence_threshold", &dvalue)) {
      if (dvalue < 0.0) {
        warn("Invalid alsa disable_standby_mode_silence_threshold setting \"%f\". It "
             "must be greater than 0. Default is \"%f\". No setting is made.",
             dvalue, config.disable_standby_mode_silence_threshold);
      } else {
        config.disable_standby_mode_silence_threshold = dvalue;
      }
    }

    /* Get the optional disable_standby_mode_silence_scan_interval setting. */
    if (config_lookup_float(config.cfg, "alsa.disable_standby_mode_silence_scan_interval",
                            &dvalue)) {
      if (dvalue < 0.0) {
        warn("Invalid alsa disable_standby_mode_silence_scan_interval setting \"%f\". It "
             "must be greater than 0. Default is \"%f\". No setting is made.",
             dvalue, config.disable_standby_mode_silence_scan_interval);
      } else {
        config.disable_standby_mode_silence_scan_interval = dvalue;
      }
    }

    /* Get the optional disable_standby_mode setting. */
    if (config_lookup_string(config.cfg, "alsa.disable_standby_mode", &str)) {
      if ((strcasecmp(str, "no") == 0) || (strcasecmp(str, "off") == 0) ||
          (strcasecmp(str, "never") == 0))
        config.disable_standby_mode = disable_standby_off;
      else if ((strcasecmp(str, "yes") == 0) || (strcasecmp(str, "on") == 0) ||
               (strcasecmp(str, "always") == 0)) {
        config.disable_standby_mode = disable_standby_always;
        config.keep_dac_busy = 1;
      } else if (strcasecmp(str, "auto") == 0)
        config.disable_standby_mode = disable_standby_auto;
      else {
        warn("Invalid disable_standby_mode option choice \"%s\". It should be "
             "\"always\", \"auto\" or \"never\". "
             "It remains set to \"never\".",
             str);
      }
    }

    if (config_lookup_string(config.cfg, "alsa.use_precision_timing", &str)) {
      if ((strcasecmp(str, "no") == 0) || (strcasecmp(str, "off") == 0) ||
          (strcasecmp(str, "never") == 0))
        config.use_precision_timing = YNA_NO;
      else if ((strcasecmp(str, "yes") == 0) || (strcasecmp(str, "on") == 0) ||
               (strcasecmp(str, "always") == 0)) {
        config.use_precision_timing = YNA_YES;
        config.keep_dac_busy = 1;
      } else if (strcasecmp(str, "auto") == 0)
        config.use_precision_timing = YNA_AUTO;
      else {
        warn("Invalid use_precision_timing option choice \"%s\". It should be "
             "\"yes\", \"auto\" or \"no\". "
             "It remains set to \"%s\".",
             config.use_precision_timing == YNA_NO
                 ? "no"
                 : config.use_precision_timing == YNA_AUTO ? "auto" : "yes");
      }
    }

    debug(1, "alsa: disable_standby_mode is \"%s\".",
          config.disable_standby_mode == disable_standby_off
              ? "never"
              : config.disable_standby_mode == disable_standby_always ? "always" : "auto");
    debug(1, "alsa: disable_standby_mode_silence_threshold is %f seconds.",
          config.disable_standby_mode_silence_threshold);
    debug(1, "alsa: disable_standby_mode_silence_scan_interval is %f seconds.",
          config.disable_standby_mode_silence_scan_interval);
  }

  optind = 1; // optind=0 is equivalent to optind=1 plus special behaviour
  argv--;     // so we shift the arguments to satisfy getopt()
  argc++;
  // some platforms apparently require optreset = 1; - which?
  int opt;
  while ((opt = getopt(argc, argv, "d:t:m:c:i:")) > 0) {
    switch (opt) {
    case 'd':
      alsa_out_dev = optarg;
      break;

    case 't':
      inform("The alsa backend -t option is deprecated and has been ignored. "
             "FYI, using the -c option automatically chooses a hardware "
             "mixer.");
      break;

    case 'm':
      alsa_mix_dev = optarg;
      break;
    case 'c':
      alsa_mix_ctrl = optarg;
      break;
    case 'i':
      alsa_mix_index = strtol(optarg, NULL, 10);
      break;
    default:
      warn("Invalid audio option \"-%c\" specified -- ignored.", opt);
      help();
    }
  }

  if (optind < argc) {
    warn("Invalid audio argument: \"%s\" -- ignored", argv[optind]);
  }

  debug(1, "alsa: output device name is \"%s\".", alsa_out_dev);

  // so, now, if the option to keep the DAC running has been selected, start a
  // thread to monitor the
  // length of the queue
  // if the queue gets too short, stuff it with silence

  pthread_create(&alsa_buffer_monitor_thread, NULL, &alsa_buffer_monitor_thread_code, NULL);

  return response;
}

static void deinit(void) {
  int oldState;
  pthread_setcancelstate(PTHREAD_CANCEL_DISABLE, &oldState); // make this un-cancellable
  // debug(2,"audio_alsa deinit called.");
  stop();
  debug(2, "Cancel buffer monitor thread.");
  pthread_cancel(alsa_buffer_monitor_thread);
  debug(3, "Join buffer monitor thread.");
  pthread_join(alsa_buffer_monitor_thread, NULL);
  pthread_setcancelstate(oldState, NULL);
}

int set_mute_state() {
  int response = 1; // some problem expected, e.g. no mixer or not allowed to use it or disconnected
  int oldState;
  pthread_setcancelstate(PTHREAD_CANCEL_DISABLE, &oldState); // make this un-cancellable
  pthread_cleanup_debug_mutex_lock(&alsa_mixer_mutex, 10000, 0);
  if ((alsa_backend_state != abm_disconnected) && (config.alsa_use_hardware_mute == 1) &&
      (open_mixer() == 1)) {
    response = 0; // okay if actually using the mute facility
    debug(2, "alsa: actually set_mute_state");
    int mute = 0;
    if ((mute_requested_externally != 0) || (mute_requested_internally != 0))
      mute = 1;
    if (mute == 1) {
      debug(2, "alsa: hardware mute switched on");
      if (snd_mixer_selem_has_playback_switch(alsa_mix_elem))
        snd_mixer_selem_set_playback_switch_all(alsa_mix_elem, 0);
      else {
        volume_based_mute_is_active = 1;
        do_snd_mixer_selem_set_playback_dB_all(alsa_mix_elem, alsa_mix_mute);
      }
    } else {
      debug(2, "alsa: hardware mute switched off");
      if (snd_mixer_selem_has_playback_switch(alsa_mix_elem))
        snd_mixer_selem_set_playback_switch_all(alsa_mix_elem, 1);
      else {
        volume_based_mute_is_active = 0;
        do_snd_mixer_selem_set_playback_dB_all(alsa_mix_elem, set_volume);
      }
    }
    close_mixer();
  }
  debug_mutex_unlock(&alsa_mixer_mutex, 3); // release the mutex
  pthread_cleanup_pop(0);                   // release the mutex
  pthread_setcancelstate(oldState, NULL);
  return response;
}

static void start(__attribute__((unused)) int i_sample_rate,
                  __attribute__((unused)) int i_sample_format) {
  debug(3, "audio_alsa start called.");

  frame_index = 0;
  measurement_data_is_valid = 0;

  stall_monitor_start_time = 0;
  stall_monitor_frame_count = 0;
  if (alsa_device_initialised == 0) {
    debug(1, "alsa: start() calling alsa_device_init.");
    alsa_device_init();
    alsa_device_initialised = 1;
  }
}

int standard_delay_and_status(snd_pcm_state_t *state, snd_pcm_sframes_t *delay,
                              yndk_type *using_update_timestamps) {
  int ret = 0;
  if (using_update_timestamps)
    *using_update_timestamps = YNDK_NO;
  *state = snd_pcm_state(alsa_handle);
  if ((*state == SND_PCM_STATE_RUNNING) || (*state == SND_PCM_STATE_DRAINING)) {
    ret = snd_pcm_delay(alsa_handle, delay);
  } else {
    // not running, thus no delay information, thus can't check for frame
    // rates
    frame_index = 0; // we'll be starting over...
    measurement_data_is_valid = 0;
    *delay = 0;
  }

  stall_monitor_start_time = 0;  // zero if not initialised / not started / zeroed by flush
  stall_monitor_frame_count = 0; // set to delay at start of time, incremented by any writes

  return ret;
}

int precision_delay_and_status(snd_pcm_state_t *state, snd_pcm_sframes_t *delay,
                               yndk_type *using_update_timestamps) {
  snd_pcm_status_t *alsa_snd_pcm_status;
  snd_pcm_status_alloca(&alsa_snd_pcm_status);

  if (using_update_timestamps)
    *using_update_timestamps = YNDK_DONT_KNOW;

  struct timespec tn;                // time now
  snd_htimestamp_t update_timestamp; // actually a struct timespec

  int ret = snd_pcm_status(alsa_handle, alsa_snd_pcm_status);
  if (ret == 0) {

    snd_pcm_status_get_htstamp(alsa_snd_pcm_status, &update_timestamp);

<<<<<<< HEAD
    /*
    // must be 1.1 or later to use snd_pcm_status_get_driver_htstamp
    #if SND_LIB_MINOR != 0
        snd_htimestamp_t driver_htstamp;
        snd_pcm_status_get_driver_htstamp(alsa_snd_pcm_status, &driver_htstamp);
        uint64_t driver_htstamp_ns = driver_htstamp.tv_sec;
        driver_htstamp_ns = driver_htstamp_ns * 1000000000;
        driver_htstamp_ns = driver_htstamp_ns + driver_htstamp.tv_nsec;
        debug(1,"driver_htstamp: %f.", driver_htstamp_ns * 0.000000001);
    #endif
    */
=======
/*
// must be 1.1 or later to use snd_pcm_status_get_driver_htstamp
#if SND_LIB_MINOR != 0
    snd_htimestamp_t driver_htstamp;
    snd_pcm_status_get_driver_htstamp(alsa_snd_pcm_status, &driver_htstamp);
    uint64_t driver_htstamp_ns = driver_htstamp.tv_sec;
    driver_htstamp_ns = driver_htstamp_ns * 1000000000;
    driver_htstamp_ns = driver_htstamp_ns + driver_htstamp.tv_nsec;
    debug(1,"driver_htstamp: %f.", driver_htstamp_ns * 0.000000001);
#endif
*/
>>>>>>> f496ca66

    *state = snd_pcm_status_get_state(alsa_snd_pcm_status);

    if ((*state == SND_PCM_STATE_RUNNING) || (*state == SND_PCM_STATE_DRAINING)) {

<<<<<<< HEAD
      //     uint64_t update_timestamp_ns =
      //         update_timestamp.tv_sec * (uint64_t)1000000000 + update_timestamp.tv_nsec;
=======
 //     uint64_t update_timestamp_ns =
 //         update_timestamp.tv_sec * (uint64_t)1000000000 + update_timestamp.tv_nsec;
>>>>>>> f496ca66

      uint64_t update_timestamp_ns = update_timestamp.tv_sec;
      update_timestamp_ns = update_timestamp_ns * 1000000000;
      update_timestamp_ns = update_timestamp_ns + update_timestamp.tv_nsec;
<<<<<<< HEAD
=======

>>>>>>> f496ca66

      // if the update_timestamp is zero, we take this to mean that the device doesn't report
      // interrupt timings. (It could be that it's not a real hardware device.)
      // so we switch to getting the delay the regular way
      // i.e. using snd_pcm_delay	()
      if (using_update_timestamps) {
        if (update_timestamp_ns == 0)
          *using_update_timestamps = YNDK_NO;
        else
          *using_update_timestamps = YNDK_YES;
      }

      // user information
      if (update_timestamp_ns == 0) {
        if (delay_type_notified != 1) {
          debug(2, "alsa: update timestamps unavailable");
          delay_type_notified = 1;
        }
      } else {
        // diagnostic
        if (delay_type_notified != 0) {
          debug(2, "alsa: update timestamps available");
          delay_type_notified = 0;
        }
      }

      if (update_timestamp_ns == 0) {
        ret = snd_pcm_delay(alsa_handle, delay);
      } else {
        snd_pcm_sframes_t delay_temp = snd_pcm_status_get_delay(alsa_snd_pcm_status);

        /*
        // It seems that the alsa library uses CLOCK_REALTIME before 1.0.28, even though
        // the check for monotonic returns true. Might have to watch out for this.
          #if SND_LIB_MINOR == 0 && SND_LIB_SUBMINOR < 28
                clock_gettime(CLOCK_REALTIME, &tn);
          #else
                clock_gettime(CLOCK_MONOTONIC, &tn);
          #endif
        */

        if (use_monotonic_clock)
          clock_gettime(CLOCK_MONOTONIC, &tn);
        else
          clock_gettime(CLOCK_REALTIME, &tn);

        // uint64_t time_now_ns = tn.tv_sec * (uint64_t)1000000000 + tn.tv_nsec;
        uint64_t time_now_ns = tn.tv_sec;
        time_now_ns = time_now_ns * 1000000000;
        time_now_ns = time_now_ns + tn.tv_nsec;
<<<<<<< HEAD
=======

>>>>>>> f496ca66

        // see if it's stalled

        if ((stall_monitor_start_time != 0) && (stall_monitor_frame_count == delay_temp)) {
          // hasn't outputted anything since the last call to delay()

          if (((update_timestamp_ns - stall_monitor_start_time) > stall_monitor_error_threshold) ||
              ((time_now_ns - stall_monitor_start_time) > stall_monitor_error_threshold)) {
            debug(2,
                  "DAC seems to have stalled with time_now_ns: %" PRIX64
                  ", update_timestamp_ns: %" PRIX64 ", stall_monitor_start_time %" PRIX64
                  ", stall_monitor_error_threshold %" PRIX64 ".",
                  time_now_ns, update_timestamp_ns, stall_monitor_start_time,
                  stall_monitor_error_threshold);
            debug(2,
                  "DAC seems to have stalled with time_now: %lx,%lx"
                  ", update_timestamp: %lx,%lx, stall_monitor_start_time %" PRIX64
                  ", stall_monitor_error_threshold %" PRIX64 ".",
                  tn.tv_sec, tn.tv_nsec, update_timestamp.tv_sec, update_timestamp.tv_nsec,
                  stall_monitor_start_time, stall_monitor_error_threshold);
            ret = sps_extra_code_output_stalled;
          }
        } else {
          stall_monitor_start_time = update_timestamp_ns;
          stall_monitor_frame_count = delay_temp;
        }

        if (ret == 0) {
          uint64_t delta = time_now_ns - update_timestamp_ns;

<<<<<<< HEAD
          //          uint64_t frames_played_since_last_interrupt =
          //              ((uint64_t)config.output_rate * delta) / 1000000000;

          uint64_t frames_played_since_last_interrupt = config.output_rate;
          frames_played_since_last_interrupt = frames_played_since_last_interrupt * delta;
          frames_played_since_last_interrupt = frames_played_since_last_interrupt / 1000000000;

          snd_pcm_sframes_t frames_played_since_last_interrupt_sized =
              frames_played_since_last_interrupt;
          if ((frames_played_since_last_interrupt_sized < 0) ||
              ((uint64_t)frames_played_since_last_interrupt_sized !=
               frames_played_since_last_interrupt))
            debug(1,
                  "overflow resizing frames_played_since_last_interrupt % " PRIx64
                  " to frames_played_since_last_interrupt %lx.",
                  frames_played_since_last_interrupt, frames_played_since_last_interrupt_sized);
=======
//          uint64_t frames_played_since_last_interrupt =
//              ((uint64_t)config.output_rate * delta) / 1000000000;

            uint64_t frames_played_since_last_interrupt = config.output_rate;
            frames_played_since_last_interrupt = frames_played_since_last_interrupt * delta;
            frames_played_since_last_interrupt = frames_played_since_last_interrupt / 1000000000;


          snd_pcm_sframes_t frames_played_since_last_interrupt_sized =
              frames_played_since_last_interrupt;
          if ((frames_played_since_last_interrupt_sized < 0) || ((uint64_t)frames_played_since_last_interrupt_sized != frames_played_since_last_interrupt))
            debug(1,"overflow resizing frames_played_since_last_interrupt % " PRIx64 " to frames_played_since_last_interrupt %lx.", frames_played_since_last_interrupt, frames_played_since_last_interrupt_sized);
>>>>>>> f496ca66
          delay_temp = delay_temp - frames_played_since_last_interrupt_sized;
        }
        *delay = delay_temp;
      }
    } else { // not running, thus no delay information, thus can't check for
             // stall
      *delay = 0;
      stall_monitor_start_time = 0;  // zero if not initialised / not started / zeroed by flush
      stall_monitor_frame_count = 0; // set to delay at start of time, incremented by any writes

      // not running, thus no delay information, thus can't check for frame
      // rates
      frame_index = 0; // we'll be starting over...
      measurement_data_is_valid = 0;
    }
  } else {
    debug(1, "alsa: can't get device's status.");
  }
  return ret;
}

int delay(long *the_delay) {
  // returns 0 if the device is in a valid state -- SND_PCM_STATE_RUNNING or
  // SND_PCM_STATE_PREPARED
  // or SND_PCM_STATE_DRAINING
  // and returns the actual delay if running or 0 if prepared in *the_delay

  // otherwise return an error code
  // the error code could be a Unix errno code or a snderror code, or
  // the sps_extra_code_output_stalled or the
  // sps_extra_code_output_state_cannot_make_ready codes
  int ret = 0;
  *the_delay = 0;

  int oldState;

  snd_pcm_state_t state;
  snd_pcm_sframes_t my_delay = 0; // this initialisation is to silence a clang warning
<<<<<<< HEAD

  pthread_setcancelstate(PTHREAD_CANCEL_DISABLE, &oldState); // make this un-cancellable
  pthread_cleanup_debug_mutex_lock(&alsa_mutex, 10000, 0);

=======

  pthread_setcancelstate(PTHREAD_CANCEL_DISABLE, &oldState); // make this un-cancellable
  pthread_cleanup_debug_mutex_lock(&alsa_mutex, 10000, 0);

>>>>>>> f496ca66
  if (alsa_handle == NULL)
    ret = ENODEV;
  else
    ret = delay_and_status(&state, &my_delay, NULL);

  debug_mutex_unlock(&alsa_mutex, 0);
  pthread_cleanup_pop(0);
  pthread_setcancelstate(oldState, NULL);

  *the_delay = my_delay; // note: snd_pcm_sframes_t is a long

  return ret;
}

int get_rate_information(uint64_t *elapsed_time, uint64_t *frames_played) {
  // elapsed_time is in nanoseconds
  int response = 0; // zero means okay
  if (measurement_data_is_valid) {
    *elapsed_time = measurement_time - measurement_start_time;
    *frames_played = frames_played_at_measurement_time - frames_played_at_measurement_start_time;
  } else {
    *elapsed_time = 0;
    *frames_played = 0;
    response = -1;
  }
  return response;
}

int do_play(void *buf, int samples) {
  // assuming the alsa_mutex has been acquired
  // debug(3,"audio_alsa play called.");
  int oldState;
  pthread_setcancelstate(PTHREAD_CANCEL_DISABLE, &oldState); // make this un-cancellable

  snd_pcm_state_t state;
  snd_pcm_sframes_t my_delay;
  int ret = delay_and_status(&state, &my_delay, NULL);

  if (ret == 0) { // will be non-zero if an error or a stall

    if ((samples != 0) && (buf != NULL)) {

      // just check the state of the DAC

      if ((state != SND_PCM_STATE_PREPARED) && (state != SND_PCM_STATE_RUNNING) &&
          (state != SND_PCM_STATE_XRUN)) {
        debug(1, "alsa: DAC in odd SND_PCM_STATE_* %d prior to writing.", state);
      }

      snd_pcm_state_t prior_state = state; // keep this for afterwards....
      debug(3, "alsa: write %d frames.", samples);
      ret = alsa_pcm_write(alsa_handle, buf, samples);
      if (ret == samples) {
        stall_monitor_frame_count += samples;

        if (frame_index == 0) {
          frames_sent_for_playing = samples;
        } else {
          frames_sent_for_playing += samples;
        }

        const uint64_t start_measurement_from_this_frame =
            (2 * config.output_rate) / 352; // two seconds of frames

        frame_index++;

        if ((frame_index == start_measurement_from_this_frame) ||
            ((frame_index > start_measurement_from_this_frame) && (frame_index % 32 == 0))) {

          measurement_time = get_absolute_time_in_ns();
          frames_played_at_measurement_time = frames_sent_for_playing - my_delay - samples;

          if (frame_index == start_measurement_from_this_frame) {
            // debug(1, "Start frame counting");
            frames_played_at_measurement_start_time = frames_played_at_measurement_time;
            measurement_start_time = measurement_time;
            measurement_data_is_valid = 1;
          }
        }
      } else {
        frame_index = 0;
        measurement_data_is_valid = 0;
        if (ret == -EPIPE) { /* underrun */

          // It could be that the DAC was in the SND_PCM_STATE_XRUN state before
          // sending the samples to be output. If so, it will still be in
          // the SND_PCM_STATE_XRUN state after the call and it needs to be recovered.

          // The underrun occurred in the past, so flagging an
          // error at this point is misleading.

          // In fact, having put samples in the buffer, we are about to fix it by now
          // issuing a snd_pcm_recover().

          // So, if state is SND_PCM_STATE_XRUN now, only report it if the state was
          // not SND_PCM_STATE_XRUN prior to the call, i.e. report it only
          // if we are not trying to recover from a previous underrun.

          if (prior_state == SND_PCM_STATE_XRUN)
            debug(1, "alsa: recovering from a previous underrun.");
          else
            debug(1, "alsa: underrun while writing %d samples to alsa device.", samples);
          int tret = snd_pcm_recover(alsa_handle, ret, 1);
          if (tret < 0) {
            warn("alsa: can't recover from SND_PCM_STATE_XRUN: %s.", snd_strerror(tret));
          }
        } else if (ret == -ESTRPIPE) { /* suspended */
          debug(1, "alsa: suspended while writing %d samples to alsa device.", samples);
          int tret;
          while ((tret = snd_pcm_resume(alsa_handle)) == -EAGAIN) {
            sleep(1); /* wait until the suspend flag is released */
            if (tret < 0) {
              warn("alsa: can't recover from SND_PCM_STATE_SUSPENDED state, "
                   "snd_pcm_prepare() "
                   "failed: %s.",
                   snd_strerror(tret));
            }
          }
        } else {
          char errorstring[1024];
          strerror_r(-ret, (char *)errorstring, sizeof(errorstring));
          debug(1, "alsa: error %d (\"%s\") writing %d samples to alsa device.", ret,
                (char *)errorstring, samples);
        }
      }
    }
  } else {
    debug(1,
          "alsa: device status returns fault status %d and SND_PCM_STATE_* "
          "%d  for play.",
          ret, state);
    frame_index = 0;
    measurement_data_is_valid = 0;
  }

  pthread_setcancelstate(oldState, NULL);
  return ret;
}

int do_open(int do_auto_setup) {
  int ret = 0;
  if (alsa_backend_state != abm_disconnected)
    debug(1, "alsa: do_open() -- opening the output device when it is already "
             "connected");
  if (alsa_handle == NULL) {
    // debug(1,"alsa: do_open() -- opening the output device");
    ret = open_alsa_device(do_auto_setup);
    if (ret == 0) {
      mute_requested_internally = 0;
      if (audio_alsa.volume)
        do_volume(set_volume);
      if (audio_alsa.mute) {
        debug(2, "do_open() set_mute_state");
        set_mute_state(); // the mute_requested_externally flag will have been
                          // set accordingly
        // do_mute(0); // complete unmute
      }

      alsa_backend_state = abm_connected; // only do this if it really opened it.
    }
  } else {
    debug(1, "alsa: do_open() -- output device already open.");
  }
  return ret;
}

int do_close() {
  if (alsa_backend_state == abm_disconnected)
    debug(1, "alsa: do_close() -- closing the output device when it is already "
             "disconnected");
  int derr = 0;
  if (alsa_handle) {
    // debug(1,"alsa: do_close() -- closing the output device");
    if ((derr = snd_pcm_drop(alsa_handle)))
      debug(1, "Error %d (\"%s\") dropping output device.", derr, snd_strerror(derr));
    usleep(5000); // this make the function pthread cancellable
    if ((derr = snd_pcm_hw_free(alsa_handle)))
      debug(1, "Error %d (\"%s\") freeing the output device hardware.", derr, snd_strerror(derr));

    // flush also closes the device
    debug(2, "alsa: do_close() -- closing alsa handle");
    if ((derr = snd_pcm_close(alsa_handle)))
      debug(1, "Error %d (\"%s\") closing the output device.", derr, snd_strerror(derr));
    alsa_handle = NULL;
  } else {
    debug(1, "alsa: do_close() -- output device already closed.");
  }
  alsa_backend_state = abm_disconnected;
  return derr;
}

int play(void *buf, int samples) {

  // play() will change the state of the alsa_backend_mode to abm_playing
  // also, if the present alsa_backend_state is abm_disconnected, then first the
  // DAC must be
  // connected

  // debug(3,"audio_alsa play called.");
  int ret = 0;

  pthread_cleanup_debug_mutex_lock(&alsa_mutex, 50000, 0);

  if (alsa_backend_state == abm_disconnected) {
    ret = do_open(0); // don't try to auto setup
    if (ret == 0)
      debug(2, "alsa: play() -- opened output device");
  }

  if (ret == 0) {
    if (alsa_backend_state != abm_playing) {
      debug(2, "alsa: play() -- alsa_backend_state => abm_playing");
      alsa_backend_state = abm_playing;

      // mute_requested_internally = 0; // stop requesting a mute for backend's own
      // reasons, which might have been a flush
      // debug(2, "play() set_mute_state");
      // set_mute_state(); // try to action the request and return a status
      // do_mute(0); // unmute for backend's reason
    }
    ret = do_play(buf, samples);
  }

  debug_mutex_unlock(&alsa_mutex, 0);
  pthread_cleanup_pop(0); // release the mutex
  return ret;
}

int prepare(void) {
  // this will leave the DAC open / connected.
  int ret = 0;

  pthread_cleanup_debug_mutex_lock(&alsa_mutex, 50000, 0);

  if (alsa_backend_state == abm_disconnected) {
    if (alsa_device_initialised == 0) {
      // debug(1, "alsa: prepare() calling alsa_device_init.");
      alsa_device_init();
      alsa_device_initialised = 1;
    }
    ret = do_open(1); // do auto setup
    if (ret == 0)
      debug(2, "alsa: prepare() -- opened output device");
  }

  debug_mutex_unlock(&alsa_mutex, 0);
  pthread_cleanup_pop(0); // release the mutex
  return ret;
}

static void flush(void) {
  // debug(2,"audio_alsa flush called.");
  pthread_cleanup_debug_mutex_lock(&alsa_mutex, 10000, 1);
  // mute_requested_internally = 1; // request a mute for backend's reasons
  // debug(2, "flush() set_mute_state");
  // set_mute_state();
  // do_mute(1); // mute for backend's own reasons
  if (alsa_backend_state != abm_disconnected) { // must be playing or connected...
    if (config.keep_dac_busy != 0) {
      debug(2, "alsa: flush() -- alsa_backend_state => abm_connected.");
      alsa_backend_state = abm_connected;
    } else {
      debug(2, "alsa: flush() -- closing the output device");
      do_close(); // will change the state to disconnected
      debug(2, "alsa: flush() -- alsa_backend_state => abm_disconnected.");
    }
  } else
    debug(3, "alsa: flush() -- called on a disconnected alsa backend");
  debug_mutex_unlock(&alsa_mutex, 3);
  pthread_cleanup_pop(0); // release the mutex
}

static void stop(void) {
  // debug(2,"audio_alsa stop called.");
  flush(); // flush will also close the device if appropriate
}

static void parameters(audio_parameters *info) {
  info->minimum_volume_dB = alsa_mix_mindb;
  info->maximum_volume_dB = alsa_mix_maxdb;
}

void do_volume(double vol) { // caller is assumed to have the alsa_mutex when
                             // using this function
  debug(3, "Setting volume db to %f.", vol);
  int oldState;
  pthread_setcancelstate(PTHREAD_CANCEL_DISABLE, &oldState); // make this un-cancellable
  set_volume = vol;
  pthread_cleanup_debug_mutex_lock(&alsa_mixer_mutex, 1000, 1);
  if (volume_set_request && (open_mixer() == 1)) {
    if (has_softvol) {
      if (ctl && elem_id) {
        snd_ctl_elem_value_t *value;
        long raw;

        if (snd_ctl_convert_from_dB(ctl, elem_id, vol, &raw, 0) < 0)
          debug(1, "Failed converting dB gain to raw volume value for the "
                   "software volume control.");

        snd_ctl_elem_value_alloca(&value);
        snd_ctl_elem_value_set_id(value, elem_id);
        snd_ctl_elem_value_set_integer(value, 0, raw);
        snd_ctl_elem_value_set_integer(value, 1, raw);
        if (snd_ctl_elem_write(ctl, value) < 0)
          debug(1, "Failed to set playback dB volume for the software volume "
                   "control.");
      }
    } else {
      if (volume_based_mute_is_active == 0) {
        // debug(1,"Set alsa volume.");
        do_snd_mixer_selem_set_playback_dB_all(alsa_mix_elem, vol);
      } else {
        debug(2, "Not setting volume because volume-based mute is active");
      }
    }
    volume_set_request = 0; // any external request that has been made is now satisfied
    close_mixer();
  }
  debug_mutex_unlock(&alsa_mixer_mutex, 3);
  pthread_cleanup_pop(0); // release the mutex
  pthread_setcancelstate(oldState, NULL);
}

void volume(double vol) {
  volume_set_request = 1; // an external request has been made to set the volume
  do_volume(vol);
}

/*
static void linear_volume(double vol) {
  debug(2, "Setting linear volume to %f.", vol);
  set_volume = vol;
  if ((alsa_mix_ctrl == NULL) && alsa_mix_handle) {
    double linear_volume = pow(10, vol);
    // debug(1,"Linear volume is %f.",linear_volume);
    long int_vol = alsa_mix_minv + (alsa_mix_maxv - alsa_mix_minv) *
linear_volume;
    // debug(1,"Setting volume to %ld, for volume input of %f.",int_vol,vol);
    if (alsa_mix_handle) {
      if (snd_mixer_selem_set_playback_volume_all(alsa_mix_elem, int_vol) != 0)
        die("Failed to set playback volume");

    }
  }
}
*/

int mute(int mute_state_requested) {                // these would be for external reasons, not
                                                    // because of the
                                                    // state of the backend.
  mute_requested_externally = mute_state_requested; // request a mute for external reasons
  debug(2, "mute(%d) set_mute_state", mute_state_requested);
  return set_mute_state();
}
/*
void alsa_buffer_monitor_thread_cleanup_function(__attribute__((unused)) void
*arg) {
  debug(1, "alsa: alsa_buffer_monitor_thread_cleanup_function called.");
}
*/

void *alsa_buffer_monitor_thread_code(__attribute__((unused)) void *arg) {
  int frame_count = 0;
  int error_count = 0;
  int error_detected = 0;
  int okb = -1;
  while (error_detected ==
         0) { // if too many play errors occur early on, we will turn off the disable stanby mode
    if (okb != config.keep_dac_busy) {
      debug(2, "keep_dac_busy is now \"%s\"", config.keep_dac_busy == 0 ? "no" : "yes");
      okb = config.keep_dac_busy;
    }
    if ((config.keep_dac_busy != 0) && (alsa_device_initialised == 0)) {
      debug(2, "alsa: alsa_buffer_monitor_thread_code() calling "
               "alsa_device_init.");
      alsa_device_init();
      alsa_device_initialised = 1;
    }
    int sleep_time_us = (int)(config.disable_standby_mode_silence_scan_interval * 1000000);
    pthread_cleanup_debug_mutex_lock(&alsa_mutex, 200000, 0);
    // check possible state transitions here
    if ((alsa_backend_state == abm_disconnected) && (config.keep_dac_busy != 0)) {
      // open the dac and move to abm_connected mode
      if (do_open(1) == 0) // no automatic setup of rate and speed if necessary
        debug(2, "alsa: alsa_buffer_monitor_thread_code() -- output device opened; "
                 "alsa_backend_state => abm_connected");
    } else if ((alsa_backend_state == abm_connected) && (config.keep_dac_busy == 0)) {
      stall_monitor_start_time = 0;
      frame_index = 0;
      measurement_data_is_valid = 0;
      debug(2, "alsa: alsa_buffer_monitor_thread_code() -- closing the output "
               "device");
      do_close();
      debug(2, "alsa: alsa_buffer_monitor_thread_code() -- alsa_backend_state "
               "=> abm_disconnected");
    }
    // now, if the backend is not in the abm_disconnected state
    // and config.keep_dac_busy is true (at the present, this has to be the case
    // to be in the
    // abm_connected state in the first place...) then do the silence-filling
    // thing, if needed /* only if the output device is capable of precision delay */.
    if ((alsa_backend_state != abm_disconnected) &&
        (config.keep_dac_busy != 0) /* && precision_delay_available() */) {
      int reply;
      long buffer_size = 0;
      snd_pcm_state_t state;
      reply = delay_and_status(&state, &buffer_size, NULL);
      if (reply != 0) {
        buffer_size = 0;
        char errorstring[1024];
        strerror_r(-reply, (char *)errorstring, sizeof(errorstring));
        debug(1, "alsa: alsa_buffer_monitor_thread_code delay error %d: \"%s\".", reply,
              (char *)errorstring);
      }
      long buffer_size_threshold =
          (long)(config.disable_standby_mode_silence_threshold * config.output_rate);
      size_t size_of_silence_buffer;
      if (buffer_size < buffer_size_threshold) {
        int frames_of_silence = 1024;
        size_of_silence_buffer = frames_of_silence * frame_size;
        void *silence = malloc(size_of_silence_buffer);
        if (silence == NULL) {
          warn("disable_standby_mode has been turned off because a memory allocation error "
               "occurred.");
          error_detected = 1;
        } else {
          int ret;
          pthread_cleanup_push(malloc_cleanup, silence);
          int use_dither = 0;
          if ((alsa_mix_ctrl == NULL) && (config.ignore_volume_control == 0) &&
              (config.airplay_volume != 0.0))
            use_dither = 1;
          dither_random_number_store =
              generate_zero_frames(silence, frames_of_silence, config.output_format,
                                   use_dither, // i.e. with dither
                                   dither_random_number_store);
          ret = do_play(silence, frames_of_silence);
          frame_count++;
          pthread_cleanup_pop(1); // free malloced buffer
          if (ret < 0) {
            error_count++;
            char errorstring[1024];
            strerror_r(-ret, (char *)errorstring, sizeof(errorstring));
            debug(2,
                  "alsa: alsa_buffer_monitor_thread_code error %d (\"%s\") writing %d samples "
                  "to alsa device -- %d errors in %d trials.",
                  ret, (char *)errorstring, frames_of_silence, error_count, frame_count);
            if ((error_count > 40) && (frame_count < 100)) {
              warn("disable_standby_mode has been turned off because too many underruns "
                   "occurred. Is Shairport Sync outputting to a virtual device or running in a "
                   "virtual machine?");
              error_detected = 1;
            }
          }
        }
      }
    }
    debug_mutex_unlock(&alsa_mutex, 0);
    pthread_cleanup_pop(0); // release the mutex
    usleep(sleep_time_us);  // has a cancellation point in it
  }
  pthread_exit(NULL);
}<|MERGE_RESOLUTION|>--- conflicted
+++ resolved
@@ -1,7 +1,7 @@
 /*
  * libalsa output driver. This file is part of Shairport.
  * Copyright (c) Muffinman, Skaman 2013
- * Copyright (c) Mike Brady 2014 -- 2019
+ * Copyright (c) Mike Brady 2014 -- 2021
  * All rights reserved.
  *
  * Permission is hereby granted, free of charge, to any person
@@ -1457,7 +1457,6 @@
 
     snd_pcm_status_get_htstamp(alsa_snd_pcm_status, &update_timestamp);
 
-<<<<<<< HEAD
     /*
     // must be 1.1 or later to use snd_pcm_status_get_driver_htstamp
     #if SND_LIB_MINOR != 0
@@ -1469,39 +1468,17 @@
         debug(1,"driver_htstamp: %f.", driver_htstamp_ns * 0.000000001);
     #endif
     */
-=======
-/*
-// must be 1.1 or later to use snd_pcm_status_get_driver_htstamp
-#if SND_LIB_MINOR != 0
-    snd_htimestamp_t driver_htstamp;
-    snd_pcm_status_get_driver_htstamp(alsa_snd_pcm_status, &driver_htstamp);
-    uint64_t driver_htstamp_ns = driver_htstamp.tv_sec;
-    driver_htstamp_ns = driver_htstamp_ns * 1000000000;
-    driver_htstamp_ns = driver_htstamp_ns + driver_htstamp.tv_nsec;
-    debug(1,"driver_htstamp: %f.", driver_htstamp_ns * 0.000000001);
-#endif
-*/
->>>>>>> f496ca66
 
     *state = snd_pcm_status_get_state(alsa_snd_pcm_status);
 
     if ((*state == SND_PCM_STATE_RUNNING) || (*state == SND_PCM_STATE_DRAINING)) {
 
-<<<<<<< HEAD
       //     uint64_t update_timestamp_ns =
       //         update_timestamp.tv_sec * (uint64_t)1000000000 + update_timestamp.tv_nsec;
-=======
- //     uint64_t update_timestamp_ns =
- //         update_timestamp.tv_sec * (uint64_t)1000000000 + update_timestamp.tv_nsec;
->>>>>>> f496ca66
 
       uint64_t update_timestamp_ns = update_timestamp.tv_sec;
       update_timestamp_ns = update_timestamp_ns * 1000000000;
       update_timestamp_ns = update_timestamp_ns + update_timestamp.tv_nsec;
-<<<<<<< HEAD
-=======
-
->>>>>>> f496ca66
 
       // if the update_timestamp is zero, we take this to mean that the device doesn't report
       // interrupt timings. (It could be that it's not a real hardware device.)
@@ -1552,10 +1529,6 @@
         uint64_t time_now_ns = tn.tv_sec;
         time_now_ns = time_now_ns * 1000000000;
         time_now_ns = time_now_ns + tn.tv_nsec;
-<<<<<<< HEAD
-=======
-
->>>>>>> f496ca66
 
         // see if it's stalled
 
@@ -1586,7 +1559,6 @@
         if (ret == 0) {
           uint64_t delta = time_now_ns - update_timestamp_ns;
 
-<<<<<<< HEAD
           //          uint64_t frames_played_since_last_interrupt =
           //              ((uint64_t)config.output_rate * delta) / 1000000000;
 
@@ -1603,20 +1575,6 @@
                   "overflow resizing frames_played_since_last_interrupt % " PRIx64
                   " to frames_played_since_last_interrupt %lx.",
                   frames_played_since_last_interrupt, frames_played_since_last_interrupt_sized);
-=======
-//          uint64_t frames_played_since_last_interrupt =
-//              ((uint64_t)config.output_rate * delta) / 1000000000;
-
-            uint64_t frames_played_since_last_interrupt = config.output_rate;
-            frames_played_since_last_interrupt = frames_played_since_last_interrupt * delta;
-            frames_played_since_last_interrupt = frames_played_since_last_interrupt / 1000000000;
-
-
-          snd_pcm_sframes_t frames_played_since_last_interrupt_sized =
-              frames_played_since_last_interrupt;
-          if ((frames_played_since_last_interrupt_sized < 0) || ((uint64_t)frames_played_since_last_interrupt_sized != frames_played_since_last_interrupt))
-            debug(1,"overflow resizing frames_played_since_last_interrupt % " PRIx64 " to frames_played_since_last_interrupt %lx.", frames_played_since_last_interrupt, frames_played_since_last_interrupt_sized);
->>>>>>> f496ca66
           delay_temp = delay_temp - frames_played_since_last_interrupt_sized;
         }
         *delay = delay_temp;
@@ -1655,17 +1613,10 @@
 
   snd_pcm_state_t state;
   snd_pcm_sframes_t my_delay = 0; // this initialisation is to silence a clang warning
-<<<<<<< HEAD
 
   pthread_setcancelstate(PTHREAD_CANCEL_DISABLE, &oldState); // make this un-cancellable
   pthread_cleanup_debug_mutex_lock(&alsa_mutex, 10000, 0);
 
-=======
-
-  pthread_setcancelstate(PTHREAD_CANCEL_DISABLE, &oldState); // make this un-cancellable
-  pthread_cleanup_debug_mutex_lock(&alsa_mutex, 10000, 0);
-
->>>>>>> f496ca66
   if (alsa_handle == NULL)
     ret = ENODEV;
   else
