--- conflicted
+++ resolved
@@ -1584,52 +1584,6 @@
 #ifdef CONFIG_AIRPLAY_2
   config.timeout = 0; // disable watchdog
   config.port = 7000;
-<<<<<<< HEAD
-  // the features code is a 64-bit number, but in the mDNS advertisement, the least significant 32
-  // bit are given first for example, if the features number is 0x1C340405F4A00, it will be given as
-  // features=0x405F4A00,0x1C340 in the mDNS string, and in a signed decimal number in the plist:
-  // 496155702020608 this setting here is the source of both the plist features response and the
-  // mDNS string.
-  // note: 0x300401F4A00 works but with weird delays and stuff
-  config.airplay_features = 0x1C340405FCA00;
-  // Advertised with mDNS and returned with GET /info, see
-  // https://openairplay.github.io/airplay-spec/status_flags.html 0x4: Audio cable attached, no PIN
-  // required (transient pairing), 0x204: Audio cable attached, OneTimePairingRequired 0x604: Audio
-  // cable attached, OneTimePairingRequired, device was setup for Homekit access control
-  config.airplay_statusflags = 0x4;
-  // Set to NULL to work with transient pairing
-  config.airplay_pin = NULL;
-
-  // use the config.hw_addr to generated an airplay_device_id
-  {
-    char obf[256] = {0};
-    char *obfp = obf;
-    int i;
-    for (i = 0; i < 6; i++) {
-      snprintf(obfp, 4, "%02X:", config.hw_addr[i]);
-      obfp += 3;
-    }
-    obfp -= 1;
-    *obfp = 0;
-    config.airplay_device_id = strdup(obf);
-  }
-  debug(1, "Started in Airplay 2 mode on device \"%s\"!", config.airplay_device_id);
-
-  // now generate a UUID
-  // from https://stackoverflow.com/questions/51053568/generating-a-random-uuid-in-c
-  // with thanks
-  uuid_t binuuid;
-  uuid_generate_random(binuuid);
-  
-  char *uuid = malloc(UUID_STR_LEN);
-  // Produces a UUID string at uuid consisting of lower-case letters
-  uuid_unparse_lower(binuuid, uuid);
-  config.airplay_pi = strdup(uuid);
-  config.airplay_gid = strdup(uuid); // initially the gid is the same as the pi
-
-  // now we need to create the sequence of items for a Bonjour TXT record.
-=======
->>>>>>> e06be8c9
 #else
   config.port = 5000;
 #endif
@@ -1838,14 +1792,14 @@
   // https://openairplay.github.io/airplay-spec/status_flags.html 0x4: Audio cable attached, no PIN
   // required (transient pairing), 0x204: Audio cable attached, OneTimePairingRequired 0x604: Audio
   // cable attached, OneTimePairingRequired, device was setup for Homekit access control
-  
+
   // If we are asking for metadata, turn on the relevant bits
   if (config.metadata_enabled != 0)
     config.airplay_features |= (1 << 17) | (1 << 16);
   // If we are asking for artwork, turn on the relevant bit
   if (config.get_coverart)
     config.airplay_features |= (1 << 15);
-  debug(1,"Features: 0x%" PRIx64 ".", config.airplay_features);  
+  debug(1,"Features: 0x%" PRIx64 ".", config.airplay_features);
   config.airplay_statusflags = 0x04;
   // Set to NULL to work with transient pairing
   config.airplay_pin = NULL;
